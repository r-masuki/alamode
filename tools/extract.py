#!/usr/bin/env python
#
# extract.py
#
# Simple script to extract atomic displacements, atomic forces, and
# energies from output files.
# Currently, VASP, Quantum-ESPRESSO, LAMMPS, OpenMX, and xTAPP are supported.
#
# Copyright (c) 2014-2020 Terumasa Tadano
#
# This file is distributed under the terms of the MIT license.
# Please see the file 'LICENCE.txt' in the root directory
# or http://opensource.org/licenses/mit-license.php for information.
#

"""
This python script extracts atomic displacements, atomics forces,
and energies.
"""

from __future__ import print_function
<<<<<<< HEAD

import interface.LAMMPS as lammps
import interface.OpenMX as openmx
import interface.QE as qe
import interface.VASP as vasp
import interface.xTAPP as xtapp
import optparse

usage = "usage: %prog [options] vasprun*.xml (or *.pw.out or *.str or *.md or *.out)"
parser = optparse.OptionParser(usage=usage)

parser.add_option('--VASP',
                  metavar='orig.POSCAR',
                  help="VASP POSCAR file with equilibrium atomic \
=======
import argparse
from interface.VASP import VaspParser
from interface.QE import QEParser
from interface.xTAPP import XtappParser
from interface.OpenMX import OpenmxParser
from interface.LAMMPS import LammpsParser

parser = argparse.ArgumentParser()

parser.add_argument('--VASP',
                    metavar='SPOSCAR',
                    help="VASP POSCAR file with equilibrium atomic \
>>>>>>> d6059615
                        positions (default: None)")

parser.add_argument('--QE',
                    metavar='supercell.pw.in',
                    help="Quantum-ESPRESSO input file with equilibrium\
                  atomic positions (default: None)")

parser.add_argument('--xTAPP',
                    metavar='supercell.cg',
                    help="xTAPP CG file with equilibrium atomic \
                        positions (default: None)")

parser.add_argument('--LAMMPS',
                    metavar='supercell.lammps',
                    help="LAMMPS structure file with equilibrium atomic \
                        positions (default: None)")

parser.add_argument('--OpenMX',
                    metavar='supercell.dat',
                    help="OpenMX dat file with equilibrium atomic \
                        positions (default: None)")

parser.add_argument('--get',
                    default="disp-force",
                    help="specify which quantity to extract. \
                        Available options are 'disp-force', 'disp', \
                        'force', 'energy', and 'born'. \
                        (default: disp-force)")

parser.add_argument('--unit',
                    action="store",
                    metavar="OUTPUT_UNIT",
                    dest="unitname",
                    default="Rydberg",
                    help="print atomic displacements and forces in units of UNIT. \
                          Available options are 'eV', 'Rydberg' (default), and 'Hartree'.")

parser.add_argument('--offset',
                    help="Specify an output file (either *.xml, *.pw.out, or *.str) of an\
                         equilibrium structure to subtract residual forces, \
                         displacements, or energies.")

parser.add_argument('--emin',
                    default=None,
                    type=float,
                    help="Lower bound of the energy filter (eV) used for selecting output structures.\
                        Available only in the VASP parser.")

parser.add_argument('--emax',
                    default=None,
                    type=float,
                    help="Upper bound of the energy filter (eV) used for selecting output structures.\
                        Available only in the VASP parser.")

parser.add_argument('target_file', metavar='file_to_parse', type=str, nargs='+',
                    help="Output file of DFT codes, e.g., vasprun.xml.")


def check_options(args):

    # Check the calculator option

    conditions = [args.VASP is None,
                  args.QE is None,
                  args.xTAPP is None,
                  args.LAMMPS is None,
                  args.OpenMX is None]

    if conditions.count(True) == len(conditions):
        raise RuntimeError(
            "Either --VASP, --QE, --xTAPP, --LAMMPS, \
                --OpenMX option must be given.")

    elif len(conditions) - conditions.count(True) > 1:
        raise RuntimeError("Error : --VASP, --QE, --xTAPP, --LAMMPS, and \
            --OpenMX cannot be given simultaneously.")

    elif args.VASP:
        code = "VASP"
        file_original = args.VASP

    elif args.QE:
        code = "QE"
        file_original = args.QE

    elif args.xTAPP:
        code = "xTAPP"
        file_original = args.xTAPP

    elif args.LAMMPS:
        code = "LAMMPS"
        file_original = args.LAMMPS

    elif args.OpenMX:
        code = "OpenMX"
        file_original = args.OpenMX

    # Check output option
    str_get = args.get.lower()
    if str_get not in ["disp-force", "disp", "force", "energy", "born", "dielec"]:
        raise RuntimeError("Error: Please specify which quantity to extract by the --get option.")

    print_disp = False
    print_force = False
    print_energy = False
    print_borninfo = False

    if str_get == "disp-force":
        print_disp = True
        print_force = True
    elif str_get == "disp":
        print_disp = True
    elif str_get == "force":
        print_force = True
    elif str_get == "energy":
        print_energy = True
    elif str_get == "born" or str_get == "dielec":
        print_borninfo = True
        if code != "VASP" and code != "QE":
            raise RuntimeError("Sorry, --get born is available only for VASP and QE.")

    output_flags = [print_disp, print_force, print_energy, print_borninfo]

    # Check unit option
    str_unit = args.unitname.lower()
    if str_unit in ["ev", "electron_volt"]:
        str_unit = "ev"
    elif str_unit in ["ry", "ryd", "rydberg"]:
        str_unit = "rydberg"
    elif str_unit in ["ha", "hartree"]:
        str_unit = "hartree"
    else:
        print("Error: Invalid unit name : %s" % args.unitname)

    return code, file_original, output_flags, str_unit


def run_parse(args, code, file_original, file_results, output_flags, str_unit):

    # Print data
    if code == "VASP":
        handler = VaspParser()

    elif code == "QE":
        handler = QEParser()

    elif code == "xTAPP":
        handler = XtappParser()

    elif code == "OpenMX":
        handler = OpenmxParser()

    elif code == "LAMMPS":
        handler = LammpsParser()

    handler.parse(file_original, file_results, args.offset,
                  str_unit, output_flags, args.emin, args.emax)

if __name__ == "__main__":

    args = parser.parse_args()
    file_results = args.target_file
    
    code, file_original, output_flags, str_unit = check_options(args)
    run_parse(args, code, file_original, file_results, output_flags, str_unit)<|MERGE_RESOLUTION|>--- conflicted
+++ resolved
@@ -19,22 +19,6 @@
 """
 
 from __future__ import print_function
-<<<<<<< HEAD
-
-import interface.LAMMPS as lammps
-import interface.OpenMX as openmx
-import interface.QE as qe
-import interface.VASP as vasp
-import interface.xTAPP as xtapp
-import optparse
-
-usage = "usage: %prog [options] vasprun*.xml (or *.pw.out or *.str or *.md or *.out)"
-parser = optparse.OptionParser(usage=usage)
-
-parser.add_option('--VASP',
-                  metavar='orig.POSCAR',
-                  help="VASP POSCAR file with equilibrium atomic \
-=======
 import argparse
 from interface.VASP import VaspParser
 from interface.QE import QEParser
@@ -47,7 +31,6 @@
 parser.add_argument('--VASP',
                     metavar='SPOSCAR',
                     help="VASP POSCAR file with equilibrium atomic \
->>>>>>> d6059615
                         positions (default: None)")
 
 parser.add_argument('--QE',

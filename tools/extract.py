#!/usr/bin/env python
#
# extract.py
#
# Simple script to extract atomic displacements, atomic forces, and
# energies from output files.
# Currently, VASP, Quantum-ESPRESSO, LAMMPS, OpenMX, and xTAPP are supported.
#
# Copyright (c) 2014-2020 Terumasa Tadano
#
# This file is distributed under the terms of the MIT license.
# Please see the file 'LICENCE.txt' in the root directory
# or http://opensource.org/licenses/mit-license.php for information.
#

"""
This python script extracts atomic displacements, atomics forces,
and energies.
"""

from __future__ import print_function

import argparse
<<<<<<< HEAD

from interface.LAMMPS import LammpsParser
from interface.OpenMX import OpenmxParser
from interface.QE import QEParser
from interface.VASP import VaspParser
from interface.xTAPP import XtappParser

parser = argparse.ArgumentParser()

parser.add_argument('--VASP',
                    metavar='SPOSCAR',
                    help="VASP POSCAR file with equilibrium atomic \
                        positions (default: None)")

parser.add_argument('--QE',
                    metavar='supercell.pw.in',
                    help="Quantum-ESPRESSO input file with equilibrium\
                  atomic positions (default: None)")

parser.add_argument('--xTAPP',
                    metavar='supercell.cg',
                    help="xTAPP CG file with equilibrium atomic \
                        positions (default: None)")

parser.add_argument('--LAMMPS',
                    metavar='supercell.lammps',
                    help="LAMMPS structure file with equilibrium atomic \
                        positions (default: None)")

parser.add_argument('--OpenMX',
                    metavar='supercell.dat',
                    help="OpenMX dat file with equilibrium atomic \
                        positions (default: None)")

parser.add_argument('--get',
                    default="disp-force",
                    help="specify which quantity to extract. \
                        Available options are 'disp-force', 'disp', \
                        'force', 'energy', and 'born'. \
                        (default: disp-force)")

parser.add_argument('--unit',
                    action="store",
                    metavar="OUTPUT_UNIT",
                    dest="unitname",
                    default="Rydberg",
                    help="print atomic displacements and forces in units of UNIT. \
                          Available options are 'eV', 'Rydberg' (default), and 'Hartree'.")

parser.add_argument('--offset',
                    help="Specify an output file (either *.xml, *.pw.out, or *.str) of an\
                         equilibrium structure to subtract residual forces, \
                         displacements, or energies.")

parser.add_argument('--emin',
                    default=None,
                    type=float,
                    help="Lower bound of the energy filter (eV) used for selecting output structures.\
                        Available only in the VASP parser.")

parser.add_argument('--emax',
                    default=None,
                    type=float,
                    help="Upper bound of the energy filter (eV) used for selecting output structures.\
                        Available only in the VASP parser.")

parser.add_argument('target_file', metavar='file_to_parse', type=str, nargs='+',
                    help="Output file of DFT codes, e.g., vasprun.xml.")
=======
try:
    from interface.VASP import VaspParser
    from interface.QE import QEParser
    from interface.xTAPP import XtappParser
    from interface.OpenMX import OpenmxParser
    from interface.LAMMPS import LammpsParser

except ModuleNotFoundError: # occurs when it is called as a library
    from .interface.VASP import VaspParser    
    from .interface.QE import QEParser
    from .interface.xTAPP import XtappParser
    from .interface.OpenMX import OpenmxParser
    from .interface.LAMMPS import LammpsParser

>>>>>>> a8bb04c2


def check_options(args):
    # Check the calculator option

    conditions = [args.VASP is None,
                  args.QE is None,
                  args.xTAPP is None,
                  args.LAMMPS is None,
                  args.OpenMX is None]

    if conditions.count(True) == len(conditions):
        raise RuntimeError(
            "Either --VASP, --QE, --xTAPP, --LAMMPS, \
                --OpenMX option must be given.")

    elif len(conditions) - conditions.count(True) > 1:
        raise RuntimeError("Error : --VASP, --QE, --xTAPP, --LAMMPS, and \
            --OpenMX cannot be given simultaneously.")

    elif args.VASP:
        code = "VASP"
        file_original = args.VASP

    elif args.QE:
        code = "QE"
        file_original = args.QE

    elif args.xTAPP:
        code = "xTAPP"
        file_original = args.xTAPP

    elif args.LAMMPS:
        code = "LAMMPS"
        file_original = args.LAMMPS

    elif args.OpenMX:
        code = "OpenMX"
        file_original = args.OpenMX

    # Check output option
    str_get = args.get.lower()
    if str_get not in ["disp-force", "disp", "force", "energy", "born", "dielec"]:
        raise RuntimeError(
            "Error: Please specify which quantity to extract by the --get option.")

    print_disp = False
    print_force = False
    print_energy = False
    print_borninfo = False

    if str_get == "disp-force":
        print_disp = True
        print_force = True
    elif str_get == "disp":
        print_disp = True
    elif str_get == "force":
        print_force = True
    elif str_get == "energy":
        print_energy = True
    elif str_get == "born" or str_get == "dielec":
        print_borninfo = True
        if code != "VASP" and code != "QE":
            raise RuntimeError(
                "Sorry, --get born is available only for VASP and QE.")

    output_flags = [print_disp, print_force, print_energy, print_borninfo]

    # Check unit option
    str_unit = args.unitname.lower()
    if str_unit in ["ev", "electron_volt"]:
        str_unit = "ev"
    elif str_unit in ["ry", "ryd", "rydberg"]:
        str_unit = "rydberg"
    elif str_unit in ["ha", "hartree"]:
        str_unit = "hartree"
    else:
        print("Error: Invalid unit name : %s" % args.unitname)

    return code, file_original, output_flags, str_unit


def run_parse(args, code, file_original, file_results, output_flags, str_unit):
    # Print data
    if code == "VASP":
        handler = VaspParser()

    elif code == "QE":
        handler = QEParser()

    elif code == "xTAPP":
        handler = XtappParser()

    elif code == "OpenMX":
        handler = OpenmxParser()

    elif code == "LAMMPS":
        handler = LammpsParser()

    handler.parse(file_original, file_results, args.offset,
                  str_unit, output_flags, args.emin, args.emax)

<<<<<<< HEAD

if __name__ == "__main__":
=======

if __name__ == "__main__":

    parser = argparse.ArgumentParser()

    parser.add_argument('--VASP',
                        metavar='SPOSCAR',
                        help="VASP POSCAR file with equilibrium atomic \
                            positions (default: None)")

    parser.add_argument('--QE',
                        metavar='supercell.pw.in',
                        help="Quantum-ESPRESSO input file with equilibrium\
                    atomic positions (default: None)")

    parser.add_argument('--xTAPP',
                        metavar='supercell.cg',
                        help="xTAPP CG file with equilibrium atomic \
                            positions (default: None)")

    parser.add_argument('--LAMMPS',
                        metavar='supercell.lammps',
                        help="LAMMPS structure file with equilibrium atomic \
                            positions (default: None)")

    parser.add_argument('--OpenMX',
                        metavar='supercell.dat',
                        help="OpenMX dat file with equilibrium atomic \
                            positions (default: None)")

    parser.add_argument('--get',
                        default="disp-force",
                        help="specify which quantity to extract. \
                            Available options are 'disp-force', 'disp', \
                            'force', 'energy', and 'born'. \
                            (default: disp-force)")

    parser.add_argument('--unit',
                        action="store",
                        metavar="OUTPUT_UNIT",
                        dest="unitname",
                        default="Rydberg",
                        help="print atomic displacements and forces in units of UNIT. \
                            Available options are 'eV', 'Rydberg' (default), and 'Hartree'.")

    parser.add_argument('--offset',
                        help="Specify an output file (either *.xml, *.pw.out, or *.str) of an\
                            equilibrium structure to subtract residual forces, \
                            displacements, or energies.")

    parser.add_argument('--emin',
                        default=None,
                        type=float,
                        help="Lower bound of the energy filter (eV) used for selecting output structures.\
                            Available only in the VASP parser.")

    parser.add_argument('--emax',
                        default=None,
                        type=float,
                        help="Upper bound of the energy filter (eV) used for selecting output structures.\
                            Available only in the VASP parser.")

    parser.add_argument('target_file', metavar='file_to_parse', type=str, nargs='+',
                        help="Output file of DFT codes, e.g., vasprun.xml.")

>>>>>>> a8bb04c2
    args = parser.parse_args()
    file_results = args.target_file

    code, file_original, output_flags, str_unit = check_options(args)
    run_parse(args, code, file_original, file_results, output_flags, str_unit)<|MERGE_RESOLUTION|>--- conflicted
+++ resolved
@@ -21,76 +21,6 @@
 from __future__ import print_function
 
 import argparse
-<<<<<<< HEAD
-
-from interface.LAMMPS import LammpsParser
-from interface.OpenMX import OpenmxParser
-from interface.QE import QEParser
-from interface.VASP import VaspParser
-from interface.xTAPP import XtappParser
-
-parser = argparse.ArgumentParser()
-
-parser.add_argument('--VASP',
-                    metavar='SPOSCAR',
-                    help="VASP POSCAR file with equilibrium atomic \
-                        positions (default: None)")
-
-parser.add_argument('--QE',
-                    metavar='supercell.pw.in',
-                    help="Quantum-ESPRESSO input file with equilibrium\
-                  atomic positions (default: None)")
-
-parser.add_argument('--xTAPP',
-                    metavar='supercell.cg',
-                    help="xTAPP CG file with equilibrium atomic \
-                        positions (default: None)")
-
-parser.add_argument('--LAMMPS',
-                    metavar='supercell.lammps',
-                    help="LAMMPS structure file with equilibrium atomic \
-                        positions (default: None)")
-
-parser.add_argument('--OpenMX',
-                    metavar='supercell.dat',
-                    help="OpenMX dat file with equilibrium atomic \
-                        positions (default: None)")
-
-parser.add_argument('--get',
-                    default="disp-force",
-                    help="specify which quantity to extract. \
-                        Available options are 'disp-force', 'disp', \
-                        'force', 'energy', and 'born'. \
-                        (default: disp-force)")
-
-parser.add_argument('--unit',
-                    action="store",
-                    metavar="OUTPUT_UNIT",
-                    dest="unitname",
-                    default="Rydberg",
-                    help="print atomic displacements and forces in units of UNIT. \
-                          Available options are 'eV', 'Rydberg' (default), and 'Hartree'.")
-
-parser.add_argument('--offset',
-                    help="Specify an output file (either *.xml, *.pw.out, or *.str) of an\
-                         equilibrium structure to subtract residual forces, \
-                         displacements, or energies.")
-
-parser.add_argument('--emin',
-                    default=None,
-                    type=float,
-                    help="Lower bound of the energy filter (eV) used for selecting output structures.\
-                        Available only in the VASP parser.")
-
-parser.add_argument('--emax',
-                    default=None,
-                    type=float,
-                    help="Upper bound of the energy filter (eV) used for selecting output structures.\
-                        Available only in the VASP parser.")
-
-parser.add_argument('target_file', metavar='file_to_parse', type=str, nargs='+',
-                    help="Output file of DFT codes, e.g., vasprun.xml.")
-=======
 try:
     from interface.VASP import VaspParser
     from interface.QE import QEParser
@@ -105,10 +35,10 @@
     from .interface.OpenMX import OpenmxParser
     from .interface.LAMMPS import LammpsParser
 
->>>>>>> a8bb04c2
 
 
 def check_options(args):
+
     # Check the calculator option
 
     conditions = [args.VASP is None,
@@ -208,10 +138,6 @@
     handler.parse(file_original, file_results, args.offset,
                   str_unit, output_flags, args.emin, args.emax)
 
-<<<<<<< HEAD
-
-if __name__ == "__main__":
-=======
 
 if __name__ == "__main__":
 
@@ -277,7 +203,6 @@
     parser.add_argument('target_file', metavar='file_to_parse', type=str, nargs='+',
                         help="Output file of DFT codes, e.g., vasprun.xml.")
 
->>>>>>> a8bb04c2
     args = parser.parse_args()
     file_results = args.target_file
 

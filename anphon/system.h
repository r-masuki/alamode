--- conflicted
+++ resolved
@@ -11,7 +11,6 @@
 #pragma once
 
 #include "pointers.h"
-#include "dynamical.h"
 #include <string>
 #include <vector>
 #include <boost/property_tree/ptree.hpp>
@@ -53,6 +52,17 @@
     std::vector<std::vector<unsigned int>> from_true_primitive;
 };
 
+struct ShiftCell {
+public:
+    int sx, sy, sz;
+};
+
+struct MinimumDistList {
+public:
+    double dist;
+    std::vector<ShiftCell> shift;
+};
+
 class System : protected Pointers {
 public:
     System(class PHON *);
@@ -63,7 +73,7 @@
 
     const Cell &get_supercell(const int index) const;
 
-    const Cell &get_primcell() const;
+    const Cell &get_primcell(const bool distorted = false) const;
 
     const Spin &get_spin_super() const;
 
@@ -90,16 +100,14 @@
 
     int get_atomic_number_by_name(const std::string &);
 
-<<<<<<< HEAD
     const std::vector<double> &get_invsqrt_mass() const;
 
     const std::vector<double> &get_mass_prim() const;
 
     const std::vector<double> &get_mass_super() const;
-=======
-    void get_minimum_distances(KpointMeshUniform *kmesh_in,
+
+    void get_minimum_distances(const unsigned int nsize[3],
                                MinimumDistList ***&mindist_list_out);
->>>>>>> 3c1afa24
 
 private:
 
@@ -108,7 +116,7 @@
     };
 
     std::vector<Cell> supercell;
-    Cell primcell;
+    Cell primcell, primcell_distort;
     Spin spin_super, spin_prim;
     std::vector<MappingTable> map_super_alm, map_prim_alm;
 
@@ -153,6 +161,8 @@
     void update_primitive_lattice();
 
     void generate_mapping_tables();
+
+    void initialize_distorted_primitive_cell();
 
     void generate_mapping_primitive_super(const Cell &pcell,
                                           const Cell &scell,

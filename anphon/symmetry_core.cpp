/*
 symmetry_core.cpp

 Copyright (c) 2014, 2015, 2016 Terumasa Tadano

 This file is distributed under the terms of the MIT license.
 Please see the file 'LICENCE.txt' in the root directory 
 or http://opensource.org/licenses/mit-license.php for information.
*/

#include "mpi_common.h"
#include "symmetry_core.h"
#include "constants.h"
#include "error.h"
#include "mathfunctions.h"
#include "memory.h"
#include "relaxation.h"
#include "system.h"
#include "scph.h"
#include <iomanip>
#include <fstream>
#include <algorithm>

extern "C" {
#include "spglib.h"
}

using namespace PHON_NS;

Symmetry::Symmetry(PHON *phon) : Pointers(phon)
{
    set_default_variables();
}

Symmetry::~Symmetry() {}

void Symmetry::set_default_variables()
{
    file_sym = "SYMM_INFO_PRIM";
    time_reversal_sym = true;
    nsym = 0;
    nsym_ref = 0;
    printsymmetry = false;
    tolerance = 1.0e-3;
}

void Symmetry::setup_symmetry()
{
    time_reversal_sym = system->get_spin_prim().time_reversal_symm;
    SymmList.clear();
    SymmList_ref.clear();

    if ((phon->mode == "SCPH" && relaxation->relax_str != 0) ||
        (phon->mode == "QHA" && relaxation->relax_str != 0)) {

        if (mympi->my_rank == 0) {
            std::cout << " ==========\n";
            std::cout << "  Symmetry \n";
            std::cout << " ==========\n\n";

            const auto cell_tmp = system->get_primcell(true);
            const auto cell_tmp_ref = system->get_primcell();


            std::cout << "  Primitive cell ";
            setup_symmetry_operation(cell_tmp_ref,
                                     system->get_spin_prim(),
                                     system->get_atomtype_group(),
                                     SymmList_ref);

            std::cout << "  Distorted cell ";
            setup_symmetry_operation(cell_tmp,
                                     system->get_spin_prim(),
                                     system->get_atomtype_group(true),
                                     SymmList);

            nsym = SymmList.size();
            nsym_ref = SymmList_ref.size();
        }
    } else {
        if (mympi->my_rank == 0) {
            std::cout << " ==========\n";
            std::cout << "  Symmetry \n";
            std::cout << " ==========\n\n";

            const auto cell_tmp = system->get_primcell();
            setup_symmetry_operation(cell_tmp,
                                     system->get_spin_prim(),
                                     system->get_atomtype_group(),
                                     SymmList);

            nsym = SymmList.size();
        }
    }

    MPI_Bcast(&nsym, 1, MPI_UNSIGNED, 0, MPI_COMM_WORLD);
    MPI_Bcast(&nsym_ref, 1, MPI_UNSIGNED, 0, MPI_COMM_WORLD);

    broadcast_symmlist(SymmList);
    broadcast_symmlist(SymmList_ref);

    if (mympi->my_rank == 0) {

        bool use_distorted_structure = false;

<<<<<<< HEAD
        // Automatically find symmetries.

        std::cout << "  NSYM = 0 is given: Trying to find symmetry operations." << std::endl;

        findsym(N, aa, x, SymmList);

        std::sort(SymmList.begin() + 1, SymmList.end());
        nsym = SymmList.size();

        if (printsymmetry) {
            std::cout
                    << "  PRINTSYMM = 1: Symmetry information will be stored in SYMM_INFO_PRIM file."
                    << std::endl << std::endl;
            ofs_sym.open(file_sym.c_str(), std::ios::out);
            ofs_sym << nsym << std::endl;

            for (const auto &p: SymmList) {
                for (i = 0; i < 3; ++i) {
                    for (j = 0; j < 3; ++j) {
                        ofs_sym << std::setw(4) << p.rot[i][j];
                    }
                }
                ofs_sym << "  ";
                for (i = 0; i < 3; ++i) {
                    ofs_sym << std::setprecision(10) << std::setw(20) << p.tran[i];
                }
                ofs_sym << std::endl;
            }

            ofs_sym.close();
=======
        std::cout << '\n';
        std::cout << "  Number of symmetry operations : " << nsym << '\n';
        if ((phon->mode == "SCPH" && relaxation->relax_str != 0) ||
            (phon->mode == "QHA" && relaxation->relax_str != 0)) {
            std::cout << "  Number of symmetry operations in reference structure : "
                      << nsym_ref << "\n\n";
            use_distorted_structure = true;
>>>>>>> 2bbdbc1b
        }

        const auto cell_tmp = system->get_primcell(use_distorted_structure);

        gensym_withmap(cell_tmp.lattice_vector,
                       cell_tmp.x_fractional,
                       cell_tmp.kind,
                       SymmList, SymmListWithMap);

        if ((phon->mode == "SCPH" && relaxation->relax_str != 0) ||
            (phon->mode == "QHA" && relaxation->relax_str != 0)) {
            gensym_withmap(system->get_primcell().lattice_vector,
                           system->get_primcell().x_fractional,
                           system->get_primcell().kind,
                           SymmList_ref, SymmListWithMap_ref);
        }
    }
}

void Symmetry::setup_symmetry_operation(const Cell &cell_in,
                                        const Spin &spin_in,
                                        const std::vector<std::vector<unsigned int>> &atomtype_in,
                                        std::vector<SymmetryOperation> &symlist,
                                        const int verbosity)
{
    // input cell into a true primitive cell.
    if (spin_in.lspin && spin_in.noncollinear) {
        if (verbosity > 0) {
            std::cout << "  Switch to the internal symmetry finder from spglib when NONCOLLINEAR = 1.\n";
        }
        findsym_alm(cell_in, atomtype_in, spin_in, symlist);
    } else {
        std::string spgsymbol;
        const auto spgnum = findsym_spglib(cell_in,
                                           atomtype_in,
                                           spin_in,
                                           spgsymbol,
                                           symlist);
        if (verbosity > 0) {
            std::cout << "  Space group: " << spgsymbol << " ("
                      << std::setw(3) << spgnum << ")\n";
        }
    }

    // The order in symmetry_data_prim changes for each run because it was generated
    // with OpenMP. Therefore, we sort the list here to have the same result at all time.
    std::sort(symlist.begin() + 1, symlist.end());
}


void Symmetry::findsym_alm(const Cell &cell,
                           const std::vector<std::vector<unsigned int>> &atomtype_group,
                           const Spin &spin,
                           std::vector<SymmetryOperation> &symm_out) const
{
    std::vector<RotationMatrix> LatticeSymmList;

    // Generate rotational matrices that don't change the metric tensor
    LatticeSymmList.clear();
    find_lattice_symmetry(cell.lattice_vector, LatticeSymmList);

    // Generate all the space group operations with translational vectors
    // The data is stored in symmetry_data_super.
    symm_out.clear();
    find_crystal_symmetry(cell,
                          atomtype_group,
                          spin,
                          LatticeSymmList,
                          symm_out);

    LatticeSymmList.clear();
}

void Symmetry::find_lattice_symmetry(const Eigen::Matrix3d &aa,
                                     std::vector<RotationMatrix> &LatticeSymmList) const
{
    /*
    Find the rotational matrices that leave the metric tensor invariant.

    Metric tensor G = (g)_{ij} = a_{i} * a_{j} is invariant under crystal symmetry operations T,
    i.e. T^{t}GT = G. Since G can be written as G = A^{t}A, the invariance condition is given by
    (AT)^{t}(AT) = G0 (original).
    */

    int i, j, k;
    int m11, m12, m13, m21, m22, m23, m31, m32, m33;

    auto nsym_tmp = 0;
    int mat_tmp[3][3];
    double det, res;
    Eigen::Matrix3d rot_tmp;
    Eigen::Matrix3d aa_rot;

    double metric_tensor[3][3];
    double metric_tensor_rot[3][3];


    for (i = 0; i < 3; ++i) {
        for (j = 0; j < 3; ++j) {
            metric_tensor[i][j] = 0.0;
            for (k = 0; k < 3; ++k) {
                metric_tensor[i][j] += aa(k, i) * aa(k, j);
            }
        }
    }

    for (i = 0; i < 3; ++i) {
        for (j = 0; j < 3; ++j) {
            if (i == j) {
                mat_tmp[i][i] = 1;
            } else {
                mat_tmp[i][j] = 0;
            }
        }
    }

    // Identity matrix should be the first entry.
    LatticeSymmList.emplace_back(mat_tmp);

    for (m11 = -1; m11 <= 1; ++m11) {
        for (m12 = -1; m12 <= 1; ++m12) {
            for (m13 = -1; m13 <= 1; ++m13) {
                for (m21 = -1; m21 <= 1; ++m21) {
                    for (m22 = -1; m22 <= 1; ++m22) {
                        for (m23 = -1; m23 <= 1; ++m23) {
                            for (m31 = -1; m31 <= 1; ++m31) {
                                for (m32 = -1; m32 <= 1; ++m32) {
                                    for (m33 = -1; m33 <= 1; ++m33) {

                                        if (m11 == 1 && m12 == 0 && m13 == 0 &&
                                            m21 == 0 && m22 == 1 && m23 == 0 &&
                                            m31 == 0 && m32 == 0 && m33 == 1)
                                            continue;

                                        det = m11 * (m22 * m33 - m32 * m23)
                                              - m21 * (m12 * m33 - m32 * m13)
                                              + m31 * (m12 * m23 - m22 * m13);

                                        if (det != 1 && det != -1) continue;

                                        rot_tmp(0, 0) = m11;
                                        rot_tmp(0, 1) = m12;
                                        rot_tmp(0, 2) = m13;
                                        rot_tmp(1, 0) = m21;
                                        rot_tmp(1, 1) = m22;
                                        rot_tmp(1, 2) = m23;
                                        rot_tmp(2, 0) = m31;
                                        rot_tmp(2, 1) = m32;
                                        rot_tmp(2, 2) = m33;

                                        // Here, aa_rot = aa * rot_tmp is correct.
                                        aa_rot = aa * rot_tmp;

                                        for (i = 0; i < 3; ++i) {
                                            for (j = 0; j < 3; ++j) {
                                                metric_tensor_rot[i][j] = 0.0;
                                                for (k = 0; k < 3; ++k) {
                                                    metric_tensor_rot[i][j] += aa_rot(k, i) * aa_rot(k, j);
                                                }
                                            }
                                        }

                                        res = 0.0;
                                        for (i = 0; i < 3; ++i) {
                                            for (j = 0; j < 3; ++j) {
                                                res += std::pow(metric_tensor[i][j] - metric_tensor_rot[i][j], 2.0);
                                            }
                                        }

                                        // Metric tensor is invariant under symmetry operations.

                                        if (res < tolerance * tolerance) {
                                            ++nsym_tmp;
                                            for (i = 0; i < 3; ++i) {
                                                for (j = 0; j < 3; ++j) {
                                                    mat_tmp[i][j] = static_cast<int>(rot_tmp(i, j));
                                                }
                                            }
                                            LatticeSymmList.emplace_back(mat_tmp);
                                        }

                                    }
                                }
                            }
                        }
                    }
                }
            }
        }
    }

    if (LatticeSymmList.size() > 48) {
        exit("find_lattice_symmetry", "Number of lattice symmetry is larger than 48.");
    }
}

void Symmetry::find_crystal_symmetry(const Cell &cell,
                                     const std::vector<std::vector<unsigned int>> &atomtype_group,
                                     const Spin &spin,
                                     const std::vector<RotationMatrix> &LatticeSymmList,
                                     std::vector<SymmetryOperation> &symm_out) const
{
    unsigned int i, j;
    unsigned int iat, jat, kat, lat;
    Eigen::Vector3d x_rot, x_tmp;
    Eigen::Matrix3d rot;
    Eigen::Matrix3i rot_int;
    Eigen::Matrix3d rot_tmp, rot_cart;
    Eigen::Vector3d mag, mag_rot;
    Eigen::Vector3d tran;
    Eigen::Vector3d x_rot_tmp;
    Eigen::Vector3d xdiff;
    Eigen::Vector3d tmp;
    double diff;
    const auto nclass = atomtype_group.size();

    int ii;
    size_t jj, kk;
    unsigned int itype;

    bool is_found;
    bool isok;
    bool mag_sym1, mag_sym2;
    bool is_identity_matrix;

    const Eigen::Matrix3d mat_identity = Eigen::Matrix3d::Identity();

    // Add identity matrix first.
    for (i = 0; i < 3; ++i) {
        for (j = 0; j < 3; ++j) {
            if (i == j) {
                rot_int(i, j) = 1;
                rot_cart(i, j) = 1.0;
            } else {
                rot_int(i, j) = 0;
                rot_cart(i, j) = 0.0;
            }
        }
        tran[i] = 0.0;
    }

    symm_out.emplace_back(rot_int,
                          tran,
                          rot_cart,
                          is_translation(rot_int));

    for (auto &it_latsym: LatticeSymmList) {

        iat = atomtype_group[0][0];
        for (i = 0; i < 3; ++i) {
            for (j = 0; j < 3; ++j) {
                rot(i, j) = static_cast<double>(it_latsym.mat(i, j));
            }
        }

        for (i = 0; i < 3; ++i) x_tmp[i] = cell.x_fractional(iat, i);
        //rotvec(x_rot, x_tmp, rot);
        x_rot = rot * x_tmp;

#ifdef _OPENMP
#pragma omp parallel for private(jat, tran, isok, kat, x_tmp, x_rot_tmp, is_found, lat, tmp, diff, \
    i, j, itype, jj, kk, is_identity_matrix, mag, mag_rot, rot_tmp, rot_cart, mag_sym1, mag_sym2, xdiff)
#endif
        for (ii = 0; ii < atomtype_group[0].size(); ++ii) {
            jat = atomtype_group[0][ii];

            for (i = 0; i < 3; ++i) {
                tran[i] = cell.x_fractional(jat, i) - x_rot[i];
                tran[i] = tran[i] - nint(tran[i]);
            }

            is_identity_matrix = (rot - mat_identity).norm() < eps6;
            if (is_identity_matrix) continue;

            isok = true;

            for (itype = 0; itype < nclass; ++itype) {

                for (jj = 0; jj < atomtype_group[itype].size(); ++jj) {

                    kat = atomtype_group[itype][jj];

                    for (i = 0; i < 3; ++i) x_tmp[i] = cell.x_fractional(kat, i);
                    x_rot_tmp = rot * x_tmp;

                    for (i = 0; i < 3; ++i) {
                        x_rot_tmp[i] += tran[i];
                    }

                    is_found = false;

                    for (kk = 0; kk < atomtype_group[itype].size(); ++kk) {

                        lat = atomtype_group[itype][kk];

                        for (i = 0; i < 3; ++i) {
                            tmp[i] = std::fmod(std::abs(cell.x_fractional(lat, i) - x_rot_tmp[i]), 1.0);
                            tmp[i] = std::min<double>(tmp[i], 1.0 - tmp[i]);
                        }
                        xdiff = cell.lattice_vector * tmp;
                        diff = xdiff.norm(); // distance in Cartesian coordinate
                        if (diff < tolerance) {
                            is_found = true;
                            break;
                        }
                    }

                    if (!is_found) isok = false;
                }
            }

            if (isok) {
                rot_tmp = rot * cell.reciprocal_lattice_vector;
                rot_cart = cell.lattice_vector * rot_tmp * inv_tpi;

                if (spin.lspin && spin.noncollinear) {

                    for (i = 0; i < 3; ++i) {
                        mag[i] = spin.magmom[jat][i];
                        mag_rot[i] = spin.magmom[iat][i];
                    }

                    mag_rot = rot_cart * mag_rot;

                    // In the case of improper rotation, the factor -1 should be multiplied
                    // because the inversion operation doesn't flip the spin.
                    if (!is_proper(rot_cart)) {
                        for (i = 0; i < 3; ++i) {
                            mag_rot[i] = -mag_rot[i];
                        }
                    }

                    mag_sym1 = (std::pow(mag[0] - mag_rot[0], 2.0)
                                + std::pow(mag[1] - mag_rot[1], 2.0)
                                + std::pow(mag[2] - mag_rot[2], 2.0)) < eps6;

                    mag_sym2 = (std::pow(mag[0] + mag_rot[0], 2.0)
                                + std::pow(mag[1] + mag_rot[1], 2.0)
                                + std::pow(mag[2] + mag_rot[2], 2.0)) < eps6;

                    if (!mag_sym1 && !mag_sym2) {
                        isok = false;
                    } else if (!mag_sym1 && mag_sym2 && !spin.time_reversal_symm) {
                        isok = false;
                    }
                }
            }

            if (isok) {
#ifdef _OPENMP
#pragma omp critical
#endif
                symm_out.emplace_back(it_latsym.mat,
                                      tran,
                                      rot_cart,
                                      is_translation(it_latsym.mat));
            }
        }
    }
}

int Symmetry::findsym_spglib(const Cell &cell,
                             const std::vector<std::vector<unsigned int>> &atomtype_group,
                             const Spin &spin,
                             std::string &spgsymbol,
                             std::vector<SymmetryOperation> &symm_out) const
{
    int i, j;
    double (*position)[3];
    double (*translation)[3];
    int (*rotation)[3][3];
    char symbol[11];
    double aa_tmp[3][3];
    int *types_tmp;

    const auto nat = cell.number_of_atoms;

    allocate(position, nat);
    allocate(types_tmp, nat);

    for (i = 0; i < 3; ++i) {
        for (j = 0; j < 3; ++j) {
            aa_tmp[i][j] = cell.lattice_vector(i, j);
        }
    }
    for (i = 0; i < nat; ++i) {
        for (j = 0; j < 3; ++j) {
            position[i][j] = cell.x_fractional(i, j);
        }
    }

    if (spin.lspin) {
        for (i = 0; i < atomtype_group.size(); ++i) {
            for (j = 0; j < atomtype_group[i].size(); ++j) {
                types_tmp[atomtype_group[i][j]] = i;
            }
        }
    } else {
        for (i = 0; i < nat; ++i) {
            types_tmp[i] = cell.kind[i];
        }
    }

    // First find the number of symmetry operations
    auto nsym_out = spg_get_multiplicity(aa_tmp, position, types_tmp, nat, tolerance);

    if (nsym_out == 0) exit("findsym_spglib", "Error occurred in spg_get_multiplicity");

    allocate(translation, nsym_out);
    allocate(rotation, nsym_out);

    // Store symmetry operations
    nsym_out = spg_get_symmetry(rotation, translation, nsym_out,
                                aa_tmp, position, types_tmp, nat, tolerance);

    const auto spgnum = spg_get_international(symbol, aa_tmp, position, types_tmp, nat, tolerance);
    spgsymbol = std::string(symbol);

    // Copy symmetry information
    symm_out.clear();
    Eigen::Matrix3d rot_cartesian;
    Eigen::Matrix3i rot_int;
    Eigen::Vector3d trans_tmp;

    for (i = 0; i < nsym_out; ++i) {

        for (j = 0; j < 3; ++j) {
            for (auto k = 0; k < 3; ++k) {
                rot_int(j, k) = rotation[i][j][k];
            }
            trans_tmp(j) = translation[i][j];
        }

        symop_in_cart(rot_cartesian,
                      rot_int,
                      cell.lattice_vector,
                      cell.reciprocal_lattice_vector);

        symm_out.emplace_back(rot_int,
                              trans_tmp,
                              rot_cartesian,
                              is_translation(rot_int));
    }

    deallocate(rotation);
    deallocate(translation);
    deallocate(types_tmp);
    deallocate(position);

    return spgnum;
}


void Symmetry::symop_in_cart(Eigen::Matrix3d &rot_cart,
                             const Eigen::Matrix3i &rot_lattice,
                             const Eigen::Matrix3d &lavec,
                             const Eigen::Matrix3d &rlavec) const
{
    int i, j;
    Eigen::Matrix3d sym_tmp, tmp;

    for (i = 0; i < 3; ++i) {
        for (j = 0; j < 3; ++j) {
            sym_tmp(i, j) = static_cast<double>(rot_lattice(i, j));
        }
    }
    rot_cart = lavec * sym_tmp * rlavec * inv_tpi;
}

void Symmetry::gensym_withmap(const Eigen::Matrix3d &aa,
                              const Eigen::MatrixXd &x,
                              const std::vector<int> &kd,
                              const std::vector<SymmetryOperation> &symmlist_in,
                              std::vector<SymmetryOperationWithMapping> &symmlist_withmap_out) const
{
    // Generate symmetry operations in Cartesian coordinate with the atom-mapping information.

    Eigen::Matrix3d S, T, S_recip, mat_tmp;
    Eigen::Vector3d shift, x_mod, tmp;
    unsigned int *map_tmp;
    int i, j;
    unsigned int natmin = x.rows();

    symmlist_withmap_out.clear();

    allocate(map_tmp, natmin);

    for (const auto &isym: symmlist_in) {

        for (i = 0; i < 3; ++i) {
            for (j = 0; j < 3; ++j) {
                T(i, j) = static_cast<double>(isym.rotation(i, j));
            }
        }

        for (i = 0; i < 3; ++i) {
            shift[i] = isym.tran[i];
        }

        S_recip = T.inverse().transpose();

        // Convert to Cartesian coordinate
        mat_tmp = T * aa.inverse();
        S = aa * mat_tmp;

        // Generate mapping information

        for (i = 0; i < natmin; ++i) {

            x_mod = T * x.row(i).transpose();

            for (j = 0; j < 3; ++j) {
                x_mod[j] += shift[j];
            }

            int num_mapped = -1;

            for (j = 0; j < natmin; ++j) {

                if (kd[j] == kd[i]) {

                    for (int k = 0; k < 3; ++k) {
                        tmp[k] = std::fmod(std::abs(x_mod[k] - x(j, k)), 1.0);
                        tmp[k] = std::min<double>(tmp[k], 1.0 - tmp[k]);
                    }
                    const auto diff = tmp[0] * tmp[0] + tmp[1] * tmp[1] + tmp[2] * tmp[2];
                    if (diff < tolerance * tolerance) {
                        num_mapped = j;
                        break;
                    }
                }
            }

            if (num_mapped == -1) {
                exit("gensym_withmap", "cannot find a equivalent atom");
            }
            map_tmp[i] = num_mapped;
        }

        // Add to vector

        symmlist_withmap_out.emplace_back(S,
                                          T,
                                          S_recip,
                                          map_tmp,
                                          natmin,
                                          shift);
    }
}

void Symmetry::broadcast_symmlist(std::vector<SymmetryOperation> &sym) const
{
    int i, j, k;
    int n;
    std::vector<int> sym_entry;
    int ***rot_tmp;
    double ***rot_tmp2;
    double **tran_tmp;

    Eigen::Matrix3i rotation;
    Eigen::Vector3d tran;
    Eigen::Matrix3d rotation_cart;

    if (mympi->my_rank == 0) n = sym.size();
    MPI_Bcast(&n, 1, MPI_INT, 0, MPI_COMM_WORLD);

    allocate(rot_tmp, n, 3, 3);
    allocate(rot_tmp2, n, 3, 3);
    allocate(tran_tmp, n, 3);

    if (mympi->my_rank == 0) {
        for (i = 0; i < n; ++i) {
            for (j = 0; j < 3; ++j) {
                for (k = 0; k < 3; ++k) {
                    rot_tmp[i][j][k] = sym[i].rotation(j, k);
                    rot_tmp2[i][j][k] = sym[i].rotation_cart(j, k);
                }
                tran_tmp[i][j] = sym[i].tran[j];
            }
        }
    }
    MPI_Bcast(&rot_tmp[0][0][0], 9 * n, MPI_INT, 0, MPI_COMM_WORLD);
    MPI_Bcast(&rot_tmp2[0][0][0], 9 * n, MPI_DOUBLE, 0, MPI_COMM_WORLD);
    MPI_Bcast(&tran_tmp[0][0], 3 * n, MPI_DOUBLE, 0, MPI_COMM_WORLD);

    if (mympi->my_rank > 0) {
        for (i = 0; i < n; ++i) {
            for (j = 0; j < 3; ++j) {
                for (k = 0; k < 3; ++k) {
                    rotation(j, k) = rot_tmp[i][j][k];
                    rotation_cart(j, k) = rot_tmp2[i][j][k];
                }
                tran[j] = tran_tmp[i][j];
            }
            sym.emplace_back(rotation,
                             tran,
                             rotation_cart,
                             is_translation(rotation));
        }
    }

    deallocate(rot_tmp);
    deallocate(rot_tmp2);
    deallocate(tran_tmp);
}

bool Symmetry::is_proper(const Eigen::Matrix3d &rot) const
{
    const auto det = rot.determinant();
    return std::abs(det - 1.0) < eps12;
}

bool Symmetry::is_translation(const Eigen::Matrix3i &rot) const
{
    const Eigen::Matrix3i identity = Eigen::Matrix3i::Identity();
    return (rot == identity);
}
<|MERGE_RESOLUTION|>--- conflicted
+++ resolved
@@ -103,38 +103,6 @@
 
         bool use_distorted_structure = false;
 
-<<<<<<< HEAD
-        // Automatically find symmetries.
-
-        std::cout << "  NSYM = 0 is given: Trying to find symmetry operations." << std::endl;
-
-        findsym(N, aa, x, SymmList);
-
-        std::sort(SymmList.begin() + 1, SymmList.end());
-        nsym = SymmList.size();
-
-        if (printsymmetry) {
-            std::cout
-                    << "  PRINTSYMM = 1: Symmetry information will be stored in SYMM_INFO_PRIM file."
-                    << std::endl << std::endl;
-            ofs_sym.open(file_sym.c_str(), std::ios::out);
-            ofs_sym << nsym << std::endl;
-
-            for (const auto &p: SymmList) {
-                for (i = 0; i < 3; ++i) {
-                    for (j = 0; j < 3; ++j) {
-                        ofs_sym << std::setw(4) << p.rot[i][j];
-                    }
-                }
-                ofs_sym << "  ";
-                for (i = 0; i < 3; ++i) {
-                    ofs_sym << std::setprecision(10) << std::setw(20) << p.tran[i];
-                }
-                ofs_sym << std::endl;
-            }
-
-            ofs_sym.close();
-=======
         std::cout << '\n';
         std::cout << "  Number of symmetry operations : " << nsym << '\n';
         if ((phon->mode == "SCPH" && relaxation->relax_str != 0) ||
@@ -142,7 +110,6 @@
             std::cout << "  Number of symmetry operations in reference structure : "
                       << nsym_ref << "\n\n";
             use_distorted_structure = true;
->>>>>>> 2bbdbc1b
         }
 
         const auto cell_tmp = system->get_primcell(use_distorted_structure);

--- conflicted
+++ resolved
@@ -2029,22 +2029,10 @@
     allocate(ind, ngroup_v3_in, 3);
     allocate(v3_mpi, nk_scph, ns, ns2);
 
-<<<<<<< HEAD
-    if (mympi->my_rank == 0) {
-        if (self_offdiag) {
-            std::cout << " IALGO = 1 : Use different algorithm efficient when nbands >> nk_3ph\n";
-            std::cout << " SELF_OFFDIAG = 1: Calculating all components of v4_array ... \n";
-        } else {
-            exit("compute_V4_elements_mpi_over_kpoint",
-                 "This function can be used only when SELF_OFFDIAG = 1");
-        }
-    }
-=======
     allocate(v3_tmp0, ns, ns2);
     allocate(v3_tmp1, ns, ns2);
     allocate(v3_tmp2, ns, ns2);
     allocate(v3_tmp3, ns, ns2);
->>>>>>> 2bbdbc1b
 
     for (unsigned int ik = mympi->my_rank; ik < nk_scph; ik += mympi->nprocs) {
 
@@ -2564,7 +2552,7 @@
 
     if (mympi->my_rank == 0) {
         if (self_offdiag) {
-            std::cout << " IALGO = 1 : Use different algorithm efficient when nbands >> nk\n";
+            std::cout << " IALGO = 1 : Use different algorithm efficient when nbands >> nk_3ph\n";
             std::cout << " SELF_OFFDIAG = 1: Calculating all components of v4_array ... \n";
         } else {
             exit("compute_V4_elements_mpi_over_kpoint",
@@ -3966,12 +3954,7 @@
     Fmat0.resize(nk_irred_interpolate);
 
     for (ik = 0; ik < nk; ++ik) {
-<<<<<<< HEAD
-        dmat_convert[ik].resize(ns, ns);
-        dmat_convert_old[ik].resize(ns, ns);
-=======
 //        dmat_convert[ik].resize(ns, ns);
->>>>>>> 2bbdbc1b
         evec_initial[ik].resize(ns, ns);
     }
     for (ik = 0; ik < nk_irred_interpolate; ++ik) {
@@ -4084,85 +4067,7 @@
                                                dymat_q_HA);
 
     // Main loop
-<<<<<<< HEAD
-    for (iloop = 0; iloop < maxiter; ++iloop) {
-
-        for (ik = 0; ik < nk; ++ik) {
-            for (is = 0; is < ns; ++is) {
-                auto omega1 = omega_now(ik, is);
-                if (std::abs(omega1) < eps8) {
-                    Qmat(is, is) = complex_zero;
-                } else {
-                    // Note that the missing factor 2 in the denominator of Qmat is 
-                    // already considered in the v4_array_all.
-                    if (thermodynamics->classical) {
-                        Qmat(is, is) = std::complex<double>(2.0 * T_in * thermodynamics->T_to_Ryd / (omega1 * omega1),
-                                                            0.0);
-                    } else {
-                        auto n1 = thermodynamics->fB(omega1, T_in);
-                        Qmat(is, is) = std::complex<double>((2.0 * n1 + 1.0) / omega1, 0.0);
-                    }
-                }
-            }
-
-            for (is = 0; is < ns; ++is) {
-                for (js = 0; js < ns; ++js) {
-                    Cmat(is, js) = cmat_convert[ik][is][js];
-                }
-            }
-
-            Dmat = Cmat * Qmat * Cmat.adjoint();
-            dmat_convert[ik] = Dmat;
-        }
-
-        // Mixing dmat
-        if (iloop > 0) {
-#pragma omp parallel for
-            for (ik = 0; ik < nk; ++ik) {
-                dmat_convert[ik] = alpha * dmat_convert[ik].eval() + (1.0 - alpha) * dmat_convert_old[ik];
-            }
-        }
-
-        for (ik = 0; ik < nk_irred_interpolate; ++ik) {
-
-            knum_interpolate = kmesh_coarse->kpoint_irred_all[ik][0].knum;
-            knum = kmap_interpolate_to_scph[knum_interpolate];
-
-            // Fmat harmonic
-            Fmat = Fmat0[ik];
-
-            // Anharmonic correction to Fmat
-
-            if (!offdiag) {
-                for (is = 0; is < ns; ++is) {
-                    i = (ns + 1) * is;
-
-                    re_tmp = 0.0;
-                    im_tmp = 0.0;
-
-#pragma omp parallel for private(jk, kk, ks, ctmp), reduction(+:re_tmp, im_tmp)
-                    for (jk = 0; jk < nk; ++jk) {
-
-                        kk = nk * ik + jk;
-
-                        for (ks = 0; ks < ns; ++ks) {
-                            ctmp = v4_array_all[kk][i][(ns + 1) * ks]
-                                   * dmat_convert[jk](ks, ks);
-                            re_tmp += ctmp.real();
-                            im_tmp += ctmp.imag();
-                        }
-                    }
-                    Fmat(is, is) += std::complex<double>(re_tmp, im_tmp);
-                }
-            } else {
-
-                // Anharmonic correction to Fmat
-
-                for (is = 0; is < ns; ++is) {
-                    for (js = 0; js <= is; ++js) {
-=======
     int iloop = 0;
->>>>>>> 2bbdbc1b
 
     permutation1.resize(nk);
     permutation2.resize(nk);
@@ -4173,22 +4078,6 @@
         permutation1[ik] = permutation;
     }
 
-<<<<<<< HEAD
-                            for (ks = 0; ks < ns; ++ks) {
-                                for (unsigned int ls = 0; ls < ns; ++ls) {
-                                    ctmp = v4_array_all[kk][i][ns * ks + ls]
-                                           * dmat_convert[jk](ks, ls);
-                                    re_tmp += ctmp.real();
-                                    im_tmp += ctmp.imag();
-                                }
-                            }
-                        }
-                        Fmat(is, js) += std::complex<double>(re_tmp, im_tmp);
-                    }
-                }
-            }
-=======
->>>>>>> 2bbdbc1b
 
     update_frequency(T_in,
                      omega2_in,

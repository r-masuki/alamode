--- conflicted
+++ resolved
@@ -111,12 +111,12 @@
 
     setup_kmesh();
     setup_eigvecs();
-    system->get_minimum_distances(kmesh_coarse, mindist_list_scph);
+    system->get_minimum_distances(kmesh_coarse->nk_i, mindist_list_scph);
     setup_pp_interaction();
     dynamical->get_symmetry_gamma_dynamical(kmesh_coarse,
-                                            system->natmin,
-                                            system->xr_p,
-                                            system->map_p2s,
+                                            system->get_primcell().number_of_atoms,
+                                            system->get_primcell().x_fractional,
+                                            system->get_map_p2s(),
                                             symmetry->SymmListWithMap,
                                             mat_transform_sym);
 }
@@ -183,14 +183,6 @@
             relaxation->load_V0_from_file();
         }
 
-<<<<<<< HEAD
-//        if (dynamical->nonanalytic == 3) {
-//            exit("exec_scph",
-//                 "Sorry, NONANALYTIC=3 can't be used for the main loop of the SCPH calculation.");
-//        }
-        // Solve the SCPH equation and obtain the correction to the dynamical matrix
-        exec_scph_main(delta_dymat_scph);
-=======
     } else {
         if (relax_str == 0) {
             exec_scph_main(delta_dymat_scph);
@@ -199,7 +191,6 @@
         else if (phon->mode == "SCPH" && relax_str != 0) {
             exec_scph_relax_cell_coordinate_main(delta_dymat_scph, delta_harmonic_dymat_renormalize);
         }
->>>>>>> 3c1afa24
 
         if (mympi->my_rank == 0) {
             // write dymat to file
@@ -1189,7 +1180,7 @@
 
     // cell optimization
     double pvcell = 0.0; // pressure * v_{cell,reference} [Ry]
-    pvcell = relaxation->stat_pressure * system->volume_p * std::pow(Bohr_in_Angstrom, 3) * 1.0e-30; // in 10^9 J = GJ
+    pvcell = relaxation->stat_pressure * system->get_primcell().volume * std::pow(Bohr_in_Angstrom, 3) * 1.0e-30; // in 10^9 J = GJ
     pvcell *= 1.0e9 / Ryd; // in Ry
 
     const auto relax_str = relaxation->relax_str;
@@ -1414,7 +1405,7 @@
 
 
             std::cout << " Initial atomic displacements [Bohr] : " << std::endl;
-            for (iat1 = 0; iat1 < system->natmin; iat1++) {
+            for (iat1 = 0; iat1 < system->get_primcell().number_of_atoms; iat1++) {
                 std::cout << " ";
                 for (ixyz1 = 0; ixyz1 < 3; ixyz1++) {
                     relaxation->get_xyz_string(ixyz1, str_tmp);
@@ -1596,7 +1587,7 @@
 
             std::cout << " ----------------------------------------------------------------" << std::endl;
             std::cout << " Final atomic displacements [Bohr] at " << temp << " K" << std::endl;
-            for (iat1 = 0; iat1 < system->natmin; iat1++) {
+            for (iat1 = 0; iat1 < system->get_primcell().number_of_atoms; iat1++) {
                 std::cout << " ";
                 for (ixyz1 = 0; ixyz1 < 3; ixyz1++) {
                     relaxation->get_xyz_string(ixyz1, str_tmp);
@@ -2627,18 +2618,9 @@
 FcsClassExtent Scph::from_FcsArrayWithCell_to_FcsClassExtent(const FcsArrayWithCell &fc_in)
 {
 
-<<<<<<< HEAD
-    kmesh_coarse = new KpointMeshUniform(kmesh_interpolate);
-    kmesh_dense = new KpointMeshUniform(kmesh_scph);
-    kmesh_coarse->setup(symmetry->SymmList, system->get_primcell().reciprocal_lattice_vector,
-                        true);
-    kmesh_dense->setup(symmetry->SymmList, system->get_primcell().reciprocal_lattice_vector,
-                       true);
-=======
     FcsClassExtent fc_out;
     unsigned int atm1, atm2, xyz1, xyz2, cell_s;
     double fcs_val;
->>>>>>> 3c1afa24
 
     if (fc_in.pairs.size() != 2) {
         std::cout
@@ -2647,7 +2629,8 @@
     }
 
     fc_out.atm1 = fc_in.pairs[0].index / 3;
-    fc_out.atm2 = system->map_p2s_anharm[fc_in.pairs[1].index / 3][fc_in.pairs[1].tran];
+    // TODO: This is a temporary fix. Need to fix the index of atm2.
+    fc_out.atm2 = system->get_map_p2s(1)[fc_in.pairs[1].index / 3][fc_in.pairs[1].tran];
     fc_out.xyz1 = fc_in.pairs[0].index % 3;
     fc_out.xyz2 = fc_in.pairs[1].index % 3;
     fc_out.cell_s = fc_in.pairs[1].cell_s;
@@ -2672,43 +2655,6 @@
                                            double pvcell,
                                            const KpointMeshUniform *kmesh_dense_in)
 {
-<<<<<<< HEAD
-    // Construct small_group_at_k, symop_minus_at_k, and
-    // mat_transport_sym.
-
-    unsigned int ik;
-    unsigned int is, js;
-    unsigned int icrd, jcrd;
-    Eigen::Vector3d x1, x2, xtmp;
-    Eigen::Vector3d k, k_minus, Sk;
-    Eigen::Matrix3d S_cart, S_frac, S_frac_inv, S_recip;
-    std::complex<double> **gamma_tmp;
-    bool *flag;
-
-    const auto natmin = system->get_primcell().number_of_atoms;
-    const auto ns = dynamical->neval;
-    const auto nk_irred_interpolate = kmesh_coarse->nk_irred;
-
-    allocate(gamma_tmp, ns, ns);
-    allocate(mat_transform_sym, nk_irred_interpolate,
-             symmetry->nsym, ns, ns);
-    //allocate(small_group_at_k, nk_irred_interpolate);
-    allocate(symop_minus_at_k, nk_irred_interpolate);
-    allocate(kpoint_map_symmetry, kmesh_coarse->nk);
-    allocate(flag, kmesh_coarse->nk);
-
-    for (ik = 0; ik < kmesh_coarse->nk; ++ik) {
-        flag[ik] = false;
-    }
-
-    const Eigen::Matrix3d convmat = system->get_primcell().lattice_vector.inverse()
-                                    * system->get_supercell(0).lattice_vector;
-
-    const auto xf_tmp = system->get_supercell(0).x_fractional;
-
-    for (ik = 0; ik < nk_irred_interpolate; ++ik) {
-=======
->>>>>>> 3c1afa24
 
     int ns = dynamical->neval;
     int nk = kmesh_dense_in->nk;
@@ -2726,34 +2672,12 @@
     allocate(del_v1_del_umn_with_umn, 9, ns);
     allocate(del_v2_del_umn_with_umn, 9, ns, ns);
 
-<<<<<<< HEAD
-            for (icrd = 0; icrd < 3; ++icrd) {
-                for (jcrd = 0; jcrd < 3; ++jcrd) {
-                    S_cart(icrd, jcrd) = it.rot[3 * icrd + jcrd];
-                    S_frac(icrd, jcrd) = it.rot_real[3 * icrd + jcrd];
-                    S_recip(icrd, jcrd) = it.rot_reciprocal[3 * icrd + jcrd];
-                }
-            }
-
-            S_frac_inv = S_frac.inverse();
-            //invmat3(S_frac_inv, S_frac);
-
-            Sk = S_recip * k;
-            //rotvec(Sk, k, S_recip);
-=======
     double factor = 1.0 / 6.0 * 4.0 * nk;
     int i1, i2, i3, ixyz1, ixyz2, ixyz3, ixyz4;
     int is1, is2, is3;
 
->>>>>>> 3c1afa24
-
-
-<<<<<<< HEAD
-            const auto knum_sym = kmesh_coarse->get_knum(&Sk[0]);
-            if (knum_sym == -1)
-                exit("setup_transform_symmetry",
-                     "kpoint not found");
-=======
+
+
     // calculate the derivative of eta_tensor by u_tensor
     for (i1 = 0; i1 < 9; i1++) {
         ixyz1 = i1 / 3;
@@ -2761,7 +2685,6 @@
         for (i2 = 0; i2 < 9; i2++) {
             ixyz3 = i2 / 3;
             ixyz4 = i2 % 3;
->>>>>>> 3c1afa24
 
             del_eta_del_u[i1][i2] = 0.0;
 
@@ -2780,21 +2703,6 @@
         }
     }
 
-<<<<<<< HEAD
-            for (unsigned int jat = 0; jat < natmin; ++jat) {
-                const auto iat = it.mapping[jat];
-
-                // Fractional coordinates of x1 and x2
-                for (icrd = 0; icrd < 3; ++icrd) {
-                    x1[icrd] = xf_tmp(system->get_map_p2s(0)[iat][0], icrd);
-                    x2[icrd] = xf_tmp(system->get_map_p2s(0)[jat][0], icrd);
-                }
-                // Convert to fractional basis of the primitive cell
-                x1 = convmat * x1;
-                x2 = convmat * x2;
-
-                xtmp = S_frac_inv * x1 - x2;
-=======
     // calculate del_v0_del_eta
     for (i1 = 0; i1 < 9; i1++) {
         del_v0_del_eta[i1] = C1_array[i1];
@@ -2814,7 +2722,6 @@
             del_v0_strain_with_strain[i1] += del_eta_del_u[i2][i1] * del_v0_del_eta[i2];
         }
     }
->>>>>>> 3c1afa24
 
     // add pV term
     double F_tensor[3][3]; // F_{mu nu} = delta_{mu nu} + u_{mu nu}
@@ -2836,13 +2743,6 @@
                                                    F_tensor[ixyz1][ixyz4] * F_tensor[ixyz2][ixyz3]);
     }
 
-<<<<<<< HEAD
-                for (icrd = 0; icrd < 3; ++icrd) {
-                    for (jcrd = 0; jcrd < 3; ++jcrd) {
-                        gamma_tmp[3 * iat + icrd][3 * jat + jcrd]
-                                = S_cart(icrd, jcrd) * std::exp(im * phase);
-                    }
-=======
     // calculate del_v1_del_umn
     for (i1 = 0; i1 < 9; i1++) {
         for (is1 = 0; is1 < ns; is1++) {
@@ -2853,7 +2753,6 @@
                     del_v1_del_umn_with_umn[i1][is1] +=
                             0.5 * del3_v1_del_umn3[i1 * 81 + i2 * 9 + i3][is1] * u_tensor[i2 / 3][i2 % 3] *
                             u_tensor[i3 / 3][i3 % 3];
->>>>>>> 3c1afa24
                 }
             }
         }
@@ -3078,8 +2977,8 @@
 
     kmesh_coarse = new KpointMeshUniform(kmesh_interpolate);
     kmesh_dense = new KpointMeshUniform(kmesh_scph);
-    kmesh_coarse->setup(symmetry->SymmList, system->rlavec_p, true);
-    kmesh_dense->setup(symmetry->SymmList, system->rlavec_p, true);
+    kmesh_coarse->setup(symmetry->SymmList, system->get_primcell().reciprocal_lattice_vector, true);
+    kmesh_dense->setup(symmetry->SymmList, system->get_primcell().reciprocal_lattice_vector, true);
 
     if (mympi->my_rank == 0) {
 //        if (verbosity > 0) {
@@ -3187,37 +3086,14 @@
                            const unsigned int nk_in,
                            double **eval_in) const
 {
-<<<<<<< HEAD
-    // Compute mindist_list_scph necessary to calculate dynamical matrix
-    // from the real-space force constants
-
-    int i, j;
-    int ix, iy, iz;
-    const auto nk = kmesh_coarse->nk;
-    const auto nat = system->get_primcell().number_of_atoms;
-    unsigned int iat;
-
-    int **shift_cell, **shift_cell_super;
-    Eigen::MatrixXd xf_p;
-    double ****x_all;
-=======
     // eval is omega^2 in atomic unit
->>>>>>> 3c1afa24
 
     const auto ns = dynamical->neval;
     const auto tol_omega = 1.0e-7;
 
     for (unsigned int ik = 0; ik < nk_in; ++ik) {
 
-<<<<<<< HEAD
-    allocate(shift_cell, ncell, 3);
-    allocate(shift_cell_super, ncell_s, 3);
-    //allocate(xf_p, nat, 3);
-    xf_p.resize(nat, 3);
-    allocate(x_all, ncell_s, ncell, nat, 3);
-=======
         degeneracy_out[ik].clear();
->>>>>>> 3c1afa24
 
         auto omega_prev = eval_in[ik][0];
         auto ideg = 1;
@@ -3236,34 +3112,6 @@
         }
         degeneracy_out[ik].push_back(ideg);
     }
-<<<<<<< HEAD
-    const auto xf_tmp = system->get_supercell(0).x_fractional;
-
-    for (i = 0; i < nat; ++i) {
-        for (j = 0; j < 3; ++j) {
-            xf_p(i, j) = xf_tmp(system->get_map_p2s(0)[i][0], j);
-        }
-    }
-
-    xf_p = xf_p * system->get_supercell(0).lattice_vector.transpose();
-    xf_p = xf_p * system->get_primcell().lattice_vector.inverse().transpose();
-
-    const auto pcell_lavec = system->get_primcell().lattice_vector;
-    for (i = 0; i < ncell_s; ++i) {
-        for (j = 0; j < ncell; ++j) {
-            for (iat = 0; iat < nat; ++iat) {
-                x_all[i][j][iat][0] = xf_p(iat, 0) + static_cast<double>(shift_cell[j][0])
-                                      + static_cast<double>(nkx * shift_cell_super[i][0]);
-                x_all[i][j][iat][1] = xf_p(iat, 1) + static_cast<double>(shift_cell[j][1])
-                                      + static_cast<double>(nky * shift_cell_super[i][1]);
-                x_all[i][j][iat][2] = xf_p(iat, 2) + static_cast<double>(shift_cell[j][2])
-                                      + static_cast<double>(nkz * shift_cell_super[i][2]);
-
-                rotvec(x_all[i][j][iat], x_all[i][j][iat], pcell_lavec);
-            }
-        }
-    }
-=======
 }
 
 
@@ -3280,7 +3128,6 @@
     // This is the main function of the SCPH equation.
     // The detailed algorithm can be found in PRB 92, 054301 (2015).
     // Eigen3 library is used for the compact notation of matrix-matrix products.
->>>>>>> 3c1afa24
 
     using namespace Eigen;
 
@@ -3339,16 +3186,8 @@
         Fmat0[ik].resize(ns, ns);
     }
 
-<<<<<<< HEAD
-    deallocate(shift_cell);
-    deallocate(shift_cell_super);
-    //deallocate(xf_p);
-    deallocate(x_all);
-}
-=======
     const auto complex_one = std::complex<double>(1.0, 0.0);
     const auto complex_zero = std::complex<double>(0.0, 0.0);
->>>>>>> 3c1afa24
 
     SelfAdjointEigenSolver<MatrixXcd> saes;
 
@@ -3364,20 +3203,8 @@
 
     // Set initial values
 
-<<<<<<< HEAD
-        if (dynamical->nonanalytic == 3) {
-            dynamical->calc_analytic_k(xk_dense[ik],
-                                       ewald->fc2_without_dipole,
-                                       mat_harmonic);
-        } else {
-            dynamical->calc_analytic_k(xk_dense[ik],
-                                       fcs_phonon->force_constant_with_cell[0],
-                                       mat_harmonic);
-        }
-=======
     for (ik = 0; ik < nk; ++ik) {
         for (is = 0; is < ns; ++is) {
->>>>>>> 3c1afa24
 
             if (flag_converged) {
                 if (omega2_out[ik][is] < 0.0 && std::abs(omega2_out[ik][is]) > 1.0e-16 && verbosity > 0) {
@@ -3739,12 +3566,6 @@
         }
     } // end loop iteration
 
-<<<<<<< HEAD
-        // Subtract harmonic contribution
-        dynamical->calc_analytic_k(kmesh_coarse->xk[ik],
-                                   fcs_phonon->force_constant_with_cell[0],
-                                   dymat_harmonic);
-=======
     if (std::sqrt(diff) < conv_tol) {
         if (verbosity > 0) {
             std::cout << " Temp = " << T_in;
@@ -3759,7 +3580,6 @@
         }
         flag_converged = false;
     }
->>>>>>> 3c1afa24
 
     for (ik = 0; ik < nk; ++ik) {
         for (is = 0; is < ns; ++is) {
@@ -3847,10 +3667,6 @@
 
     for (ik = 0; ik < nk; ++ik) {
         dmat_convert[ik].resize(ns, ns);
-<<<<<<< HEAD
-        dmat_convert_old[ik].resize(ns, ns);
-=======
->>>>>>> 3c1afa24
         evec_initial[ik].resize(ns, ns);
     }
     for (ik = 0; ik < nk_irred_interpolate; ++ik) {
@@ -3964,109 +3780,7 @@
                                                dymat_q_HA);
 
     // Main loop
-<<<<<<< HEAD
-    for (iloop = 0; iloop < maxiter; ++iloop) {
-
-        for (ik = 0; ik < nk; ++ik) {
-            for (is = 0; is < ns; ++is) {
-                auto omega1 = omega_now(ik, is);
-                if (std::abs(omega1) < eps8) {
-                    Qmat(is, is) = complex_zero;
-                } else {
-                    // Note that the missing factor 2 in the denominator of Qmat is 
-                    // already considered in the v4_array_all.
-                    if (thermodynamics->classical) {
-                        Qmat(is, is) = std::complex<double>(2.0 * T_in * thermodynamics->T_to_Ryd / (omega1 * omega1),
-                                                            0.0);
-                    } else {
-                        auto n1 = thermodynamics->fB(omega1, T_in);
-                        Qmat(is, is) = std::complex<double>((2.0 * n1 + 1.0) / omega1, 0.0);
-                    }
-                }
-            }
-
-            for (is = 0; is < ns; ++is) {
-                for (js = 0; js < ns; ++js) {
-                    Cmat(is, js) = cmat_convert[ik][is][js];
-                }
-            }
-
-            Dmat = Cmat * Qmat * Cmat.adjoint();
-            dmat_convert[ik] = Dmat;
-        }
-
-        // Mixing dmat
-        if (iloop > 0) {
-#pragma omp parallel for
-            for (ik = 0; ik < nk; ++ik) {
-                dmat_convert[ik] = alpha * dmat_convert[ik].eval() + (1.0 - alpha) * dmat_convert_old[ik];
-            }
-        }
-
-        for (ik = 0; ik < nk_irred_interpolate; ++ik) {
-
-            knum_interpolate = kmesh_coarse->kpoint_irred_all[ik][0].knum;
-            knum = kmap_interpolate_to_scph[knum_interpolate];
-
-            // Fmat harmonic
-            Fmat = Fmat0[ik];
-
-            // Anharmonic correction to Fmat
-
-            if (!offdiag) {
-                for (is = 0; is < ns; ++is) {
-                    i = (ns + 1) * is;
-
-                    re_tmp = 0.0;
-                    im_tmp = 0.0;
-
-#pragma omp parallel for private(jk, kk, ks, ctmp), reduction(+:re_tmp, im_tmp)
-                    for (jk = 0; jk < nk; ++jk) {
-
-                        kk = nk * ik + jk;
-
-                        for (ks = 0; ks < ns; ++ks) {
-                            ctmp = v4_array_all[kk][i][(ns + 1) * ks]
-                                   * dmat_convert[jk](ks, ks);
-                            re_tmp += ctmp.real();
-                            im_tmp += ctmp.imag();
-                        }
-                    }
-                    Fmat(is, is) += std::complex<double>(re_tmp, im_tmp);
-                }
-            } else {
-
-                // Anharmonic correction to Fmat
-
-                for (is = 0; is < ns; ++is) {
-                    for (js = 0; js <= is; ++js) {
-
-                        i = ns * is + js;
-
-                        re_tmp = 0.0;
-                        im_tmp = 0.0;
-
-#pragma omp parallel for private(jk, kk, ks, ctmp), reduction(+:re_tmp, im_tmp)
-                        for (jk = 0; jk < nk; ++jk) {
-
-                            kk = nk * ik + jk;
-
-                            for (ks = 0; ks < ns; ++ks) {
-                                for (unsigned int ls = 0; ls < ns; ++ls) {
-                                    ctmp = v4_array_all[kk][i][ns * ks + ls]
-                                           * dmat_convert[jk](ks, ls);
-                                    re_tmp += ctmp.real();
-                                    im_tmp += ctmp.imag();
-                                }
-                            }
-                        }
-                        Fmat(is, js) += std::complex<double>(re_tmp, im_tmp);
-                    }
-                }
-            }
-=======
     int iloop = 0;
->>>>>>> 3c1afa24
 
     permutation1.resize(nk);
     permutation2.resize(nk);

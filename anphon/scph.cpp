/*
 scph.cpp

 Copyright (c) 2015 Terumasa Tadano

 This file is distributed under the terms of the MIT license.
 Please see the file 'LICENCE.txt' in the root directory 
 or http://opensource.org/licenses/mit-license.php for information.
*/

#include "mpi_common.h"
#include "scph.h"
#include "dynamical.h"
#include "kpoint.h"
#include "anharmonic_core.h"
#include "dielec.h"
#include "ewald.h"
#include "memory.h"
#include "thermodynamics.h"
#include "write_phonons.h"
#include "constants.h"
#include "system.h"
#include "error.h"
#include "mathfunctions.h"
#include "integration.h"
#include "parsephon.h"
#include "phonon_dos.h"
#include "symmetry_core.h"
#include "fcs_phonon.h"
#include "relaxation.h"
#include <iostream>
#include <iomanip>
#include <complex>
#include <algorithm>
#include <fftw3.h>
#include <Eigen/Core>
#include <Eigen/Eigenvalues>
#include "timer.h"
#include <cmath>
#include <cstdlib>
#include <vector>

using namespace PHON_NS;

Scph::Scph(PHON *phon) : Pointers(phon)
{
    set_default_variables();
}

Scph::~Scph()
{
    deallocate_variables();
}

void Scph::set_default_variables()
{
    restart_scph = false;
    warmstart_scph = false;
    lower_temp = true;
    tolerance_scph = 1.0e-10;
    mixalpha = 0.1;
    maxiter = 100;
    print_self_consistent_fc2 = false;
    selfenergy_offdiagonal = true;

    evec_harmonic = nullptr;
    omega2_harmonic = nullptr;
    mat_transform_sym = nullptr;
    mindist_list_scph = nullptr;

    bubble = 0;
    phi3_reciprocal = nullptr;
    phi4_reciprocal = nullptr;
    compute_Cv_anharmonic = 0;

    kmesh_coarse = nullptr;
    kmesh_dense = nullptr;

    phase_factor_scph = nullptr;
}

void Scph::deallocate_variables()
{
    if (mindist_list_scph) {
        deallocate(mindist_list_scph);
    }
    if (evec_harmonic) {
        deallocate(evec_harmonic);
    }
    if (omega2_harmonic) {
        deallocate(omega2_harmonic);
    }
    if (mat_transform_sym) {
        deallocate(mat_transform_sym);
    }
    if (phi3_reciprocal) {
        deallocate(phi3_reciprocal);
    }
    if (phi4_reciprocal) {
        deallocate(phi4_reciprocal);
    }

    if (kmesh_coarse) delete kmesh_coarse;
    if (kmesh_dense) delete kmesh_dense;
    if (phase_factor_scph) delete phase_factor_scph;
}

void Scph::setup_scph()
{
    MPI_Bcast(&bubble, 1, MPI_UNSIGNED, 0, MPI_COMM_WORLD);

    setup_kmesh();
    setup_eigvecs();
    system->get_minimum_distances(kmesh_coarse, mindist_list_scph);
    setup_pp_interaction();
    dynamical->get_symmetry_gamma_dynamical(kmesh_coarse,
                                            system->natmin,
                                            system->xr_p,
                                            system->map_p2s,
                                            symmetry->SymmListWithMap,
                                            mat_transform_sym);
}

void Scph::exec_scph()
{
    const auto ns = dynamical->neval;
    const auto Tmin = system->Tmin;
    const auto Tmax = system->Tmax;
    const auto dT = system->dT;

    std::complex<double> ****delta_dymat_scph = nullptr;
    std::complex<double> ****delta_dymat_scph_plus_bubble = nullptr;
    // change of harmonic dymat by IFC renormalization
    std::complex<double> ****delta_harmonic_dymat_renormalize = nullptr;

    const auto NT = static_cast<unsigned int>((Tmax - Tmin) / dT) + 1;

    MPI_Bcast(&restart_scph, 1, MPI_CXX_BOOL, 0, MPI_COMM_WORLD);
    MPI_Bcast(&selfenergy_offdiagonal, 1, MPI_CXX_BOOL, 0, MPI_COMM_WORLD);
    MPI_Bcast(&ialgo, 1, MPI_UNSIGNED, 0, MPI_COMM_WORLD);

    allocate(delta_dymat_scph, NT, ns, ns, kmesh_coarse->nk);
    allocate(delta_harmonic_dymat_renormalize, NT, ns, ns, kmesh_coarse->nk);

    zerofill_harmonic_dymat_renormalize(delta_harmonic_dymat_renormalize, NT);

    const auto relax_str = relaxation->relax_str;

    if (relax_str != 0 && thermodynamics->calc_FE_bubble) {
        exit("exec_scph",
             "Sorry, RELAX_STR!=0 can't be used with bubble correction of the free energy.");
    }
    if (relax_str != 0 && bubble > 0) {
        exit("exec_scph",
             "Sorry, RELAX_STR!=0 can't be used with bubble self-energy on top of the SCPH calculation.");
    }

    if (restart_scph) {

        if (mympi->my_rank == 0) {
            std::cout << " RESTART_SCPH is true.\n";
            std::cout << " Dynamical matrix is read from file ...";
        }

        // Read anharmonic correction to the dynamical matrix from the existing file
        // SCPH calculation, no structural optimization
        if (relax_str == 0) {
            load_scph_dymat_from_file(delta_dymat_scph,
                                      input->job_title + ".scph_dymat",
                                      kmesh_dense, kmesh_coarse,
                                      dynamical->nonanalytic,
                                      selfenergy_offdiagonal);
        }
            // SCPH + structural optimization
        else if (phon->mode == "SCPH" && relax_str != 0) {
            load_scph_dymat_from_file(delta_dymat_scph, input->job_title + ".scph_dymat",
                                      kmesh_dense, kmesh_coarse,
                                      dynamical->nonanalytic,
                                      selfenergy_offdiagonal);

            load_scph_dymat_from_file(delta_harmonic_dymat_renormalize, input->job_title + ".renorm_harm_dymat",
                                      kmesh_dense, kmesh_coarse,
                                      dynamical->nonanalytic,
                                      selfenergy_offdiagonal);
        }

        // structural optimization
        if (relax_str != 0) {
            relaxation->load_V0_from_file();
        }

    } else {
        if (relax_str == 0) {
            exec_scph_main(delta_dymat_scph);
        }
            // SCPH + structural optimization
        else if (phon->mode == "SCPH" && relax_str != 0) {
            exec_scph_relax_cell_coordinate_main(delta_dymat_scph, delta_harmonic_dymat_renormalize);
        }

        if (mympi->my_rank == 0) {
            // write dymat to file
            // write scph dynamical matrix when scph calculation is performed
            if (phon->mode == "SCPH") {
                store_scph_dymat_to_file(delta_dymat_scph, input->job_title + ".scph_dymat",
                                         kmesh_dense, kmesh_coarse, dynamical->nonanalytic,
                                         selfenergy_offdiagonal);
            }
            // write renormalized harmonic dynamical matrix when the crystal structure is optimized
            if (relax_str != 0) {
                store_scph_dymat_to_file(delta_harmonic_dymat_renormalize, input->job_title + ".renorm_harm_dymat",
                                         kmesh_dense, kmesh_coarse, dynamical->nonanalytic,
                                         selfenergy_offdiagonal);
                relaxation->store_V0_to_file();
            }
            write_anharmonic_correction_fc2(delta_dymat_scph, NT,
                                            kmesh_coarse, mindist_list_scph,
                                            false, 0);
        }
    }

    if (kpoint->kpoint_mode == 2) {
        if (thermodynamics->calc_FE_bubble) {
            compute_free_energy_bubble_SCPH(kmesh_interpolate,
                                            delta_dymat_scph);
        }
    }

    if (bubble) {
        allocate(delta_dymat_scph_plus_bubble, NT, ns, ns, kmesh_coarse->nk);
        bubble_correction(delta_dymat_scph,
                          delta_dymat_scph_plus_bubble);
        if (mympi->my_rank == 0) {
            write_anharmonic_correction_fc2(delta_dymat_scph_plus_bubble, NT,
                                            kmesh_coarse, mindist_list_scph,
                                            false,
                                            bubble);
        }
    }

    postprocess(delta_dymat_scph,
                delta_harmonic_dymat_renormalize,
                delta_dymat_scph_plus_bubble, false, bubble);

    deallocate(delta_dymat_scph);
    deallocate(delta_harmonic_dymat_renormalize);
    if (delta_dymat_scph_plus_bubble) deallocate(delta_dymat_scph_plus_bubble);

}

void Scph::postprocess(std::complex<double> ****delta_dymat,
                       std::complex<double> ****delta_harmonic_dymat_renormalize,
                       std::complex<double> ****delta_dymat_scph_plus_bubble,
                       const bool is_qha,
                       const int bubble_in)
{
    double ***eval_update = nullptr;
    double ***eval_harm_renorm = nullptr;
    const auto ns = dynamical->neval;
    const auto Tmin = system->Tmin;
    const auto Tmax = system->Tmax;
    const auto dT = system->dT;
    const auto NT = static_cast<unsigned int>((Tmax - Tmin) / dT) + 1;

    unsigned int nomega_dielec;

    if (mympi->my_rank == 0) {

        std::cout << '\n';
        std::cout << " Running postprocess of SCPH/QHA (calculation of free energy, MSD, DOS)\n";
        std::cout << " The number of temperature points: " << std::setw(4) << NT << '\n';
        std::cout << "   ";

        std::complex<double> ***evec_tmp = nullptr;
        std::complex<double> ***evec_harm_renorm = nullptr;
        double **eval_gam = nullptr;
        std::complex<double> ***evec_gam = nullptr;
        double **xk_gam = nullptr;

        double **dos_update = nullptr;
        double ***pdos_update = nullptr;
        double *heat_capacity = nullptr;
        double *heat_capacity_correction = nullptr;
        double *FE_QHA = nullptr;
        double *dFE_scph = nullptr;
        double *FE_total = nullptr;
        double **msd_update = nullptr;
        double ***ucorr_update = nullptr;
        double ****dielec_update = nullptr;
        double *omega_grid = nullptr;
        double **domega_dt = nullptr;

        if (dos->kmesh_dos) {
            allocate(eval_update, NT, dos->kmesh_dos->nk, ns);
            allocate(evec_tmp, dos->kmesh_dos->nk, ns, ns);
            allocate(eval_harm_renorm, NT, dos->kmesh_dos->nk, ns);
            allocate(evec_harm_renorm, dos->kmesh_dos->nk, ns, ns);

            if (dos->compute_dos) {
                allocate(dos_update, NT, dos->n_energy);

                if (dos->projected_dos) {
                    allocate(pdos_update, NT, ns, dos->n_energy);
                }
            }
            allocate(heat_capacity, NT);
            allocate(FE_QHA, NT);
            allocate(dFE_scph, NT);
            allocate(FE_total, NT);

            if (writes->getPrintMSD()) {
                allocate(msd_update, NT, ns);
            }
            if (writes->getPrintUcorr()) {
                allocate(ucorr_update, NT, ns, ns);
            }
            if (compute_Cv_anharmonic) {
                allocate(heat_capacity_correction, NT);
                allocate(domega_dt, dos->kmesh_dos->nk, ns);
                if (compute_Cv_anharmonic == 1) {
                    // Use central difference to evaluate temperature derivative of
                    // anharmonic frequencies
                    heat_capacity_correction[0] = 0.0;
                    heat_capacity_correction[NT - 1] = 0.0;
                }
            }

            dynamical->precompute_dymat_harm(dos->kmesh_dos->nk,
                                             dos->kmesh_dos->xk,
                                             dos->kmesh_dos->kvec_na,
                                             dymat_harm_short,
                                             dymat_harm_long);

            if (dos->compute_dos) {
                auto emin_now = std::numeric_limits<double>::max();
                auto emax_now = std::numeric_limits<double>::min();

                double eval_tmp;
                for (auto iT = 0; iT < NT; ++iT) {
                    if (iT == 0 || (iT == NT - 1)) {
                        dynamical->exec_interpolation(kmesh_interpolate,
                                                      delta_dymat[iT],
                                                      dos->kmesh_dos->nk,
                                                      dos->kmesh_dos->xk,
                                                      dos->kmesh_dos->kvec_na,
                                                      eval_update[iT],
                                                      evec_tmp,
                                                      dymat_harm_short,
                                                      dymat_harm_long,
                                                      mindist_list_scph,
                                                      true);

                        for (unsigned int j = 0; j < dos->kmesh_dos->nk_irred; ++j) {
                            for (unsigned int k = 0; k < ns; ++k) {
                                eval_tmp = writes->in_kayser(
                                        eval_update[iT][dos->kmesh_dos->kpoint_irred_all[j][0].knum][k]);
                                emin_now = std::min(emin_now, eval_tmp);
                                emax_now = std::max(emax_now, eval_tmp);
                            }
                        }
                    }
                }
                emax_now += dos->delta_e;
                dos->update_dos_energy_grid(emin_now, emax_now);
            }

            for (auto iT = 0; iT < NT; ++iT) {
                auto temperature = Tmin + dT * static_cast<double>(iT);

                dynamical->exec_interpolation(kmesh_interpolate,
                                              delta_dymat[iT],
                                              dos->kmesh_dos->nk,
                                              dos->kmesh_dos->xk,
                                              dos->kmesh_dos->kvec_na,
                                              eval_update[iT],
                                              evec_tmp,
                                              dymat_harm_short,
                                              dymat_harm_long,
                                              mindist_list_scph,
                                              true);

                // when is_qha = true, eval_harm_renorm is same as eval_update.
                dynamical->exec_interpolation(kmesh_interpolate,
                                              delta_harmonic_dymat_renormalize[iT],
                                              dos->kmesh_dos->nk,
                                              dos->kmesh_dos->xk,
                                              dos->kmesh_dos->kvec_na,
                                              eval_harm_renorm[iT],
                                              evec_harm_renorm,
                                              dymat_harm_short,
                                              dymat_harm_long,
                                              mindist_list_scph,
                                              true);

                if (dos->compute_dos) {
                    dos->calc_dos_from_given_frequency(dos->kmesh_dos,
                                                       eval_update[iT],
                                                       dos->tetra_nodes_dos->get_ntetra(),
                                                       dos->tetra_nodes_dos->get_tetras(),
                                                       dos_update[iT]);
                }

                heat_capacity[iT] = thermodynamics->Cv_tot(temperature,
                                                           dos->kmesh_dos->nk_irred,
                                                           ns,
                                                           dos->kmesh_dos->kpoint_irred_all,
                                                           &dos->kmesh_dos->weight_k[0],
                                                           eval_update[iT]);

                FE_QHA[iT] = thermodynamics->free_energy_QHA(temperature,
                                                             dos->kmesh_dos->nk_irred,
                                                             ns,
                                                             dos->kmesh_dos->kpoint_irred_all,
                                                             &dos->kmesh_dos->weight_k[0],
                                                             eval_update[iT]);

                // when is_qha is true, this value is zero.
                dFE_scph[iT] = thermodynamics->FE_scph_correction(iT,
                                                                  eval_update[iT],
                                                                  evec_tmp,
                                                                  eval_harm_renorm[iT],
                                                                  evec_harm_renorm);

                FE_total[iT] = thermodynamics->compute_FE_total(iT,
                                                                FE_QHA[iT],
                                                                dFE_scph[iT]);

                if (writes->getPrintMSD()) {
                    double shift[3]{0.0, 0.0, 0.0};

                    for (auto is = 0; is < ns; ++is) {
                        msd_update[iT][is] = thermodynamics->disp_corrfunc(temperature,
                                                                           is, is,
                                                                           shift,
                                                                           dos->kmesh_dos->nk,
                                                                           ns,
                                                                           dos->kmesh_dos->xk,
                                                                           eval_update[iT],
                                                                           evec_tmp);
                    }
                }

                if (writes->getPrintUcorr()) {
                    double shift[3];
                    for (auto i = 0; i < 3; ++i) shift[i] = static_cast<double>(writes->getShiftUcorr()[i]);

                    for (auto is = 0; is < ns; ++is) {
                        for (auto js = 0; js < ns; ++js) {
                            ucorr_update[iT][is][js] = thermodynamics->disp_corrfunc(temperature,
                                                                                     is, js,
                                                                                     shift,
                                                                                     dos->kmesh_dos->nk,
                                                                                     ns,
                                                                                     dos->kmesh_dos->xk,
                                                                                     eval_update[iT],
                                                                                     evec_tmp);
                        }
                    }
                }

                if (compute_Cv_anharmonic == 1) {

                    if (iT >= 1 and iT <= NT - 2) {
                        get_derivative_central_diff(dT, dos->kmesh_dos->nk,
                                                    eval_update[iT - 1],
                                                    eval_update[iT + 1],
                                                    domega_dt);

                        heat_capacity_correction[iT] = thermodynamics->Cv_anharm_correction(temperature,
                                                                                            dos->kmesh_dos->nk_irred,
                                                                                            ns,
                                                                                            dos->kmesh_dos->kpoint_irred_all,
                                                                                            &dos->kmesh_dos->weight_k[0],
                                                                                            eval_update[iT],
                                                                                            domega_dt);
                    }

                }

                std::cout << '.' << std::flush;
                if (iT % 25 == 24) {
                    std::cout << '\n';
                    std::cout << std::setw(3);
                }
            }
            std::cout << "\n\n";

            if (dos->compute_dos) {
                writes->writePhononDos(dos_update, is_qha, 0);
            }
            writes->writeThermodynamicFunc(heat_capacity,
                                           heat_capacity_correction,
                                           FE_QHA,
                                           dFE_scph,
                                           FE_total, is_qha);
            if (writes->getPrintMSD()) {
                writes->writeMSD(msd_update, is_qha, 0);
            }
            if (writes->getPrintUcorr()) {
                writes->writeDispCorrelation(ucorr_update, is_qha, 0);
            }

            // If delta_dymat_scph_plus_bubble != nullptr, run postprocess again with
            // delta_dymat_scph_plus_bubble.
            if (bubble_in > 0) {
                std::cout << '\n';
                std::cout << "   ";

                if (dos->compute_dos) {
                    auto emin_now = std::numeric_limits<double>::max();
                    auto emax_now = std::numeric_limits<double>::min();

                    double eval_tmp;
                    for (auto iT = 0; iT < NT; ++iT) {
                        if (iT == 0 || (iT == NT - 1)) {
                            dynamical->exec_interpolation(kmesh_interpolate,
                                                          delta_dymat_scph_plus_bubble[iT],
                                                          dos->kmesh_dos->nk,
                                                          dos->kmesh_dos->xk,
                                                          dos->kmesh_dos->kvec_na,
                                                          eval_update[iT],
                                                          evec_tmp,
                                                          dymat_harm_short,
                                                          dymat_harm_long,
                                                          mindist_list_scph,
                                                          true);

                            for (unsigned int j = 0; j < dos->kmesh_dos->nk_irred; ++j) {
                                for (unsigned int k = 0; k < ns; ++k) {
                                    eval_tmp = writes->in_kayser(
                                            eval_update[iT][dos->kmesh_dos->kpoint_irred_all[j][0].knum][k]);
                                    emin_now = std::min(emin_now, eval_tmp);
                                    emax_now = std::max(emax_now, eval_tmp);
                                }
                            }
                        }
                    }
                    emax_now += dos->delta_e;
                    dos->update_dos_energy_grid(emin_now, emax_now);
                }

                for (auto iT = 0; iT < NT; ++iT) {
                    auto temperature = Tmin + dT * static_cast<double>(iT);

                    dynamical->exec_interpolation(kmesh_interpolate,
                                                  delta_dymat_scph_plus_bubble[iT],
                                                  dos->kmesh_dos->nk,
                                                  dos->kmesh_dos->xk,
                                                  dos->kmesh_dos->kvec_na,
                                                  eval_update[iT],
                                                  evec_tmp,
                                                  dymat_harm_short,
                                                  dymat_harm_long,
                                                  mindist_list_scph,
                                                  true);

                    if (dos->compute_dos) {
                        dos->calc_dos_from_given_frequency(dos->kmesh_dos,
                                                           eval_update[iT],
                                                           dos->tetra_nodes_dos->get_ntetra(),
                                                           dos->tetra_nodes_dos->get_tetras(),
                                                           dos_update[iT]);
                    }

                    heat_capacity[iT] = thermodynamics->Cv_tot(temperature,
                                                               dos->kmesh_dos->nk_irred,
                                                               ns,
                                                               dos->kmesh_dos->kpoint_irred_all,
                                                               &dos->kmesh_dos->weight_k[0],
                                                               eval_update[iT]);

                    if (writes->getPrintMSD()) {
                        double shift[3]{0.0, 0.0, 0.0};

                        for (auto is = 0; is < ns; ++is) {
                            msd_update[iT][is] = thermodynamics->disp_corrfunc(temperature,
                                                                               is, is,
                                                                               shift,
                                                                               dos->kmesh_dos->nk,
                                                                               ns,
                                                                               dos->kmesh_dos->xk,
                                                                               eval_update[iT],
                                                                               evec_tmp);
                        }
                    }

                    if (writes->getPrintUcorr()) {
                        double shift[3];
                        for (auto i = 0; i < 3; ++i) shift[i] = static_cast<double>(writes->getShiftUcorr()[i]);

                        for (auto is = 0; is < ns; ++is) {
                            for (auto js = 0; js < ns; ++js) {
                                ucorr_update[iT][is][js] = thermodynamics->disp_corrfunc(temperature,
                                                                                         is, js,
                                                                                         shift,
                                                                                         dos->kmesh_dos->nk,
                                                                                         ns,
                                                                                         dos->kmesh_dos->xk,
                                                                                         eval_update[iT],
                                                                                         evec_tmp);
                            }
                        }
                    }

                    std::cout << '.' << std::flush;
                    if (iT % 25 == 24) {
                        std::cout << '\n';
                        std::cout << std::setw(3);
                    }
                }

                std::cout << "\n\n";

                if (dos->compute_dos) {
                    writes->writePhononDos(dos_update, false, bubble_in);
                }
                if (writes->getPrintMSD()) {
                    writes->writeMSD(msd_update, false, bubble_in);
                }
                if (writes->getPrintUcorr()) {
                    writes->writeDispCorrelation(ucorr_update, false, bubble_in);
                }

            }
            deallocate(eval_update);
            eval_update = nullptr;
            deallocate(evec_tmp);
            evec_tmp = nullptr;
        }

        if (kpoint->kpoint_general) {
            allocate(eval_update, NT, kpoint->kpoint_general->nk, ns);
            allocate(evec_tmp, kpoint->kpoint_general->nk, ns, ns);

            for (auto iT = 0; iT < NT; ++iT) {
                dynamical->exec_interpolation(kmesh_interpolate,
                                              delta_dymat[iT],
                                              kpoint->kpoint_general->nk,
                                              kpoint->kpoint_general->xk,
                                              kpoint->kpoint_general->kvec_na,
                                              eval_update[iT],
                                              evec_tmp,
                                              dymat_harm_short,
                                              dymat_harm_short,
                                              mindist_list_scph);
            }

            writes->writePhononEnergies(kpoint->kpoint_general->nk,
                                        eval_update,
                                        is_qha, 0);

            if (bubble_in > 0) {
                for (auto iT = 0; iT < NT; ++iT) {
                    dynamical->exec_interpolation(kmesh_interpolate,
                                                  delta_dymat_scph_plus_bubble[iT],
                                                  kpoint->kpoint_general->nk,
                                                  kpoint->kpoint_general->xk,
                                                  kpoint->kpoint_general->kvec_na,
                                                  eval_update[iT],
                                                  evec_tmp,
                                                  dymat_harm_short,
                                                  dymat_harm_long,
                                                  mindist_list_scph);
                }
                writes->writePhononEnergies(kpoint->kpoint_general->nk,
                                            eval_update, false,
                                            bubble_in);
            }
            deallocate(eval_update);
            deallocate(evec_tmp);
            eval_update = nullptr;
            evec_tmp = nullptr;
        }

        if (kpoint->kpoint_bs) {
            allocate(eval_update, NT, kpoint->kpoint_bs->nk, ns);
            allocate(evec_tmp, kpoint->kpoint_bs->nk, ns, ns);

            dynamical->precompute_dymat_harm(kpoint->kpoint_bs->nk,
                                             kpoint->kpoint_bs->xk,
                                             kpoint->kpoint_bs->kvec_na,
                                             dymat_harm_short,
                                             dymat_harm_long);

            for (auto iT = 0; iT < NT; ++iT) {
                dynamical->exec_interpolation(kmesh_interpolate,
                                              delta_dymat[iT],
                                              kpoint->kpoint_bs->nk,
                                              kpoint->kpoint_bs->xk,
                                              kpoint->kpoint_bs->kvec_na,
                                              eval_update[iT],
                                              evec_tmp,
                                              dymat_harm_short,
                                              dymat_harm_long,
                                              mindist_list_scph,
                                              true);
            }

            writes->writePhononBands(kpoint->kpoint_bs->nk,
                                     kpoint->kpoint_bs->kaxis,
                                     eval_update, is_qha, 0);

            if (bubble_in > 0) {
                for (auto iT = 0; iT < NT; ++iT) {
                    dynamical->exec_interpolation(kmesh_interpolate,
                                                  delta_dymat_scph_plus_bubble[iT],
                                                  kpoint->kpoint_bs->nk,
                                                  kpoint->kpoint_bs->xk,
                                                  kpoint->kpoint_bs->kvec_na,
                                                  eval_update[iT],
                                                  evec_tmp,
                                                  dymat_harm_short,
                                                  dymat_harm_long,
                                                  mindist_list_scph,
                                                  true);
                }
                writes->writePhononBands(kpoint->kpoint_bs->nk,
                                         kpoint->kpoint_bs->kaxis,
                                         eval_update, false,
                                         bubble_in);
            }
            deallocate(eval_update);
            deallocate(evec_tmp);
            eval_update = nullptr;
            evec_tmp = nullptr;
        }

        if (dielec->calc_dielectric_constant) {
            omega_grid = dielec->get_omega_grid(nomega_dielec);
            allocate(dielec_update, NT, nomega_dielec, 3, 3);
            allocate(eval_gam, 1, ns);
            allocate(evec_gam, 1, ns, ns);
            allocate(xk_gam, 1, 3);
            for (auto i = 0; i < 3; ++i) xk_gam[0][i] = 0.0;

            for (auto iT = 0; iT < NT; ++iT) {
                dynamical->exec_interpolation(kmesh_interpolate,
                                              delta_dymat[iT],
                                              1,
                                              xk_gam,
                                              xk_gam,
                                              eval_gam,
                                              evec_gam,
                                              dymat_harm_short,
                                              dymat_harm_long,
                                              mindist_list_scph);

                for (auto is = 0; is < ns; ++is) {
                    if (eval_gam[0][is] < 0.0) {
                        eval_gam[0][is] = -std::pow(eval_gam[0][is], 2.0);
                    } else {
                        eval_gam[0][is] = std::pow(eval_gam[0][is], 2.0);
                    }
                }
                dielec->compute_dielectric_function(nomega_dielec,
                                                    omega_grid,
                                                    eval_gam[0],
                                                    evec_gam[0],
                                                    dielec_update[iT]);
            }
            writes->writeDielecFunc(dielec_update, is_qha);
        }

        if (eval_update) deallocate(eval_update);
        if (evec_tmp) deallocate(evec_tmp);

        if (dos_update) deallocate(dos_update);
        if (pdos_update) deallocate(pdos_update);
        if (heat_capacity) deallocate(heat_capacity);
        if (heat_capacity_correction) deallocate(heat_capacity_correction);
        if (FE_QHA) deallocate(FE_QHA);
        if (dFE_scph) deallocate(dFE_scph);
        if (FE_total) deallocate(FE_total);
        if (dielec_update) deallocate(dielec_update);

        if (eval_gam) deallocate(eval_gam);
        if (evec_gam) deallocate(evec_gam);
        if (xk_gam) deallocate(xk_gam);
    }
}

void Scph::load_scph_dymat_from_file(std::complex<double> ****dymat_out,
                                     std::string filename_dymat,
                                     const KpointMeshUniform *kmesh_dense_in,
                                     const KpointMeshUniform *kmesh_coarse_in,
                                     const unsigned int nonanalytic_in,
                                     const bool selfenergy_offdiagonal_in)
{
    const auto ns = dynamical->neval;
    const auto Tmin = system->Tmin;
    const auto Tmax = system->Tmax;
    const auto dT = system->dT;
    const auto NT = static_cast<unsigned int>((Tmax - Tmin) / dT) + 1;
    std::vector<double> Temp_array(NT);

    for (int i = 0; i < NT; ++i) {
        Temp_array[i] = Tmin + dT * static_cast<double>(i);
    }

    if (mympi->my_rank == 0) {
        double temp;
        std::ifstream ifs_dymat;
        auto file_dymat = filename_dymat;
        bool consider_offdiag_tmp;
        unsigned int nk_interpolate_ref[3];
        unsigned int nk_scph_tmp[3];
        double Tmin_tmp, Tmax_tmp, dT_tmp;
        double dymat_real, dymat_imag;
        std::string str_dummy;
        int nonanalytic_tmp;


        ifs_dymat.open(file_dymat.c_str(), std::ios::in);

        if (!ifs_dymat) {
            exit("load_scph_dymat_from_file",
                 "Cannot open scph_dymat file");
        }

        // Read computational settings from file and check the consistency.
        ifs_dymat >> nk_interpolate_ref[0] >> nk_interpolate_ref[1] >> nk_interpolate_ref[2];
        ifs_dymat >> nk_scph_tmp[0] >> nk_scph_tmp[1] >> nk_scph_tmp[2];
        ifs_dymat >> Tmin_tmp >> Tmax_tmp >> dT_tmp;
        ifs_dymat >> nonanalytic_tmp >> consider_offdiag_tmp;

        if (nk_interpolate_ref[0] != kmesh_coarse_in->nk_i[0] ||
            nk_interpolate_ref[1] != kmesh_coarse_in->nk_i[1] ||
            nk_interpolate_ref[2] != kmesh_coarse_in->nk_i[2]) {
            exit("load_scph_dymat_from_file",
                 "The number of KMESH_INTERPOLATE is not consistent");
        }
        if (nk_scph_tmp[0] != kmesh_dense_in->nk_i[0] ||
            nk_scph_tmp[1] != kmesh_dense_in->nk_i[1] ||
            nk_scph_tmp[2] != kmesh_dense_in->nk_i[2]) {
            exit("load_scph_dymat_from_file",
                 "The number of KMESH_SCPH is not consistent");
        }
        if (nonanalytic_tmp != nonanalytic_in) {
            warn("load_scph_dymat_from_file",
                 "The NONANALYTIC tag is not consistent");
        }
        if (consider_offdiag_tmp != selfenergy_offdiagonal_in) {
            exit("load_scph_dymat_from_file",
                 "The SELF_OFFDIAG tag is not consistent");
        }

        // Check if the precalculated data for the given temperature range exists
        const auto NT_ref = static_cast<unsigned int>((Tmax_tmp - Tmin_tmp) / dT_tmp) + 1;
        std::vector<double> Temp_array_ref(NT_ref);
        for (int i = 0; i < NT_ref; ++i) {
            Temp_array_ref[i] = Tmin_tmp + dT_tmp * static_cast<double>(i);
        }
        std::vector<int> flag_load(NT_ref);
        for (int i = 0; i < NT_ref; ++i) {
            flag_load[i] = 0;
            for (int j = 0; j < NT; ++j) {
                if (std::abs(Temp_array_ref[i] - Temp_array[j]) < eps6) {
                    flag_load[i] = 1;
                    break;
                }
            }
        }
        int icount = 0;
        for (int iT = 0; iT < NT_ref; ++iT) {
            ifs_dymat >> str_dummy >> temp;
            for (int is = 0; is < ns; ++is) {
                for (int js = 0; js < ns; ++js) {
                    for (int ik = 0; ik < kmesh_coarse_in->nk; ++ik) {
                        ifs_dymat >> dymat_real >> dymat_imag;
                        if (flag_load[iT]) {
                            dymat_out[icount][is][js][ik]
                                    = std::complex<double>(dymat_real, dymat_imag);
                        }
                    }
                }
            }
            if (flag_load[iT]) icount += 1;
        }

        ifs_dymat.close();

        if (icount != NT) {
            exit("load_scph_dymat_from_file",
                 "The temperature information is not consistent");
        }
        std::cout << " done.\n";
    }
    // Broadcast to all MPI threads
    mpi_bcast_complex(dymat_out, NT, kmesh_coarse_in->nk, ns);
}

void Scph::store_scph_dymat_to_file(const std::complex<double> *const *const *const *dymat_in,
                                    std::string filename_dymat,
                                    const KpointMeshUniform *kmesh_dense_in,
                                    const KpointMeshUniform *kmesh_coarse_in,
                                    const unsigned int nonanalytic_in,
                                    const bool selfenergy_offdiagonal_in)
{
    int i;
    const auto ns = dynamical->neval;
    const auto Tmin = system->Tmin;
    const auto Tmax = system->Tmax;
    const auto dT = system->dT;
    std::ofstream ofs_dymat;
    // auto file_dymat = input->job_title + ".scph_dymat";
    auto file_dymat = filename_dymat;

    const auto NT = static_cast<unsigned int>((Tmax - Tmin) / dT) + 1;

    ofs_dymat.open(file_dymat.c_str(), std::ios::out);

    if (!ofs_dymat) {
        exit("store_scph_dymat_to_file",
             "Cannot open scph_dymat file");
    }
    for (i = 0; i < 3; ++i) {
        ofs_dymat << std::setw(5) << kmesh_coarse_in->nk_i[i];
    }
    ofs_dymat << '\n';
    for (i = 0; i < 3; ++i) {
        ofs_dymat << std::setw(5) << kmesh_dense_in->nk_i[i];
    }
    ofs_dymat << '\n';
    ofs_dymat << std::setw(10) << Tmin;
    ofs_dymat << std::setw(10) << Tmax;
    ofs_dymat << std::setw(10) << dT << '\n';
    ofs_dymat << std::setw(5) << nonanalytic_in;
    ofs_dymat << std::setw(5) << selfenergy_offdiagonal_in << '\n';

    for (auto iT = 0; iT < NT; ++iT) {
        const auto temp = Tmin + static_cast<double>(iT) * dT;
        ofs_dymat << "# " << temp << '\n';
        for (auto is = 0; is < ns; ++is) {
            for (auto js = 0; js < ns; ++js) {
                for (auto ik = 0; ik < kmesh_coarse_in->nk; ++ik) {
                    ofs_dymat << std::setprecision(15)
                              << std::setw(25) << dymat_in[iT][is][js][ik].real();
                    ofs_dymat << std::setprecision(15)
                              << std::setw(25) << dymat_in[iT][is][js][ik].imag();
                    ofs_dymat << '\n';
                }
            }
        }
    }
    ofs_dymat.close();
    std::cout << "  " << std::setw(input->job_title.length() + 12) << std::left << file_dymat;
    std::cout << " : Anharmonic dynamical matrix (restart file)\n";
}


void Scph::zerofill_harmonic_dymat_renormalize(std::complex<double> ****delta_harmonic_dymat_renormalize,
                                               unsigned int NT)
{
    const auto ns = dynamical->neval;
    static auto complex_zero = std::complex<double>(0.0, 0.0);
    int iT, is1, is2, ik;

    for (iT = 0; iT < NT; iT++) {
        for (is1 = 0; is1 < ns; is1++) {
            for (is2 = 0; is2 < ns; is2++) {
                for (ik = 0; ik < kmesh_coarse->nk; ik++) {
                    delta_harmonic_dymat_renormalize[iT][is1][is2][ik] = complex_zero;
                }
            }
        }
    }
}

void Scph::exec_scph_main(std::complex<double> ****dymat_anharm)
{
    int ik, is;
    const auto nk = kmesh_dense->nk;
    const auto nk_interpolate = kmesh_coarse->nk;
    const auto ns = dynamical->neval;
    const auto nk_irred_interpolate = kmesh_coarse->nk_irred;
    const auto Tmin = system->Tmin;
    const auto Tmax = system->Tmax;
    const auto dT = system->dT;
    double ***omega2_anharm;
    std::complex<double> ***evec_anharm_tmp;
    std::complex<double> ***v3_array_all;
    std::complex<double> ***v4_array_all;

    std::complex<double> **delta_v2_renorm;

    std::vector<double> vec_temp;

    const auto NT = static_cast<unsigned int>((Tmax - Tmin) / dT) + 1;

    // Compute matrix element of 4-phonon interaction

    allocate(omega2_anharm, NT, nk, ns);
    allocate(evec_anharm_tmp, nk, ns, ns);
    allocate(v4_array_all, nk_irred_interpolate * nk,
             ns * ns, ns * ns);

    // delta_v2_renorm is zero when structural optimization is not performed
    allocate(delta_v2_renorm, nk_interpolate, ns * ns);
    for (ik = 0; ik < nk_interpolate; ik++) {
        for (is = 0; is < ns * ns; is++) {
            delta_v2_renorm[ik][is] = 0.0;
        }
    }

    const auto relax_str = relaxation->relax_str;

    // Calculate v4 array.
    // This operation is the most expensive part of the calculation.
    if (selfenergy_offdiagonal & (ialgo == 1)) {
        compute_V4_elements_mpi_over_band(v4_array_all,
                                          omega2_harmonic,
                                          evec_harmonic,
                                          selfenergy_offdiagonal,
                                          kmesh_coarse,
                                          kmesh_dense,
                                          kmap_interpolate_to_scph,
                                          phase_factor_scph,
                                          phi4_reciprocal);
    } else {
        compute_V4_elements_mpi_over_kpoint(v4_array_all,
                                            omega2_harmonic,
                                            evec_harmonic,
                                            selfenergy_offdiagonal,
                                            relax_str,
                                            kmesh_coarse,
                                            kmesh_dense,
                                            kmap_interpolate_to_scph,
                                            phase_factor_scph,
                                            phi4_reciprocal);
    }

    if (relax_str) {
        allocate(v3_array_all, nk, ns, ns * ns);

        compute_V3_elements_mpi_over_kpoint(v3_array_all,
                                            omega2_harmonic,
                                            evec_harmonic,
                                            selfenergy_offdiagonal,
                                            kmesh_coarse,
                                            kmesh_dense,
                                            phase_factor_scph,
                                            phi3_reciprocal);
    }

    if (mympi->my_rank == 0) {

        std::complex<double> ***cmat_convert;
        allocate(cmat_convert, nk, ns, ns);

        vec_temp.clear();

        dynamical->precompute_dymat_harm(kmesh_dense->nk,
                                         kmesh_dense->xk,
                                         kmesh_dense->kvec_na,
                                         dymat_harm_short,
                                         dymat_harm_long);

        if (lower_temp) {
            for (int i = NT - 1; i >= 0; --i) {
                vec_temp.push_back(Tmin + static_cast<double>(i) * dT);
            }
        } else {
            for (int i = 0; i < NT; ++i) {
                vec_temp.push_back(Tmin + static_cast<double>(i) * dT);
            }
        }

        auto converged_prev = false;

        for (double temp: vec_temp) {
            auto iT = static_cast<unsigned int>((temp - Tmin) / dT);

            // Initialize phonon eigenvectors with harmonic values

            for (ik = 0; ik < nk; ++ik) {
                for (is = 0; is < ns; ++is) {
                    for (int js = 0; js < ns; ++js) {
                        evec_anharm_tmp[ik][is][js] = evec_harmonic[ik][is][js];
                    }
                }
            }

            if (converged_prev) {
                if (lower_temp) {
                    for (ik = 0; ik < nk; ++ik) {
                        for (is = 0; is < ns; ++is) {
                            omega2_anharm[iT][ik][is] = omega2_anharm[iT + 1][ik][is];
                        }
                    }
                } else {
                    for (ik = 0; ik < nk; ++ik) {
                        for (is = 0; is < ns; ++is) {
                            omega2_anharm[iT][ik][is] = omega2_anharm[iT - 1][ik][is];
                        }
                    }
                }
            }

            compute_anharmonic_frequency(v4_array_all,
                                         omega2_anharm[iT],
                                         evec_anharm_tmp,
                                         temp,
                                         converged_prev,
                                         cmat_convert,
                                         selfenergy_offdiagonal,
                                         delta_v2_renorm,
                                         writes->getVerbosity());

//            compute_anharmonic_frequency2(v4_array_all,
//                                          omega2_anharm[iT],
//                                          evec_anharm_tmp,
//                                          temp,
//                                          converged_prev,
//                                          cmat_convert,
//                                          selfenergy_offdiagonal,
//                                          writes->getVerbosity());

            dynamical->calc_new_dymat_with_evec(dymat_anharm[iT],
                                                omega2_anharm[iT],
                                                evec_anharm_tmp,
                                                kmesh_coarse,
                                                kmap_interpolate_to_scph);

            if (!warmstart_scph) converged_prev = false;
        }

        deallocate(cmat_convert);

    }

    mpi_bcast_complex(dymat_anharm, NT, kmesh_coarse->nk, ns);

    deallocate(omega2_anharm);
    deallocate(v4_array_all);
    deallocate(evec_anharm_tmp);
    deallocate(delta_v2_renorm);
    if (relax_str) {
        deallocate(v3_array_all);
    }
}


// relax internal coordinate and lattice
void Scph::exec_scph_relax_cell_coordinate_main(std::complex<double> ****dymat_anharm,
                                                std::complex<double> ****delta_harmonic_dymat_renormalize)
{
    using namespace Eigen;

    int ik, is, js;
    int is1, is2;
    int i1, i2, i3, i4;
    int iat1, ixyz1, ixyz2;
    std::string str_tmp;

    const auto nk = kmesh_dense->nk;
    const auto nk_interpolate = kmesh_coarse->nk;
    const auto ns = dynamical->neval;
    const auto nk_irred_interpolate = kmesh_coarse->nk_irred;
    const auto Tmin = system->Tmin;
    const auto Tmax = system->Tmax;
    const auto dT = system->dT;
    double ***omega2_anharm;
    std::complex<double> ***evec_anharm_tmp;
    // renormalization of harmonic dynamical matrix
    std::complex<double> **delta_v2_renorm;
    std::complex<double> **delta_v2_with_umn;
    double ***omega2_harm_renorm;
    std::complex<double> ***evec_harm_renorm_tmp;
    // k-space IFCs at the reference and updated structures
    std::complex<double> *v1_ref, *v1_renorm, *v1_with_umn;
    std::complex<double> ***v3_ref, ***v3_renorm, ***v3_with_umn;
    std::complex<double> ***v4_ref, ***v4_renorm, ***v4_with_umn;
    double v0_ref, v0_renorm, v0_with_umn;
    v0_ref = 0.0; // set original ground state energy as zero

    // elastic constants
    double *C1_array;
    double **C2_array;
    double ***C3_array;

    // strain-derivative of k-space IFCs
    // (calculated by real-space IFC renormalization or finite-difference method)
    std::complex<double> **del_v1_del_umn;
    std::complex<double> **del2_v1_del_umn2;
    std::complex<double> **del3_v1_del_umn3;
    std::complex<double> ***del_v2_del_umn;
    std::complex<double> ***del2_v2_del_umn2;
    std::complex<double> ****del_v3_del_umn;

    std::complex<double> *del_v0_del_umn_renorm;

    // atomic forces and stress tensor at finite temperatures
    std::complex<double> *v1_SCP;
    std::complex<double> *del_v0_del_umn_SCP;

    // structure optimization
    int i_str_loop, i_temp_loop;
    double *q0, *u0;
    double **u_tensor, **eta_tensor;

    // structure update
    double dq0, du0;
    double du_tensor;
    double *delta_q0, *delta_u0;
    double *delta_umn;
    std::vector<int> harm_optical_modes(ns - 3);

    // cell optimization
    double pvcell = 0.0; // pressure * v_{cell,reference} [Ry]
    pvcell = relaxation->stat_pressure * system->volume_p * std::pow(Bohr_in_Angstrom, 3) * 1.0e-30; // in 10^9 J = GJ
    pvcell *= 1.0e9 / Ryd; // in Ry

    const auto relax_str = relaxation->relax_str;

    // temperature grid
    std::vector<double> vec_temp;
    const auto NT = static_cast<unsigned int>((Tmax - Tmin) / dT) + 1;


    allocate(omega2_anharm, NT, nk, ns);
    allocate(evec_anharm_tmp, nk, ns, ns);

    allocate(delta_v2_renorm, nk_interpolate, ns * ns);
    allocate(delta_v2_with_umn, nk_interpolate, ns * ns);
    allocate(omega2_harm_renorm, NT, nk, ns);
    allocate(evec_harm_renorm_tmp, nk, ns, ns);

    allocate(v1_ref, ns);
    allocate(v1_with_umn, ns);
    allocate(v1_renorm, ns);

    allocate(q0, ns);
    allocate(u0, ns);
    allocate(u_tensor, 3, 3);
    allocate(eta_tensor, 3, 3);

    allocate(delta_q0, ns);
    allocate(delta_u0, ns);
    allocate(delta_umn, 6);

    allocate(v1_SCP, ns);
    allocate(del_v0_del_umn_renorm, 9);
    allocate(del_v0_del_umn_SCP, 9);

    allocate(v4_ref, nk_irred_interpolate * kmesh_dense->nk,
             ns * ns, ns * ns);
    allocate(v4_renorm, nk_irred_interpolate * kmesh_dense->nk,
             ns * ns, ns * ns);
    allocate(v4_with_umn, nk_irred_interpolate * kmesh_dense->nk,
             ns * ns, ns * ns);

    // Compute matrix element of 4-phonon interaction
    // This operation is the most expensive part of the calculation.
    if (selfenergy_offdiagonal & (ialgo == 1)) {

        compute_V4_elements_mpi_over_band(v4_ref,
                                          omega2_harmonic,
                                          evec_harmonic,
                                          selfenergy_offdiagonal,
                                          kmesh_coarse,
                                          kmesh_dense,
                                          kmap_interpolate_to_scph,
                                          phase_factor_scph,
                                          phi4_reciprocal);
    } else {
        compute_V4_elements_mpi_over_kpoint(v4_ref,
                                            omega2_harmonic,
                                            evec_harmonic,
                                            selfenergy_offdiagonal,
                                            relax_str,
                                            kmesh_coarse,
                                            kmesh_dense,
                                            kmap_interpolate_to_scph,
                                            phase_factor_scph,
                                            phi4_reciprocal);
    }

    allocate(v3_ref, nk, ns, ns * ns);
    allocate(v3_renorm, nk, ns, ns * ns);
    allocate(v3_with_umn, nk, ns, ns * ns);

    compute_V3_elements_mpi_over_kpoint(v3_ref,
                                        omega2_harmonic,
                                        evec_harmonic,
                                        selfenergy_offdiagonal,
                                        kmesh_coarse,
                                        kmesh_dense,
                                        phase_factor_scph,
                                        phi3_reciprocal);

    // assume that the atomic forces are zero at initial structure
    for (is = 0; is < ns; is++) {
        v1_ref[is] = 0.0;
    }
    // compute IFC renormalization by lattice relaxation
    std::cout << " RELAX_STR = " << relax_str << ": ";
    if (relax_str == 1) {
        std::cout << "Set zeros in derivatives of k-space IFCs by strain.\n\n";
    }
    if (relax_str == 2) {
        std::cout << "Calculating derivatives of k-space IFCs by strain.\n\n";
    }

    allocate(del_v1_del_umn, 9, ns);
    allocate(del2_v1_del_umn2, 81, ns);
    allocate(del3_v1_del_umn3, 729, ns);
    allocate(del_v2_del_umn, 9, nk, ns * ns);
    allocate(del2_v2_del_umn2, 81, nk, ns * ns);
    allocate(del_v3_del_umn, 9, nk, ns, ns * ns);

    relaxation->compute_del_v_strain(kmesh_coarse, kmesh_dense,
                                     del_v1_del_umn, del2_v1_del_umn2, del3_v1_del_umn3,
                                     del_v2_del_umn, del2_v2_del_umn2, del_v3_del_umn,
                                     omega2_harmonic,
                                     evec_harmonic, relax_str,
                                     mindist_list_scph,
                                     phase_factor_scph);


    // get indices of optical modes at Gamma point
    js = 0;
    for (is = 0; is < ns; is++) {
        if (std::fabs(omega2_harmonic[0][is]) < eps10) {
            continue;
        }
        harm_optical_modes[js] = is;
        js++;
    }
    if (js != ns - 3) {
        exit("exec_scph_relax_cell_coordinate_main",
             "The number of detected optical modes is not ns-3.");
    }

    if (mympi->my_rank == 0) {

        dynamical->precompute_dymat_harm(kmesh_dense->nk,
                                         kmesh_dense->xk,
                                         kmesh_dense->kvec_na,
                                         dymat_harm_short,
                                         dymat_harm_long);


        std::complex<double> ***cmat_convert;
        allocate(cmat_convert, nk, ns, ns);

        vec_temp.clear();

        if (lower_temp) {
            for (int i = NT - 1; i >= 0; --i) {
                vec_temp.push_back(Tmin + static_cast<double>(i) * dT);
            }
        } else {
            for (int i = 0; i < NT; ++i) {
                vec_temp.push_back(Tmin + static_cast<double>(i) * dT);
            }
        }

        auto converged_prev = false;
        auto str_diverged = 0;

        allocate(C1_array, 9);
        allocate(C2_array, 9, 9);
        allocate(C3_array, 9, 9, 9);

        relaxation->set_elastic_constants(C1_array, C2_array, C3_array);

        // output files of structural optimization
        std::ofstream fout_step_q0, fout_step_u0;
        std::ofstream fout_q0, fout_u0;

        // cell optimization
        std::ofstream fout_step_u_tensor, fout_u_tensor;

        fout_step_q0.open("step_q0.txt");
        fout_step_u0.open("step_u0.txt");
        fout_q0.open(input->job_title + ".normal_disp");
        fout_u0.open(input->job_title + ".atom_disp");

        // if the unit cell is relaxed
        if (relax_str == 2) {
            fout_step_u_tensor.open("step_u_tensor.txt");
            fout_u_tensor.open(input->job_title + ".umn_tensor");
        }

        relaxation->write_resfile_header(fout_q0, fout_u0, fout_u_tensor);

        i_temp_loop = -1;

        std::cout << " Start structural optimization.\n";

        if (relax_str == 1) {
            std::cout << "  Internal coordinates are relaxed.\n";
            std::cout << "  Shape of the unit cell is fixed.\n\n";
        } else if (relax_str == 2) {
            std::cout << "  Internal coordinates and shape of the unit cell are relaxed.\n\n";
        }

        for (double temp: vec_temp) {
            i_temp_loop++;
            auto iT = static_cast<unsigned int>((temp - Tmin) / dT);

            std::cout << " ----------------------------------------------------------------\n";
            std::cout << " Temperature = " << temp << " K\n";
            std::cout << " Temperature index : " << std::setw(4) << i_temp_loop << "/" << std::setw(4) << NT
                      << "\n\n";

            // Initialize phonon eigenvectors with harmonic values

            for (ik = 0; ik < nk; ++ik) {
                for (is = 0; is < ns; ++is) {
                    for (int js = 0; js < ns; ++js) {
                        evec_anharm_tmp[ik][is][js] = evec_harmonic[ik][is][js];
                    }
                }
            }
            if (converged_prev) {
                if (lower_temp) {
                    for (ik = 0; ik < nk; ++ik) {
                        for (is = 0; is < ns; ++is) {
                            omega2_anharm[iT][ik][is] = omega2_anharm[iT + 1][ik][is];
                        }
                    }
                } else {
                    for (ik = 0; ik < nk; ++ik) {
                        for (is = 0; is < ns; ++is) {
                            omega2_anharm[iT][ik][is] = omega2_anharm[iT - 1][ik][is];
                        }
                    }
                }
            }

            relaxation->set_init_structure_atT(q0, u_tensor, u0,
                                               converged_prev, str_diverged,
                                               i_temp_loop, omega2_harmonic, evec_harmonic);


            std::cout << " Initial atomic displacements [Bohr] : \n";
            for (iat1 = 0; iat1 < system->natmin; iat1++) {
                std::cout << " ";
                for (ixyz1 = 0; ixyz1 < 3; ixyz1++) {
                    relaxation->get_xyz_string(ixyz1, str_tmp);
                    std::cout << std::setw(10) << ("u_{" + std::to_string(iat1) + "," + str_tmp + "}");
                }
                std::cout << " :";
                for (ixyz1 = 0; ixyz1 < 3; ixyz1++) {
                    std::cout << std::scientific << std::setw(15) << std::setprecision(6) << u0[iat1 * 3 + ixyz1];
                }
                std::cout << '\n';
            }
            std::cout << '\n';

            if (relax_str == 2) {
                std::cout << " Initial strain (displacement gradient tensor u_{mu nu}) : \n";
                for (ixyz1 = 0; ixyz1 < 3; ixyz1++) {
                    std::cout << " ";
                    for (ixyz2 = 0; ixyz2 < 3; ixyz2++) {
                        std::cout << std::scientific << std::setw(15) << std::setprecision(6) << u_tensor[ixyz1][ixyz2];
                    }
                    std::cout << '\n';
                }
                std::cout << '\n';
            }

            relaxation->write_stepresfile_header_atT(fout_step_q0, fout_step_u0, fout_step_u_tensor, temp);

            relaxation->write_stepresfile(q0, u_tensor, u0, 0,
                                          fout_step_q0, fout_step_u0, fout_step_u_tensor);

            std::cout << " ----------------------------------------------------------------\n";

            std::cout << " Start structural optimization at " << temp << " K.";

            for (i_str_loop = 0; i_str_loop < relaxation->max_str_iter; i_str_loop++) {

                std::cout << "\n\n Structure loop :" << std::setw(5) << i_str_loop + 1;

                // get eta tensor
                relaxation->calculate_eta_tensor(eta_tensor, u_tensor);

                // calculate IFCs under strain
                relaxation->renormalize_v0_from_umn(v0_with_umn, v0_ref, eta_tensor,
                                                    C1_array, C2_array, C3_array, u_tensor, pvcell);

                relaxation->renormalize_v1_from_umn(v1_with_umn, v1_ref,
                                                    del_v1_del_umn, del2_v1_del_umn2, del3_v1_del_umn3,
                                                    u_tensor);

                relaxation->renormalize_v2_from_umn(kmesh_coarse, kmesh_dense, kmap_interpolate_to_scph,
                                                    delta_v2_with_umn, del_v2_del_umn, del2_v2_del_umn2, u_tensor);
                relaxation->renormalize_v3_from_umn(kmesh_coarse, kmesh_dense, v3_with_umn, v3_ref, del_v3_del_umn,
                                                    u_tensor);

                for (ik = 0; ik < nk_irred_interpolate * nk; ik++) {
                    for (is = 0; is < ns * ns; is++) {
                        for (is1 = 0; is1 < ns * ns; is1++) {
                            v4_with_umn[ik][is][is1] = v4_ref[ik][is][is1];
                        }
                    }
                }

                //renormalize IFC
                relaxation->renormalize_v1_from_q0(omega2_harmonic, kmesh_coarse, kmesh_dense,
                                                   v1_renorm, v1_with_umn, delta_v2_with_umn, v3_with_umn, v4_with_umn,
                                                   q0);
                relaxation->renormalize_v2_from_q0(evec_harmonic, kmesh_coarse, kmesh_dense, kmap_interpolate_to_scph,
                                                   mat_transform_sym,
                                                   delta_v2_renorm, delta_v2_with_umn, v3_with_umn, v4_with_umn, q0);
                relaxation->renormalize_v3_from_q0(kmesh_dense, kmesh_coarse, v3_renorm, v3_with_umn,
                                                   v4_with_umn, q0);
                relaxation->renormalize_v0_from_q0(omega2_harmonic, kmesh_dense,
                                                   v0_renorm, v0_with_umn, v1_with_umn, delta_v2_with_umn, v3_with_umn,
                                                   v4_with_umn,
                                                   q0);

                // calculate PES gradient by strain
                if (relax_str == 1) {
                    for (i1 = 0; i1 < 9; i1++) {
                        del_v0_del_umn_renorm[i1] = 0.0;
                    }
                } else if (relax_str == 2) {
                    calculate_del_v0_del_umn_renorm(del_v0_del_umn_renorm,
                                                    C1_array, C2_array, C3_array,
                                                    eta_tensor, u_tensor,
                                                    del_v1_del_umn, del2_v1_del_umn2, del3_v1_del_umn3,
                                                    del_v2_del_umn, del2_v2_del_umn2, del_v3_del_umn,
                                                    q0, pvcell, kmesh_dense);
                }


                // copy v4_ref to v4_renorm
                for (ik = 0; ik < nk_irred_interpolate * kmesh_dense->nk; ik++) {
                    for (is1 = 0; is1 < ns * ns; is1++) {
                        for (is2 = 0; is2 < ns * ns; is2++) {
                            v4_renorm[ik][is1][is2] = v4_ref[ik][is1][is2];
                        }
                    }
                }

                // solve SCP equation
                compute_anharmonic_frequency(v4_renorm,
                                             omega2_anharm[iT],
                                             evec_anharm_tmp,
                                             temp,
                                             converged_prev,
                                             cmat_convert,
                                             selfenergy_offdiagonal,
                                             delta_v2_renorm,
                                             writes->getVerbosity());

                dynamical->calc_new_dymat_with_evec(dymat_anharm[iT],
                                                    omega2_anharm[iT],
                                                    evec_anharm_tmp,
                                                    kmesh_coarse,
                                                    kmap_interpolate_to_scph);

                // calculate SCP force
                compute_anharmonic_v1_array(v1_SCP, v1_renorm, v3_renorm, cmat_convert, omega2_anharm[iT], temp,
                                            kmesh_dense);

                // calculate SCP stress tensor
                if (relax_str == 1) {
                    for (i1 = 0; i1 < 9; i1++) {
                        del_v0_del_umn_SCP[i1] = 0.0;
                    }
                } else if (relax_str == 2) {
                    compute_anharmonic_del_v0_del_umn(del_v0_del_umn_SCP,
                                                      del_v0_del_umn_renorm, del_v2_del_umn, del2_v2_del_umn2,
                                                      del_v3_del_umn,
                                                      u_tensor, q0, cmat_convert, omega2_anharm[iT], temp,
                                                      kmesh_dense);
                }

                relaxation->update_cell_coordinate(q0, u0, u_tensor,
                                                   v1_SCP, omega2_anharm[iT],
                                                   del_v0_del_umn_SCP, C2_array,
                                                   cmat_convert,
                                                   harm_optical_modes,
                                                   delta_q0, delta_u0, delta_umn,
                                                   du0, du_tensor,
                                                   omega2_harmonic,
                                                   evec_harmonic);

                relaxation->write_stepresfile(q0, u_tensor, u0, i_str_loop + 1,
                                              fout_step_q0, fout_step_u0, fout_step_u_tensor);

                relaxation->check_str_divergence(str_diverged,
                                                 q0, u0, u_tensor);

                if (str_diverged) {
                    converged_prev = false;
                    std::cout << " The crystal structure diverged.";
                    std::cout << " Break from the structure loop.\n";
                    break;
                }

                // check convergence
                std::cout << " du0 =" << std::scientific << std::setw(15) << std::setprecision(6) << du0 << " [Bohr]";

                std::cout << " du_tensor =" << std::scientific << std::setw(15) << std::setprecision(6) << du_tensor
                          << '\n';

                if (du0 < relaxation->coord_conv_tol && du_tensor < relaxation->cell_conv_tol) {
                    std::cout << "\n\n du0 is smaller than COORD_CONV_TOL = " << std::scientific << std::setw(15)
                              << std::setprecision(6) << relaxation->coord_conv_tol << '\n';
                    if (relax_str == 2) {
                        std::cout << " du_tensor is smaller than CELL_CONV_TOL = " << std::scientific << std::setw(15)
                                  << std::setprecision(6) << relaxation->cell_conv_tol << '\n';
                    }
                    std::cout << " Structural optimization converged in " << i_str_loop + 1 << "-th loop.\n";
                    std::cout << " break structural loop.\n\n";
                    break;
                }

            }// close structure loop

            std::cout << " ----------------------------------------------------------------\n";
            std::cout << " Final atomic displacements [Bohr] at " << temp << " K\n";
            for (iat1 = 0; iat1 < system->natmin; iat1++) {
                std::cout << " ";
                for (ixyz1 = 0; ixyz1 < 3; ixyz1++) {
                    relaxation->get_xyz_string(ixyz1, str_tmp);
                    std::cout << std::setw(10) << ("u_{" + std::to_string(iat1) + "," + str_tmp + "}");
                }
                std::cout << " :";
                for (ixyz1 = 0; ixyz1 < 3; ixyz1++) {
                    std::cout << std::scientific << std::setw(15) << std::setprecision(6) << u0[iat1 * 3 + ixyz1];
                }
                std::cout << '\n';
            }
            std::cout << '\n';

            if (relax_str == 2) {
                std::cout << " Final strain (displacement gradient tensor u_{mu nu}) : \n";
                for (ixyz1 = 0; ixyz1 < 3; ixyz1++) {
                    std::cout << " ";
                    for (ixyz2 = 0; ixyz2 < 3; ixyz2++) {
                        std::cout << std::scientific << std::setw(15) << std::setprecision(6) << u_tensor[ixyz1][ixyz2];
                    }
                    std::cout << '\n';
                }
            }
            if (i_temp_loop == NT - 1) {
                std::cout << " ----------------------------------------------------------------\n\n";
            } else {
                std::cout << '\n';
            }

            // record zero-th order term of PES
            relaxation->V0[iT] = v0_renorm;

            // print obtained structure
            relaxation->calculate_u0(q0, u0, omega2_harmonic, evec_harmonic);

            relaxation->write_resfile_atT(q0, u_tensor, u0, temp, fout_q0, fout_u0, fout_u_tensor);

            if (!warmstart_scph) converged_prev = false;

            // get renormalization of harmonic dymat
            dynamical->compute_renormalized_harmonic_frequency(omega2_harm_renorm[iT],
                                                               evec_harm_renorm_tmp,
                                                               delta_v2_renorm,
                                                               omega2_harmonic,
                                                               evec_harmonic,
                                                               kmesh_coarse,
                                                               kmesh_dense,
                                                               kmap_interpolate_to_scph,
                                                               mat_transform_sym,
                                                               mindist_list_scph,
                                                               writes->getVerbosity());

            dynamical->calc_new_dymat_with_evec(delta_harmonic_dymat_renormalize[iT],
                                                omega2_harm_renorm[iT],
                                                evec_harm_renorm_tmp,
                                                kmesh_coarse,
                                                kmap_interpolate_to_scph);

        } // close temperature loop

        // output files of structural optimization
        fout_step_q0.close();
        fout_step_u0.close();
        fout_q0.close();
        fout_u0.close();

        if (relax_str == 2) {
            fout_step_u_tensor.close();
            fout_u_tensor.close();
        }

        deallocate(cmat_convert);

        deallocate(C1_array);
        deallocate(C2_array);
        deallocate(C3_array);

    }

    mpi_bcast_complex(dymat_anharm, NT, kmesh_coarse->nk, ns);
    mpi_bcast_complex(delta_harmonic_dymat_renormalize, NT, kmesh_coarse->nk, ns);

    deallocate(omega2_anharm);
    deallocate(evec_anharm_tmp);
    deallocate(delta_v2_renorm);
    deallocate(delta_v2_with_umn);

    deallocate(omega2_harm_renorm);
    deallocate(evec_harm_renorm_tmp);

    deallocate(v1_ref);
    deallocate(v1_with_umn);
    deallocate(v1_renorm);
    deallocate(v3_ref);
    deallocate(v3_renorm);
    deallocate(v3_with_umn);
    deallocate(v4_ref);
    deallocate(v4_renorm);
    deallocate(v4_with_umn);


    deallocate(del_v1_del_umn);
    deallocate(del2_v1_del_umn2);
    deallocate(del3_v1_del_umn3);
    deallocate(del_v2_del_umn);
    deallocate(del2_v2_del_umn2);
    deallocate(del_v3_del_umn);

    deallocate(del_v0_del_umn_renorm);
    deallocate(v1_SCP);
    deallocate(del_v0_del_umn_SCP);

    deallocate(q0);
    deallocate(u0);
    deallocate(u_tensor);
    deallocate(eta_tensor);

    deallocate(delta_q0);
    deallocate(delta_u0);
    deallocate(delta_umn);
}


//void Scph::calculate_force_in_real_space(const std::complex<double> *const v1_renorm,
//                                         double *force_array)
//{
//    int natmin = system->natmin;
//    auto ns = dynamical->neval;
//    int is, iatm, ixyz;
//    double force[3] = {0.0, 0.0, 0.0};
//
//    for (iatm = 0; iatm < natmin; iatm++) {
//        for (ixyz = 0; ixyz < 3; ixyz++) {
//            force[ixyz] = 0.0;
//            for (is = 0; is < ns; is++) {
//                force[ixyz] -= evec_harmonic[0][is][iatm * 3 + ixyz].real() *
//                               std::sqrt(system->mass[system->map_p2s[iatm][0]]) * v1_renorm[is].real();
//            }
//            force_array[iatm * 3 + ixyz] = force[ixyz];
//        }
//    }
//}

void Scph::compute_V3_elements_mpi_over_kpoint(std::complex<double> ***v3_out,
                                               double **omega2_harmonic_in,
                                               const std::complex<double> *const *const *evec_in,
                                               const bool self_offdiag,
                                               const KpointMeshUniform *kmesh_coarse_in,
                                               const KpointMeshUniform *kmesh_dense_in,
                                               const PhaseFactorStorage *phase_storage_in,
                                               std::complex<double> *phi3_reciprocal_inout)
{
    // Calculate the matrix elements of quartic terms in reciprocal space.
    // This is the most expensive part of the SCPH calculation.

    auto ns = dynamical->neval;
    auto ns2 = ns * ns;
    auto ns3 = ns * ns * ns;
    unsigned int is, js, ks;
    unsigned int **ind;
    unsigned int i, j;
    std::complex<double> ret;
    long int ii;

    const auto nk_scph = kmesh_dense_in->nk;
    const auto ngroup_v3 = anharmonic_core->get_ngroup_fcs(3);
    const auto factor = std::pow(0.5, 2) / static_cast<double>(nk_scph);
    constexpr auto complex_zero = std::complex<double>(0.0, 0.0);
    std::complex<double> *v3_array_at_kpair;
    std::complex<double> ***v3_mpi;

    if (mympi->my_rank == 0) {
        if (self_offdiag) {
            std::cout << " SELF_OFFDIAG = 1: Calculating all components of v3_array ... ";
        } else {
            std::cout << " SELF_OFFDIAG = 0: Calculating diagonal components of v3_array ... ";
        }
    }

    allocate(v3_array_at_kpair, ngroup_v3);
    allocate(ind, ngroup_v3, 3);
    allocate(v3_mpi, nk_scph, ns, ns2);

    for (unsigned int ik = mympi->my_rank; ik < nk_scph; ik += mympi->nprocs) {

        anharmonic_core->calc_phi3_reciprocal(kmesh_dense_in->xk[ik],
                                              kmesh_dense_in->xk[kmesh_dense_in->kindex_minus_xk[ik]],
                                              anharmonic_core->get_ngroup_fcs(3),
                                              anharmonic_core->get_fcs_group(3),
                                              anharmonic_core->get_relvec(3),
                                              phase_storage_in,
                                              phi3_reciprocal_inout);

#pragma omp parallel for private(j)
        for (ii = 0; ii < ngroup_v3; ++ii) {
            v3_array_at_kpair[ii] = phi3_reciprocal_inout[ii] * anharmonic_core->get_invmass_factor(3)[ii];
            for (j = 0; j < 3; ++j) ind[ii][j] = anharmonic_core->get_evec_index(3)[ii][j];
        }

#pragma omp parallel for private(is)
        for (ii = 0; ii < ns; ++ii) {
            for (is = 0; is < ns2; ++is) {
                v3_mpi[ik][ii][is] = complex_zero;
                v3_out[ik][ii][is] = complex_zero;
            }
        }

        if (self_offdiag) {

            // All matrix elements will be calculated when considering the off-diagonal
            // elements of the phonon self-energy (i.e., when considering polarization mixing).

#pragma omp parallel for private(is, js, ks, ret, i)
            for (ii = 0; ii < ns3; ++ii) {
                is = ii / ns2;
                js = (ii - ns2 * is) / ns;
                ks = ii % ns;

                ret = std::complex<double>(0.0, 0.0);

                for (i = 0; i < ngroup_v3; ++i) {

                    ret += v3_array_at_kpair[i]
                           * evec_in[0][is][ind[i][0]]
                           * evec_in[ik][js][ind[i][1]]
                           * std::conj(evec_in[ik][ks][ind[i][2]]);
                }

                v3_mpi[ik][is][ns * js + ks] = factor * ret;
            }

        } else {

            // Only diagonal elements will be computed when neglecting the polarization mixing.

            if (ik == 0) {
#pragma omp parallel for private(is, js, ks, ret, i)
                for (ii = 0; ii < ns3; ++ii) {
                    is = ii / ns2;
                    js = (ii - ns2 * is) / ns;
                    ks = ii % ns;

                    ret = std::complex<double>(0.0, 0.0);

                    for (i = 0; i < ngroup_v3; ++i) {

                        ret += v3_array_at_kpair[i]
                               * evec_in[0][is][ind[i][0]]
                               * evec_in[ik][js][ind[i][1]]
                               * std::conj(evec_in[ik][ks][ind[i][2]]);
                    }

                    v3_mpi[ik][is][ns * js + ks] = factor * ret;
                }
            } else {

#pragma omp parallel for private(is, js, ret, i)
                for (ii = 0; ii < ns2; ++ii) {
                    is = ii / ns;
                    js = ii % ns;

                    ret = std::complex<double>(0.0, 0.0);

                    for (i = 0; i < ngroup_v3; ++i) {

                        ret += v3_array_at_kpair[i]
                               * evec_in[0][is][ind[i][0]]
                               * evec_in[ik][js][ind[i][1]]
                               * std::conj(evec_in[ik][js][ind[i][2]]);
                    }

                    v3_mpi[ik][is][(ns + 1) * js] = factor * ret;
                }
            }
        }
    }

    deallocate(v3_array_at_kpair);
    deallocate(ind);
#ifdef MPI_CXX_DOUBLE_COMPLEX
    MPI_Allreduce(&v3_mpi[0][0][0], &v3_out[0][0][0],
                  static_cast<int>(nk_scph) * ns3,
                  MPI_CXX_DOUBLE_COMPLEX, MPI_SUM, MPI_COMM_WORLD);
#else
                                                                                                                            MPI_Allreduce(&v3_mpi[0][0][0], &v3_out[0][0][0], static_cast<int>(nk_scph) * ns3,
                  MPI_COMPLEX16, MPI_SUM, MPI_COMM_WORLD);
#endif

    deallocate(v3_mpi);

    zerofill_elements_acoustic_at_gamma(omega2_harmonic_in, v3_out, 3,
                                        kmesh_dense_in->nk, kmesh_coarse_in->nk_irred);

    if (mympi->my_rank == 0) {
        std::cout << " done !\n";
        timer->print_elapsed();
    }
}

// This function should be merged with void Scph::compute_V3_elements_mpi_over_kpoint
// after merged with dev2.0 because the implementation is redundant.
void Scph::compute_V3_elements_for_given_IFCs(std::complex<double> ***v3_out,
                                              double **omega2_harmonic_in,
                                              const int ngroup_v3_in,
                                              std::vector<double> *fcs_group_v3_in,
                                              std::vector<RelativeVector> *relvec_v3_in,
                                              double *invmass_v3_in,
                                              int **evec_index_v3_in,
                                              const std::complex<double> *const *const *evec_in,
                                              const bool self_offdiag,
                                              const KpointMeshUniform *kmesh_coarse_in,
                                              const KpointMeshUniform *kmesh_dense_in,
                                              const PhaseFactorStorage *phase_storage_in)
{
    auto ns = dynamical->neval;
    auto ns2 = ns * ns;
    auto ns3 = ns * ns * ns;
    unsigned int is, js, ks;
    unsigned int **ind;
    unsigned int i, j;
    std::complex<double> ret;
    long int ii;

    const auto nk_scph = kmesh_dense_in->nk;
    const auto factor = std::pow(0.5, 2) / static_cast<double>(nk_scph);
    static auto complex_zero = std::complex<double>(0.0, 0.0);
    std::complex<double> *v3_array_at_kpair;
    std::complex<double> ***v3_mpi;
    std::complex<double> *phi3_reciprocal_tmp;

    allocate(phi3_reciprocal_tmp, ngroup_v3_in);
    allocate(v3_array_at_kpair, ngroup_v3_in);
    allocate(ind, ngroup_v3_in, 3);
    allocate(v3_mpi, nk_scph, ns, ns2);

    for (unsigned int ik = mympi->my_rank; ik < nk_scph; ik += mympi->nprocs) {

        anharmonic_core->calc_phi3_reciprocal(kmesh_dense_in->xk[ik],
                                              kmesh_dense_in->xk[kmesh_dense_in->kindex_minus_xk[ik]],
                                              ngroup_v3_in,
                                              fcs_group_v3_in,
                                              relvec_v3_in,
                                              phase_storage_in,
                                              phi3_reciprocal_tmp);

#ifdef _OPENMP
#pragma omp parallel for private(j)
#endif
        for (ii = 0; ii < ngroup_v3_in; ++ii) {
            v3_array_at_kpair[ii] = phi3_reciprocal_tmp[ii] * invmass_v3_in[ii];
            for (j = 0; j < 3; ++j) ind[ii][j] = evec_index_v3_in[ii][j];
        }

#pragma omp parallel for private(is)
        for (ii = 0; ii < ns; ++ii) {
            for (is = 0; is < ns2; ++is) {
                v3_mpi[ik][ii][is] = complex_zero;
                v3_out[ik][ii][is] = complex_zero;
            }
        }

        if (self_offdiag) {

            // All matrix elements will be calculated when considering the off-diagonal
            // elements of the phonon self-energy (i.e., when considering polarization mixing).

#pragma omp parallel for private(is, js, ks, ret, i)
            for (ii = 0; ii < ns3; ++ii) {
                is = ii / ns2;
                js = (ii - ns2 * is) / ns;
                ks = ii % ns;

                ret = std::complex<double>(0.0, 0.0);

                for (i = 0; i < ngroup_v3_in; ++i) {

                    ret += v3_array_at_kpair[i]
                           * evec_in[0][is][ind[i][0]]
                           * evec_in[ik][js][ind[i][1]]
                           * std::conj(evec_in[ik][ks][ind[i][2]]);
                }

                v3_mpi[ik][is][ns * js + ks] = factor * ret;
            }

        } else {

            // Only diagonal elements will be computed when neglecting the polarization mixing.

            if (ik == 0) {
#pragma omp parallel for private(is, js, ks, ret, i)
                for (ii = 0; ii < ns3; ++ii) {
                    is = ii / ns2;
                    js = (ii - ns2 * is) / ns;
                    ks = ii % ns;

                    ret = std::complex<double>(0.0, 0.0);

                    for (i = 0; i < ngroup_v3_in; ++i) {

                        ret += v3_array_at_kpair[i]
                               * evec_in[0][is][ind[i][0]]
                               * evec_in[ik][js][ind[i][1]]
                               * std::conj(evec_in[ik][ks][ind[i][2]]);
                    }

                    v3_mpi[ik][is][ns * js + ks] = factor * ret;
                }
            } else {

#pragma omp parallel for private(is, js, ret, i)
                for (ii = 0; ii < ns2; ++ii) {
                    is = ii / ns;
                    js = ii % ns;

                    ret = std::complex<double>(0.0, 0.0);

                    for (i = 0; i < ngroup_v3_in; ++i) {

                        ret += v3_array_at_kpair[i]
                               * evec_in[0][is][ind[i][0]]
                               * evec_in[ik][js][ind[i][1]]
                               * std::conj(evec_in[ik][js][ind[i][2]]);
                    }

                    v3_mpi[ik][is][(ns + 1) * js] = factor * ret;
                }
            }
        }
    }

    deallocate(v3_array_at_kpair);
    deallocate(ind);
#ifdef MPI_CXX_DOUBLE_COMPLEX
    MPI_Allreduce(&v3_mpi[0][0][0], &v3_out[0][0][0],
                  static_cast<int>(nk_scph) * ns3,
                  MPI_CXX_DOUBLE_COMPLEX, MPI_SUM, MPI_COMM_WORLD);
#else
                                                                                                                            MPI_Allreduce(&v3_mpi[0][0][0], &v3_out[0][0][0], static_cast<int>(nk_scph) * ns3,
                  MPI_COMPLEX16, MPI_SUM, MPI_COMM_WORLD);
#endif

    deallocate(v3_mpi);

    zerofill_elements_acoustic_at_gamma(omega2_harmonic_in, v3_out, 3,
                                        kmesh_dense_in->nk, kmesh_coarse_in->nk_irred);
}

<<<<<<< HEAD
=======
                } else if (relax_str == 2) {
                    // calculate renormalized stress tensor
                    calculate_del_v0_del_umn_renorm(del_v0_del_umn_renorm,
                                                    C1_array, C2_array, C3_array,
                                                    eta_tensor, u_tensor,
                                                    del_v1_del_umn, del2_v1_del_umn2, del3_v1_del_umn3,
                                                    del_v2_del_umn, del2_v2_del_umn2, del_v3_del_umn,
                                                    q0, pvcell);

                    // calculate renormalized strain-force coupling for ZSISA and v-ZSISA.
                    calculate_del_v1_del_umn_renorm(del_v1_del_umn_renorm,
                                                    u_tensor,
                                                    del_v1_del_umn, del2_v1_del_umn2, del3_v1_del_umn3,
                                                    del_v2_del_umn, del2_v2_del_umn2, del_v3_del_umn,
                                                    q0);
                }

                compute_renormalized_harmonic_frequency(omega2_harm_renorm[iT],
                                                        evec_harm_renorm_tmp,
                                                        delta_v2_renorm,
                                                        writes->getVerbosity());

                calc_new_dymat_with_evec(delta_harmonic_dymat_renormalize[iT],
                                         omega2_harm_renorm[iT],
                                         evec_harm_renorm_tmp);
                // delta_harmonic_dymat_renormalize is copied to dymat_anharm after structure convergence,
                // which is required for postprocess.

                compute_cmat(cmat_convert, evec_harm_renorm_tmp);

                // The same functions (compute_anharmonic_v1_array, compute_anharmonic_del_v0_del_umn) as
                // in Scph::exec_scph_relax_cell_coordinate_main can be used for
                // calculating the finite-temperature forces and stress tensor.
                // This is because we truncate the Taylor expansion of PES at the fourth order (?)
                compute_anharmonic_v1_array(v1_QHA, v1_renorm, v3_renorm, cmat_convert, omega2_harm_renorm[iT], temp);

                if (relax_str == 1) {
                    for (i1 = 0; i1 < 9; i1++) {
                        del_v0_del_umn_QHA[i1] = complex_zero;
                    }
                }
                else if (relax_str == 2) {
                    compute_anharmonic_del_v0_del_umn(del_v0_del_umn_QHA,
                                                    del_v0_del_umn_renorm,
                                                    del_v2_del_umn,
                                                    del2_v2_del_umn2,
                                                    del_v3_del_umn,
                                                    u_tensor, q0, cmat_convert,
                                                    omega2_harm_renorm[iT], temp);

                    compute_ZSISA_stress(delq_delu_ZSISA, del_v0_del_umn_ZSISA,
                                        cmat_convert, omega2_harm_renorm[iT], del_v0_del_umn_QHA,
                                        del_v1_del_umn_renorm, v1_QHA, harm_optical_modes);

                    // qha_scheme == 1 : ZSISA
                    if (qha_scheme == 1) {
                        // overwrite v1_QHA by zero-temperature first-order IFCs.
                        for (is = 0; is < ns; is++) {
                            v1_QHA[is] = v1_renorm[is];
                        }
                        // overwrite finite-temperature stress tensor
                        for (i1 = 0; i1 < 9; i1++) {
                            del_v0_del_umn_QHA[i1] = del_v0_del_umn_ZSISA[i1];
                        }
                    }

                    // calculate renormalized second-order elastic constants
                    calculate_C2_array_renorm(C2_array_renorm,
                                            u_tensor, eta_tensor, C2_array, C3_array,
                                            del2_v1_del_umn2, del3_v1_del_umn3, del2_v2_del_umn2, q0);

                    calculate_C2_array_ZSISA(C2_array_ZSISA, C2_array_renorm,
                                            del_v1_del_umn_renorm, delq_delu_ZSISA);

                    compute_vZSISA_stress(del_v0_del_umn_vZSISA,
                                        C2_array_ZSISA, del_v0_del_umn_renorm, del_v0_del_umn_ZSISA,
                                        u_tensor);

                    // qha_scheme == 2 : v-ZSISA
                    // overwrite finite-temperature force and stress tensor
                    if (qha_scheme == 2) {
                        for (is = 0; is < ns; is++) {
                            v1_QHA[is] = v1_renorm[is];
                        }

                        for (i1 = 0; i1 < 9; i1++) {
                            del_v0_del_umn_QHA[i1] = del_v0_del_umn_vZSISA[i1];
                        }
                    }
                }

                update_cell_coordinate(q0, u0, u_tensor,
                                       v1_QHA, omega2_harm_renorm[iT],
                                       del_v0_del_umn_QHA, C2_array,
                                       cmat_convert, harm_optical_modes,
                                       delta_q0, delta_u0, delta_umn,
                                       du0, du_tensor);

                write_stepresfile(q0, u_tensor, u0, i_str_loop + 1,
                                  fout_step_q0, fout_step_u0, fout_step_u_tensor);

                check_str_divergence(str_diverged,
                                     q0, u0, u_tensor);

                if (str_diverged) {
                    converged_prev = false;
                    std::cout << " The crystal structure diverged.";
                    std::cout << " Break from the structure loop." << std::endl;
                    break;
                }

                // check convergence
                std::cout << " du0 =" << std::scientific << std::setw(15) << std::setprecision(6) << du0 << " [Bohr]"
                          << std::endl;
                std::cout << " du_tensor =" << std::scientific << std::setw(15) << std::setprecision(6) << du_tensor;

                if (du0 < coord_conv_tol && du_tensor < cell_conv_tol) {
                    std::cout << std::endl << std::endl;
                    std::cout << " du0 is smaller than COORD_CONV_TOL = " << std::scientific << std::setw(15)
                              << std::setprecision(6) << coord_conv_tol << std::endl;
                    if (relax_str == 2) {
                        std::cout << " du_tensor is smaller than CELL_CONV_TOL = " << std::scientific << std::setw(15)
                                << std::setprecision(6) << cell_conv_tol << std::endl;
                    }
                    std::cout << " Structural optimization converged in " << i_str_loop + 1 << "-th loop." << std::endl
                              << std::endl;
                    std::cout << " break structural loop." << std::endl << std::endl;
                    break;
                }

            }// close structure loop

            std::cout << " ----------------------------------------------------------------" << std::endl;
            std::cout << " Final atomic displacements [Bohr] at " << temp << " K" << std::endl;
            for (iat1 = 0; iat1 < system->natmin; iat1++) {
                std::cout << " ";
                for (ixyz1 = 0; ixyz1 < 3; ixyz1++) {
                    get_xyz_string(ixyz1, str_tmp);
                    std::cout << std::setw(10) << ("u_{" + std::to_string(iat1) + "," + str_tmp + "}");
                }
                std::cout << " :";
                for (ixyz1 = 0; ixyz1 < 3; ixyz1++) {
                    std::cout << std::scientific << std::setw(15) << std::setprecision(6) << u0[iat1 * 3 + ixyz1];
                }
                std::cout << std::endl;
            }
            std::cout << std::endl;

            if (relax_str == 2){
                std::cout << " Final strain (displacement gradient tensor u_{mu nu}) : " << std::endl;
                for (ixyz1 = 0; ixyz1 < 3; ixyz1++) {
                    std::cout << " ";
                    for (ixyz2 = 0; ixyz2 < 3; ixyz2++) {
                        std::cout << std::scientific << std::setw(15) << std::setprecision(6) << u_tensor[ixyz1][ixyz2];
                    }
                    std::cout << std::endl;
                }
            }
            if (i_temp_loop == NT - 1) {
                std::cout << " ----------------------------------------------------------------" << std::endl
                          << std::endl;
            } else {
                std::cout << std::endl;
            }

            // record zero-th order term of PES
            V0[iT] = v0_renorm;

            // copy delta_harmonic_dymat_renormalize to dymat_anharm
            // This process is required for postprocess.
            for (is1 = 0; is1 < ns; is1++) {
                for (is2 = 0; is2 < ns; is2++) {
                    for (ik = 0; ik < kmesh_coarse->nk; ik++) {
                        dymat_anharm[iT][is1][is2][ik] = delta_harmonic_dymat_renormalize[iT][is1][is2][ik];
                    }
                }
            }

            // print obtained structure
            calculate_u0(q0, u0);

            write_resfile_atT(q0, u_tensor, u0, temp, fout_q0, fout_u0, fout_u_tensor);

        }

        // Output files of structural optimization
        fout_step_q0.close();
        fout_step_u0.close();
        fout_q0.close();
        fout_u0.close();
        if (relax_str == 2) {
            fout_step_u_tensor.close();
            fout_u_tensor.close();
        }

        deallocate(cmat_convert);

        deallocate(C1_array);
        deallocate(C2_array);
        deallocate(C3_array);
        deallocate(C2_array_ZSISA);
    }

    deallocate(delta_v2_renorm);
    deallocate(delta_v2_with_umn);
    deallocate(omega2_harm_renorm);
    deallocate(evec_harm_renorm_tmp);

    deallocate(v1_ref);
    deallocate(v1_with_umn);
    deallocate(v1_renorm);

    deallocate(v3_ref);
    deallocate(v3_renorm);
    deallocate(v3_with_umn);

    deallocate(v4_ref);
    deallocate(v4_renorm);
    deallocate(v4_with_umn);


    deallocate(del_v1_del_umn);
    deallocate(del2_v1_del_umn2);
    deallocate(del3_v1_del_umn3);
    deallocate(del_v2_del_umn);
    deallocate(del2_v2_del_umn2);
    deallocate(del_v3_del_umn);

    deallocate(q0);
    deallocate(u0);
    deallocate(u_tensor);
    deallocate(eta_tensor);

    deallocate(delta_q0);
    deallocate(delta_u0);
    deallocate(delta_umn);

    deallocate(v1_QHA);
    deallocate(del_v1_del_umn_renorm);
    deallocate(del_v0_del_umn_QHA);
    deallocate(del_v0_del_umn_ZSISA);
    deallocate(del_v0_del_umn_vZSISA);
    deallocate(del_v0_del_umn_renorm);

    deallocate(delq_delu_ZSISA);

    deallocate(C2_array_renorm);
}


void Scph::exec_perturbative_QHA(std::complex<double> ****dymat_anharm,
                                 std::complex<double> ****delta_harmonic_dymat_renormalize)
{
    using namespace Eigen;

    int ik, is, js, ik1, is1, is2;
    int ixyz1, ixyz2, ixyz3;
    int itmp1, itmp2, itmp3, itmp4;
    static auto complex_zero = std::complex<double>(0.0, 0.0);

    const auto nk = kmesh_dense->nk;
    const auto nk_interpolate = kmesh_coarse->nk;
    const auto ns = dynamical->neval;
    const auto nk_irred_interpolate = kmesh_coarse->nk_irred;
    const auto Tmin = system->Tmin;
    const auto Tmax = system->Tmax;
    const auto dT = system->dT;

    // renormalization of harmonic dynamical matrix
    std::complex<double> **delta_v2_renorm;
    std::complex<double> **delta_v2_with_umn;
    double ***omega2_harm_renorm;
    std::complex<double> ***evec_harm_renorm_tmp;
    // original and renormalized IFCs
    std::complex<double> *v1_ref, *v1_renorm, *v1_with_umn;
    std::complex<double> ***v3_ref; // We fix cubic IFCs in perturbative QHA.
    std::complex<double> ***v4_array_dummy; // We set quartic IFCs as zero.

    // elastic constants
    double *C1_array;
    double **C2_array;
    double ***C3_array;

    // force and stress tensor from F_vib
    std::complex<double> *v1_vib;
    std::complex<double> *del_v0_del_umn_vib;

    // strain-derivative of k-space IFCs
    // (calculated by real-space IFC renormalization or finite-difference method)
    std::complex<double> **del_v1_del_umn;
    std::complex<double> **del2_v1_del_umn2;
    std::complex<double> **del3_v1_del_umn3_dummy;
    std::complex<double> ***del_v2_del_umn;
    std::complex<double> ***del2_v2_del_umn2_dummy;
    std::complex<double> ****del_v3_del_umn_dummy;

    // IFC renormalization
    double v0_with_umn, v0_renorm;

    // structural optimization
    int i_temp_loop;
    double *q0, *u0;
    double **u_tensor, **eta_tensor;
    std::vector<int> harm_optical_modes(ns - 3);

    // temperature grid
    std::vector<double> vec_temp;
    const auto NT = static_cast<unsigned int>((Tmax - Tmin) / dT) + 1;

    MatrixXcd elastic_mat_tmp(ns - 3 + 6, ns - 3 + 6); // optical phonons + independent strain
    VectorXcd q0_umn(ns - 3 + 6), del_Fvib_q0_umn(ns - 3 + 6);

    allocate(omega2_harm_renorm, NT, nk, ns);
    allocate(evec_harm_renorm_tmp, nk, ns, ns);
    allocate(delta_v2_renorm, nk_interpolate, ns * ns);
    allocate(delta_v2_with_umn, nk_interpolate, ns * ns);

    allocate(v1_ref, ns);
    allocate(v1_with_umn, ns);
    allocate(v1_renorm, ns);

    allocate(v1_vib, ns);
    allocate(del_v0_del_umn_vib, 9);

    allocate(q0, ns);
    allocate(u0, ns);
    allocate(u_tensor, 3, 3);
    allocate(eta_tensor, 3, 3);

    allocate(v4_array_dummy, nk_irred_interpolate * kmesh_dense->nk,
             ns * ns, ns * ns);

    for (ik1 = 0; ik1 < nk_irred_interpolate * kmesh_dense->nk; ik1++) {
        for (is1 = 0; is1 < ns * ns; is1++) {
            for (is2 = 0; is2 < ns * ns; is2++) {
                v4_array_dummy[ik1][is1][is2] = complex_zero;
            }
        }
    }

    allocate(v3_ref, nk, ns, ns * ns);

    compute_V3_elements_mpi_over_kpoint(v3_ref,
                                        evec_harmonic,
                                        selfenergy_offdiagonal);

    // assume that the atomic forces are zero at initial structure
    for (is = 0; is < ns; is++) {
        v1_ref[is] = 0.0;
    }

    allocate(del_v1_del_umn, 9, ns);
    allocate(del2_v1_del_umn2, 81, ns);
    allocate(del_v2_del_umn, 9, nk, ns * ns);

    allocate(del3_v1_del_umn3_dummy, 729, ns);
    allocate(del2_v2_del_umn2_dummy, 81, nk, ns * ns);
    allocate(del_v3_del_umn_dummy, 9, nk, ns, ns * ns);

    compute_del_v_strain(del_v1_del_umn,
                         del2_v1_del_umn2, nullptr,
                         del_v2_del_umn,
                         nullptr, nullptr,
                         evec_harmonic, relax_str);

    // set dummy variables as zero.
    // These are used for the preparation for the postprocess
    for (ixyz1 = 0; ixyz1 < 729; ixyz1++) {
        for (is1 = 0; is1 < ns; is1++) {
            del3_v1_del_umn3_dummy[ixyz1][is1] = complex_zero;
        }
    }
    for (ixyz1 = 0; ixyz1 < 81; ixyz1++) {
        for (ik1 = 0; ik1 < nk; ik1++) {
            for (is1 = 0; is1 < ns * ns; is1++) {
                del2_v2_del_umn2_dummy[ixyz1][ik1][is1] = complex_zero;
            }
        }
    }
    for (ixyz1 = 0; ixyz1 < 9; ixyz1++) {
        for (ik1 = 0; ik1 < nk; ik1++) {
            for (is1 = 0; is1 < ns; is1++) {
                for (is2 = 0; is2 < ns * ns; is2++) {
                    del_v3_del_umn_dummy[ixyz1][ik1][is1][is2] = complex_zero;
                }
            }
        }
    }

    allocate(C1_array, 9);
    allocate(C2_array, 9, 9);
    allocate(C3_array, 9, 9, 9);

    // get indices of optical modes at Gamma point
    js = 0;
    for (is = 0; is < ns; is++) {
        if (std::fabs(omega2_harmonic[0][is]) < eps8) {
            continue;
        }
        harm_optical_modes[js] = is;
        js++;
    }
    if (js != ns - 3) {
        exit("exec_scph_relax_cell_coordinate_main",
             "The number of detected optical modes is not ns-3.");
    }

    if (mympi->my_rank == 0) {

        precompute_dymat_harm(kmesh_dense->nk,
                              kmesh_dense->xk,
                              kmesh_dense->kvec_na);


        vec_temp.clear();

        if (lower_temp) {
            for (int i = NT - 1; i >= 0; --i) {
                vec_temp.push_back(Tmin + static_cast<double>(i) * dT);
            }
        } else {
            for (int i = 0; i < NT; ++i) {
                vec_temp.push_back(Tmin + static_cast<double>(i) * dT);
            }
        }

        // set elastic constants
        set_elastic_constants(C1_array,
                              C2_array,
                              C3_array);

        // output files of structural optimization
        std::ofstream fout_q0, fout_u0, fout_u_tensor;

        fout_q0.open(input->job_title + ".normal_disp");
        fout_u0.open(input->job_title + ".atom_disp");
        fout_u_tensor.open(input->job_title + ".umn_tensor");

        write_resfile_header(fout_q0, fout_u0, fout_u_tensor);

        i_temp_loop = -1;

        std::cout << " Start QHA calculation." << std::endl;
        std::cout
                << " Internal coordinates and shape of the unit cell are calculated by lowest-order perturbation theory ..."
                << std::endl << std::endl;

        for (double temp: vec_temp) {
            i_temp_loop++;
            auto iT = static_cast<unsigned int>((temp - Tmin) / dT);

            // std::cout << " ----------------------------------------------------------------" << std::endl;
            // std::cout << " Temperature = " << temp << " K" << std::endl;
            // std::cout << " temperature index : " << std::setw(4) << i_temp_loop << "/" << std::setw(4) << NT << std::endl << std::endl;

            calc_v1_vib(v1_vib, v3_ref, temp);
            calc_del_v0_del_umn_vib(del_v0_del_umn_vib, del_v2_del_umn, temp);

            // calculate matrix
            // elastic_mat_tmp
            for (itmp1 = 0; itmp1 < ns + 3; itmp1++) {
                for (itmp2 = 0; itmp2 < ns + 3; itmp2++) {
                    elastic_mat_tmp(itmp1, itmp2) = complex_zero;
                }
            }

            for (is1 = 0; is1 < ns - 3; is1++) {
                elastic_mat_tmp(is1, is1) = omega2_harmonic[0][harm_optical_modes[is1]];
            }

            for (is1 = 0; is1 < ns - 3; is1++) {
                is2 = harm_optical_modes[is1];
                for (ixyz1 = 0; ixyz1 < 3; ixyz1++) {
                    elastic_mat_tmp(is1, ns - 3 + ixyz1) = del_v1_del_umn[ixyz1 * 3 + ixyz1][is2];
                    elastic_mat_tmp(ns - 3 + ixyz1, is1) = elastic_mat_tmp(is1, ns - 3 + ixyz1);
                }

                for (ixyz1 = 0; ixyz1 < 3; ixyz1++) {
                    ixyz2 = (ixyz1 + 1) % 3;
                    ixyz3 = (ixyz1 + 2) % 3;

                    elastic_mat_tmp(is1, ns + ixyz1) = del_v1_del_umn[ixyz2 * 3 + ixyz3][is2]
                                                       + del_v1_del_umn[ixyz3 * 3 + ixyz2][is2];
                    elastic_mat_tmp(ns + ixyz1, is1) = elastic_mat_tmp(is1, ns + ixyz1);
                }

            }

            for (ixyz1 = 0; ixyz1 < 3; ixyz1++) {
                for (ixyz2 = 0; ixyz2 < 3; ixyz2++) {
                    itmp1 = (ixyz1 + 1) % 3;
                    itmp2 = (ixyz1 + 2) % 3;
                    itmp3 = (ixyz2 + 1) % 3;
                    itmp4 = (ixyz2 + 2) % 3;

                    elastic_mat_tmp(ns - 3 + ixyz1, ns - 3 + ixyz2) = C2_array[ixyz1 * 4][ixyz2 * 4];

                    elastic_mat_tmp(ns - 3 + ixyz1, ns + ixyz2) =
                            C2_array[ixyz1 * 4][itmp3 * 3 + itmp4] + C2_array[ixyz1 * 4][itmp4 * 3 + itmp3];
                    elastic_mat_tmp(ns + ixyz1, ns - 3 + ixyz2) =
                            C2_array[itmp1 * 3 + itmp2][ixyz2 * 4] + C2_array[itmp2 * 3 + itmp1][ixyz2 * 4];

                    elastic_mat_tmp(ns + ixyz1, ns + ixyz2) = C2_array[itmp1 * 3 + itmp2][itmp3 * 3 + itmp4] +
                                                              C2_array[itmp2 * 3 + itmp1][itmp3 * 3 + itmp4] +
                                                              C2_array[itmp1 * 3 + itmp2][itmp4 * 3 + itmp3] + 
                                                              C2_array[itmp2 * 3 + itmp1][itmp4 * 3 + itmp3];
                }
            }

            for (is1 = 0; is1 < ns - 3; is1++) {
                is2 = harm_optical_modes[is1];
                del_Fvib_q0_umn(is1) = -v1_vib[is2];
            }
            for (ixyz1 = 0; ixyz1 < 3; ixyz1++) {
                ixyz2 = (ixyz1 + 1) % 3;
                ixyz3 = (ixyz1 + 2) % 3;

                del_Fvib_q0_umn(ns - 3 + ixyz1) = -del_v0_del_umn_vib[ixyz1 * 3 + ixyz1];
                del_Fvib_q0_umn(ns + ixyz1) =
                        -del_v0_del_umn_vib[ixyz2 * 3 + ixyz3] + del_v0_del_umn_vib[ixyz3 * 3 + ixyz2];
            }
            q0_umn = elastic_mat_tmp.colPivHouseholderQr().solve(del_Fvib_q0_umn);

            for (is1 = 0; is1 < ns; is1++) {
                q0[is1] = 0.0;
            }
            for (is1 = 0; is1 < ns - 3; is1++) {
                is2 = harm_optical_modes[is1];
                q0[is2] = q0_umn(is1).real();
            }
            calculate_u0(q0, u0);

            for (ixyz1 = 0; ixyz1 < 3; ixyz1++) {
                ixyz2 = (ixyz1 + 1) % 3;
                ixyz3 = (ixyz1 + 2) % 3;

                u_tensor[ixyz1][ixyz1] = q0_umn(ns - 3 + ixyz1).real();
                u_tensor[ixyz2][ixyz3] = q0_umn(ns + ixyz1).real();
                u_tensor[ixyz3][ixyz2] = q0_umn(ns + ixyz1).real();
            }

            // print obtained structure
            calculate_u0(q0, u0);

            write_resfile_atT(q0, u_tensor, u0, temp, fout_q0, fout_u0, fout_u_tensor);

            // calculate renormalized IFCs for postprocess
            // Note that the cubic IFCs are fixed at the reference values in perturbative QHA.

            // renormalization by strain
            calculate_eta_tensor(eta_tensor, u_tensor);
            renormalize_v0_from_umn(v0_with_umn, 0.0, eta_tensor, C1_array, C2_array, C3_array, u_tensor,
                                    0.0); // pressure is limited to zero

            renormalize_v1_from_umn(v1_with_umn, v1_ref,
                                    del_v1_del_umn, del2_v1_del_umn2, del3_v1_del_umn3_dummy,
                                    u_tensor);

            renormalize_v2_from_umn(delta_v2_with_umn, del_v2_del_umn, del2_v2_del_umn2_dummy, u_tensor);

            // renormalization by displacements
            renormalize_v1_from_q0(v1_renorm, v1_with_umn, delta_v2_with_umn, v3_ref, v4_array_dummy, q0);

            renormalize_v2_from_q0(delta_v2_renorm, delta_v2_with_umn, v3_ref, v4_array_dummy, q0);

            renormalize_v0_from_q0(v0_renorm, v0_with_umn, v1_with_umn, delta_v2_with_umn, v3_ref, v4_array_dummy, q0);

            V0[iT] = v0_renorm;

            // calculate renormalizations of harmonic IFCs, which is stored in delta_harmonic_dymat_renormalize
            compute_renormalized_harmonic_frequency(omega2_harm_renorm[iT],
                                                    evec_harm_renorm_tmp,
                                                    delta_v2_renorm,
                                                    writes->getVerbosity());

            calc_new_dymat_with_evec(delta_harmonic_dymat_renormalize[iT],
                                     omega2_harm_renorm[iT],
                                     evec_harm_renorm_tmp);

            // copy delta_harmonic_dymat_renormalize to dymat_anharm
            for (is1 = 0; is1 < ns; is1++) {
                for (is2 = 0; is2 < ns; is2++) {
                    for (ik = 0; ik < kmesh_coarse->nk; ik++) {
                        dymat_anharm[iT][is1][is2][ik] = delta_harmonic_dymat_renormalize[iT][is1][is2][ik];
                    }
                }
            }
        }

        fout_q0.close();
        fout_u0.close();
        fout_u_tensor.close();
    }

    deallocate(del_v0_del_umn_vib);

    deallocate(v1_vib);
    deallocate(v1_ref);
    deallocate(v1_with_umn);
    deallocate(v1_renorm);

    deallocate(omega2_harm_renorm);
    deallocate(evec_harm_renorm_tmp);
    deallocate(delta_v2_renorm);
    deallocate(delta_v2_with_umn);

    deallocate(q0);
    deallocate(u0);
    deallocate(u_tensor);
    deallocate(eta_tensor);

    deallocate(v4_array_dummy);
    deallocate(v3_ref);

    deallocate(del_v1_del_umn);
    deallocate(del2_v1_del_umn2);
    deallocate(del_v2_del_umn);
    deallocate(del3_v1_del_umn3_dummy);
    deallocate(del2_v2_del_umn2_dummy);
    deallocate(del_v3_del_umn_dummy);

    deallocate(C1_array);
    deallocate(C2_array);
    deallocate(C3_array);

}

void Scph::set_elastic_constants(double *C1_array,
                                 double **C2_array,
                                 double ***C3_array)
{
    int i1, i2, i3, i4;

    // if the shape of the unit cell is relaxed,
    // read elastic constants from file
    if (relax_str == 2 || relax_str == 3) {
        read_C1_array(C1_array);
        read_elastic_constants(C2_array, C3_array);
    }
        // if the unit cell is fixed,
        // dummy values are set in the elastic constants
    else if (relax_str == 1) {
        for (i1 = 0; i1 < 9; i1++) {
            C1_array[i1] = 0.0;
        }

        // The elastic constant should be positive-definite
        // except for the rotational degrees of freedom
        for (i1 = 0; i1 < 3; i1++) {
            for (i2 = 0; i2 < 3; i2++) {
                for (i3 = 0; i3 < 3; i3++) {
                    for (i4 = 0; i4 < 3; i4++) {
                        if ((i1 == i3 && i2 == i4) || (i1 == i4 && i2 == i3)) {
                            C2_array[i1 * 3 + i2][i3 * 3 + i4] = 10.0; // This dummy value can be any positiva value
                        } else {
                            C2_array[i1 * 3 + i2][i3 * 3 + i4] = 0.0;
                        }
                    }
                }
            }
        }

        for (i1 = 0; i1 < 9; i1++) {
            for (i2 = 0; i2 < 9; i2++) {
                for (i3 = 0; i3 < 9; i3++) {
                    C3_array[i1][i2][i3] = 0.0;
                }
            }
        }
    }

}

void Scph::read_C1_array(double *const C1_array)
{
    std::fstream fin_C1_array;
    std::string str_tmp;
    int natmin = system->natmin;
    int i1, i2, i3;

    // initialize elastic constants
    for (i1 = 0; i1 < 9; i1++) {
        C1_array[i1] = 0.0;
    }

    fin_C1_array.open("C1_array.in");

    if (!fin_C1_array) {
        std::cout << "  Warning: file C1_array.in could not be open." << std::endl;
        std::cout << "  The stress tensor at the reference structure is set zero." << std::endl;
        return;
    }

    fin_C1_array >> str_tmp;
    for (i1 = 0; i1 < 9; i1++) {
        fin_C1_array >> C1_array[i1];
    }
}

void Scph::read_elastic_constants(double *const *const C2_array,
                                  double *const *const *const C3_array)
{
    std::fstream fin_elastic_constants;
    std::string str_tmp;
    int natmin = system->natmin;
    int i1, i2, i3;

    // read elastic_constants.in from strain_IFC_dir directory
    fin_elastic_constants.open(strain_IFC_dir + "elastic_constants.in");

    if (!fin_elastic_constants) {
        exit("read_elastic_constants", "could not open file elastic_constants.in");
    }

    fin_elastic_constants >> str_tmp;
    for (i1 = 0; i1 < 9; i1++) {
        for (i2 = 0; i2 < 9; i2++) {
            fin_elastic_constants >> C2_array[i1][i2];
        }
    }
    fin_elastic_constants >> str_tmp;
    for (i1 = 0; i1 < 9; i1++) {
        for (i2 = 0; i2 < 9; i2++) {
            for (i3 = 0; i3 < 9; i3++) {
                fin_elastic_constants >> C3_array[i1][i2][i3];
            }
        }
    }
}

void Scph::set_init_structure_atT(double *q0,
                                  double **u_tensor,
                                  double *u0,
                                  bool &converged_prev,
                                  int &str_diverged,
                                  const int set_init_str,
                                  const int i_temp_loop)
{

    int i1, i2;

    if (str_diverged) {
        std::cout << " The crystal structure at the previous temperature is divergent." << std::endl;
        std::cout << " read initial structure from input files." << std::endl << std::endl;

        set_initial_q0(q0);
        calculate_u0(q0, u0);

        // set initial strain
        if (relax_str == 1) {
            for (i1 = 0; i1 < 3; i1++) {
                for (i2 = 0; i2 < 3; i2++) {
                    u_tensor[i1][i2] = 0.0;
                }
            }
        } else {
            set_initial_strain(u_tensor);
        }
        converged_prev = false;
        str_diverged = 0;

        return;
    }

    std::cout << " SET_INIT_STR = " << set_init_str << ":";

    if (set_init_str == 1) {
        std::cout << " set initial structure from the input file." << std::endl << std::endl;

        set_initial_q0(q0);
        calculate_u0(q0, u0);
        if (relax_str == 1) {
            for (i1 = 0; i1 < 3; i1++) {
                for (i2 = 0; i2 < 3; i2++) {
                    u_tensor[i1][i2] = 0.0;
                }
            }
        } else {
            set_initial_strain(u_tensor);
        }
        converged_prev = false;

        return;
    } else if (set_init_str == 2) {
        if (i_temp_loop == 0) {
            std::cout << " set initial structure from the input file." << std::endl << std::endl;

            set_initial_q0(q0);
            calculate_u0(q0, u0);
            if (relax_str == 1) {
                for (i1 = 0; i1 < 3; i1++) {
                    for (i2 = 0; i2 < 3; i2++) {
                        u_tensor[i1][i2] = 0.0;
                    }
                }
            } else {
                set_initial_strain(u_tensor);
            }
        } else {
            std::cout << " start from structure from the previous temperature." << std::endl << std::endl;
        }

        return;
    } else if (set_init_str == 3) {
        // read initial structure at initial temperature
        if (i_temp_loop == 0) {
            std::cout << " read initial structure from input files." << std::endl << std::endl;

            set_initial_q0(q0);
            calculate_u0(q0, u0);
            if (relax_str == 1) {
                for (i1 = 0; i1 < 3; i1++) {
                    for (i2 = 0; i2 < 3; i2++) {
                        u_tensor[i1][i2] = 0.0;
                    }
                }
            } else {
                set_initial_strain(u_tensor);
            }
        }
            // read initial DISPLACEMENT if the structure converges
            // to the high-symmetry one.
        else if (std::fabs(u0[cooling_u0_index]) < cooling_u0_thr) {
            std::cout << std::endl;
            std::cout << " u0[" << cooling_u0_index << "] < " << std::setw(15) << std::setprecision(6) << cooling_u0_thr
                      << " is satisfied." << std::endl;
            std::cout << " the structure is back to the high-symmetry phase." << std::endl;
            std::cout << " set again initial displacement from input file." << std::endl << std::endl;

            set_initial_q0(q0);
            calculate_u0(q0, u0);
            converged_prev = false;
        } else {
            std::cout << " start from the structure at the previous temperature." << std::endl << std::endl;
        }
        return;
    }
}

void Scph::set_initial_q0(double *const q0)
{
    auto ns = dynamical->neval;
    auto natmin = system->natmin;
    int is, i_atm, ixyz;

    for (is = 0; is < ns; is++) {
        q0[is] = 0.0;
        for (i_atm = 0; i_atm < natmin; i_atm++) {
            for (ixyz = 0; ixyz < 3; ixyz++) {
                q0[is] += evec_harmonic[0][is][i_atm * 3 + ixyz].real() *
                          std::sqrt(system->mass[system->map_p2s[i_atm][0]])
                          * init_u0[i_atm * 3 + ixyz];
            }
        }
    }
}

void Scph::set_initial_strain(double *const *const u_tensor)
{
    int i, j;
    for (i = 0; i < 3; i++) {
        for (j = 0; j < 3; j++) {
            u_tensor[i][j] = init_u_tensor[i][j];
        }
    }
}

void Scph::calculate_u0(const double *const q0, double *const u0)
{
    int natmin = system->natmin;
    int is, is2, i_atm, ixyz;
    auto ns = dynamical->neval;

    for (i_atm = 0; i_atm < natmin; i_atm++) {
        for (ixyz = 0; ixyz < 3; ixyz++) {
            is = i_atm * 3 + ixyz;
            u0[is] = 0.0;
            for (is2 = 0; is2 < ns; is2++) {
                if (std::fabs(omega2_harmonic[0][is2]) < eps8) {
                    continue;
                }
                u0[is] += evec_harmonic[0][is2][is].real() * q0[is2];
            }
            u0[is] /= std::sqrt(system->mass[system->map_p2s[i_atm][0]]);
        }
    }
}

void Scph::calculate_force_in_real_space(const std::complex<double> *const v1_renorm,
                                         double *force_array)
{
    int natmin = system->natmin;
    auto ns = dynamical->neval;
    int is, iatm, ixyz;
    double force[3] = {0.0, 0.0, 0.0};

    for (iatm = 0; iatm < natmin; iatm++) {
        for (ixyz = 0; ixyz < 3; ixyz++) {
            force[ixyz] = 0.0;
            for (is = 0; is < ns; is++) {
                force[ixyz] -= evec_harmonic[0][is][iatm * 3 + ixyz].real() *
                               std::sqrt(system->mass[system->map_p2s[iatm][0]]) * v1_renorm[is].real();
            }
            force_array[iatm * 3 + ixyz] = force[ixyz];
        }
    }
}

void Scph::compute_V3_elements_mpi_over_kpoint(std::complex<double> ***v3_out,
                                               const std::complex<double> *const *const *evec_in,
                                               const bool self_offdiag)
{
    // Calculate the matrix elements of quartic terms in reciprocal space.
    // This is the most expensive part of the SCPH calculation.

    auto ns = dynamical->neval;
    auto ns2 = ns * ns;
    auto ns3 = ns * ns * ns;
    unsigned int is, js, ks;
    unsigned int **ind;
    unsigned int i, j;

    size_t js2_1, js2_2;
    size_t is2, js2, ks2;

    std::complex<double> ret;
    long int ii;

    const auto nk_scph = kmesh_dense->nk;
    const auto ngroup_v3 = anharmonic_core->get_ngroup_fcs(3);
    const auto factor = std::pow(0.5, 2) / static_cast<double>(nk_scph);
    static auto complex_zero = std::complex<double>(0.0, 0.0);
    std::complex<double> *v3_array_at_kpair;
    std::complex<double> ***v3_mpi;

    std::complex<double> **v3_tmp0, **v3_tmp1, **v3_tmp2, **v3_tmp3;

    if (mympi->my_rank == 0) {
        if (self_offdiag) {
            std::cout << " SELF_OFFDIAG = 1: Calculating all components of v3_array ... ";
        } else {
            std::cout << " SELF_OFFDIAG = 0: Calculating diagonal components of v3_array ... ";
        }
    }

    allocate(v3_array_at_kpair, ngroup_v3);
    allocate(ind, ngroup_v3, 3);
    allocate(v3_mpi, nk_scph, ns, ns2);

    allocate(v3_tmp0, ns, ns2);
    allocate(v3_tmp1, ns, ns2);
    allocate(v3_tmp2, ns, ns2);
    allocate(v3_tmp3, ns, ns2);

    for (unsigned int ik = mympi->my_rank; ik < nk_scph; ik += mympi->nprocs) {

        anharmonic_core->calc_phi3_reciprocal(kmesh_dense->xk[ik],
                                              kmesh_dense->xk[kmesh_dense->kindex_minus_xk[ik]],
                                              anharmonic_core->get_ngroup_fcs(3),
                                              anharmonic_core->get_fcs_group(3),
                                              anharmonic_core->get_relvec(3),
                                              phase_factor_scph,
                                              phi3_reciprocal);

#ifdef _OPENMP
#pragma omp parallel for private(j)
#endif
        for (ii = 0; ii < ngroup_v3; ++ii) {
            v3_array_at_kpair[ii] = phi3_reciprocal[ii] * anharmonic_core->get_invmass_factor(3)[ii];
            for (j = 0; j < 3; ++j) ind[ii][j] = anharmonic_core->get_evec_index(3)[ii][j];
        }

#pragma omp parallel for private(is)
        for (ii = 0; ii < ns; ++ii) {
            for (is = 0; is < ns2; ++is) {
                v3_mpi[ik][ii][is] = complex_zero;
                v3_out[ik][ii][is] = complex_zero;
            }
        }

        if (self_offdiag) {

            // All matrix elements will be calculated when considering the off-diagonal
            // elements of the phonon self-energy (i.e., when considering polarization mixing).

            // initialize temporary matrices
#pragma omp parallel for private(js)
            for(is = 0; is < ns; ++is){
                for(js = 0; js < ns2; ++js){
                    v3_tmp0[is][js] = complex_zero;
                    v3_tmp1[is][js] = complex_zero;
                    v3_tmp2[is][js] = complex_zero;
                    v3_tmp3[is][js] = complex_zero;
                }
            }

            // copy v3 in (alpha,mu) representation to the temporary matrix
#pragma omp parallel for private(is, js)
            for (ii = 0; ii < ngroup_v3; ++ii) {

                is = ind[ii][0];
                js = ind[ii][1]*ns + ind[ii][2];
                v3_tmp0[is][js] = v3_array_at_kpair[ii];
            }

            // transform the first index
#pragma omp parallel for private(js2_1, is, js, ks, js2_2, is2, js2, ks2)
            for(ii = 0; ii < ns3; ++ii){
                is = ii/ns2;
                js2_1 = ii%ns2;
                
                for(is2 = 0; is2 < ns; ++is2){
                    v3_tmp1[is][js2_1] += v3_tmp0[is2][js2_1]
                           * evec_in[0][is][is2];
                }
            }

            // transform the second index
#pragma omp parallel for private(js2_1, is, js, ks, js2_2, is2, js2, ks2)
            for(ii = 0; ii < ns3; ++ii){
                is = ii/ns2;
                js2_1 = ii%ns2;
                js = js2_1/ns; // second index
                ks = js2_1%ns; // third index

                for(js2 = 0; js2 < ns; ++js2){
                    js2_2 = js2*ns+ks;
                    v3_tmp2[is][js2_1] += v3_tmp1[is][js2_2]
                           * evec_in[ik][js][js2];
                }
            }

            // transform the third index
#pragma omp parallel for private(js2_1, is, js, ks, js2_2, is2, js2, ks2)
            for(ii = 0; ii < ns3; ++ii){
                is = ii/ns2;
                js2_1 = ii%ns2;
                js = js2_1/ns; // third index
                ks = js2_1%ns; // fourth index
                
                for(ks2 = 0; ks2 < ns; ++ks2){
                    js2_2 = js*ns+ks2;
                    v3_tmp3[is][js2_1] += v3_tmp2[is][js2_2]
                           * std::conj(evec_in[ik][ks][ks2]);
                }
            }

            // copy to the final matrix
#pragma omp parallel for private(is, js2_1)
            for(ii = 0; ii < ns3; ++ii){
                is = ii/ns2;
                js2_1 = ii%ns2;

                v3_mpi[ik][is][js2_1]  = factor*v3_tmp3[is][js2_1];
            }
            
        } else {

            // Only diagonal elements will be computed when neglecting the polarization mixing.

            if (ik == 0) {
#pragma omp parallel for private(is, js, ks, ret, i)
                for (ii = 0; ii < ns3; ++ii) {
                    is = ii / ns2;
                    js = (ii - ns2 * is) / ns;
                    ks = ii % ns;

                    ret = std::complex<double>(0.0, 0.0);

                    for (i = 0; i < ngroup_v3; ++i) {

                        ret += v3_array_at_kpair[i]
                               * evec_in[0][is][ind[i][0]]
                               * evec_in[ik][js][ind[i][1]]
                               * std::conj(evec_in[ik][ks][ind[i][2]]);
                    }

                    v3_mpi[ik][is][ns * js + ks] = factor * ret;
                }
            } else {

#pragma omp parallel for private(is, js, ret, i)
                for (ii = 0; ii < ns2; ++ii) {
                    is = ii / ns;
                    js = ii % ns;

                    ret = std::complex<double>(0.0, 0.0);

                    for (i = 0; i < ngroup_v3; ++i) {

                        ret += v3_array_at_kpair[i]
                               * evec_in[0][is][ind[i][0]]
                               * evec_in[ik][js][ind[i][1]]
                               * std::conj(evec_in[ik][js][ind[i][2]]);
                    }

                    v3_mpi[ik][is][(ns + 1) * js] = factor * ret;
                }
            }
        }
    }

    deallocate(v3_array_at_kpair);
    deallocate(ind);
#ifdef MPI_CXX_DOUBLE_COMPLEX
    MPI_Allreduce(&v3_mpi[0][0][0], &v3_out[0][0][0],
                  static_cast<int>(nk_scph) * ns3,
                  MPI_CXX_DOUBLE_COMPLEX, MPI_SUM, MPI_COMM_WORLD);
#else
                                                                                                                            MPI_Allreduce(&v3_mpi[0][0][0], &v3_out[0][0][0], static_cast<int>(nk_scph) * ns3,
                  MPI_COMPLEX16, MPI_SUM, MPI_COMM_WORLD);
#endif

    deallocate(v3_mpi);
    deallocate(v3_tmp0);
    deallocate(v3_tmp1);
    deallocate(v3_tmp2);
    deallocate(v3_tmp3);


    zerofill_elements_acoustic_at_gamma(omega2_harmonic, v3_out, 3);

    if (mympi->my_rank == 0) {
        std::cout << " done !" << std::endl;
        timer->print_elapsed();
    }
}

// This function should be merged with void Scph::compute_V3_elements_mpi_over_kpoint
// after merged with dev2.0 because the implementation is redundant.
void Scph::compute_V3_elements_for_given_IFCs(std::complex<double> ***v3_out,
                                              const int ngroup_v3_in,
                                              std::vector<double> *fcs_group_v3_in,
                                              std::vector<RelativeVector> *relvec_v3_in,
                                              double *invmass_v3_in,
                                              int **evec_index_v3_in,
                                              const std::complex<double> *const *const *evec_in,
                                              const bool self_offdiag)
{

    auto ns = dynamical->neval;
    auto ns2 = ns * ns;
    auto ns3 = ns * ns * ns;
    unsigned int is, js, ks;
    unsigned int **ind;
    unsigned int i, j;
    size_t js2_1, js2_2;
    size_t is2, js2, ks2;

    std::complex<double> ret;
    long int ii;

    const auto nk_scph = kmesh_dense->nk;
    const auto factor = std::pow(0.5, 2) / static_cast<double>(nk_scph);
    static auto complex_zero = std::complex<double>(0.0, 0.0);
    std::complex<double> *v3_array_at_kpair;
    std::complex<double> ***v3_mpi;
    std::complex<double> *phi3_reciprocal_tmp;

    std::complex<double> **v3_tmp0, **v3_tmp1, **v3_tmp2, **v3_tmp3;

    allocate(phi3_reciprocal_tmp, ngroup_v3_in);
    allocate(v3_array_at_kpair, ngroup_v3_in);
    allocate(ind, ngroup_v3_in, 3);
    allocate(v3_mpi, nk_scph, ns, ns2);

    allocate(v3_tmp0, ns, ns2);
    allocate(v3_tmp1, ns, ns2);
    allocate(v3_tmp2, ns, ns2);
    allocate(v3_tmp3, ns, ns2);

    for (unsigned int ik = mympi->my_rank; ik < nk_scph; ik += mympi->nprocs) {

        anharmonic_core->calc_phi3_reciprocal(kmesh_dense->xk[ik],
                                              kmesh_dense->xk[kmesh_dense->kindex_minus_xk[ik]],
                                              ngroup_v3_in,
                                              fcs_group_v3_in,
                                              relvec_v3_in,
                                              phase_factor_scph,
                                              phi3_reciprocal_tmp);

#ifdef _OPENMP
#pragma omp parallel for private(j)
#endif
        for (ii = 0; ii < ngroup_v3_in; ++ii) {
            v3_array_at_kpair[ii] = phi3_reciprocal_tmp[ii] * invmass_v3_in[ii];
            for (j = 0; j < 3; ++j) ind[ii][j] = evec_index_v3_in[ii][j];
        }

#pragma omp parallel for private(is)
        for (ii = 0; ii < ns; ++ii) {
            for (is = 0; is < ns2; ++is) {
                v3_mpi[ik][ii][is] = complex_zero;
                v3_out[ik][ii][is] = complex_zero;
            }
        }

        if (self_offdiag) {

            // All matrix elements will be calculated when considering the off-diagonal
            // elements of the phonon self-energy (i.e., when considering polarization mixing).

            // initialize temporary matrices
#pragma omp parallel for private(js)
            for(is = 0; is < ns; ++is){
                for(js = 0; js < ns2; ++js){
                    v3_tmp0[is][js] = complex_zero;
                    v3_tmp1[is][js] = complex_zero;
                    v3_tmp2[is][js] = complex_zero;
                    v3_tmp3[is][js] = complex_zero;
                }
            }

            // copy v3 in (alpha,mu) representation to the temporary matrix
#pragma omp parallel for private(is, js)
            for (ii = 0; ii < ngroup_v3_in; ++ii) {

                is = ind[ii][0];
                js = ind[ii][1]*ns + ind[ii][2];
                v3_tmp0[is][js] = v3_array_at_kpair[ii];
            }

            // transform the first index
#pragma omp parallel for private(js2_1, is, js, ks, js2_2, is2, js2, ks2)
            for(ii = 0; ii < ns3; ++ii){
                is = ii/ns2;
                js2_1 = ii%ns2;
                
                for(is2 = 0; is2 < ns; ++is2){
                    v3_tmp1[is][js2_1] += v3_tmp0[is2][js2_1]
                           * evec_in[0][is][is2];
                }
            }
            
            // transform the second index
#pragma omp parallel for private(js2_1, is, js, ks, js2_2, is2, js2, ks2)
            for(ii = 0; ii < ns3; ++ii){
                is = ii/ns2;
                js2_1 = ii%ns2;
                js = js2_1/ns; // second index
                ks = js2_1%ns; // third index

                for(js2 = 0; js2 < ns; ++js2){
                    js2_2 = js2*ns+ks;
                    v3_tmp2[is][js2_1] += v3_tmp1[is][js2_2]
                           * evec_in[ik][js][js2];
                }
            }

            // transform the third index
#pragma omp parallel for private(js2_1, is, js, ks, js2_2, is2, js2, ks2)
            for(ii = 0; ii < ns3; ++ii){
                is = ii/ns2;
                js2_1 = ii%ns2;
                js = js2_1/ns; // third index
                ks = js2_1%ns; // fourth index
                
                for(ks2 = 0; ks2 < ns; ++ks2){
                    js2_2 = js*ns+ks2;
                    v3_tmp3[is][js2_1] += v3_tmp2[is][js2_2]
                           * std::conj(evec_in[ik][ks][ks2]);
                }
            }

            // copy to the final matrix
#pragma omp parallel for private(is, js2_1)
            for(ii = 0; ii < ns3; ++ii){
                is = ii/ns2;
                js2_1 = ii%ns2;

                v3_mpi[ik][is][js2_1]  = factor*v3_tmp3[is][js2_1];
            }

        } else {

            // Only diagonal elements will be computed when neglecting the polarization mixing.

            if (ik == 0) {
#pragma omp parallel for private(is, js, ks, ret, i)
                for (ii = 0; ii < ns3; ++ii) {
                    is = ii / ns2;
                    js = (ii - ns2 * is) / ns;
                    ks = ii % ns;

                    ret = std::complex<double>(0.0, 0.0);

                    for (i = 0; i < ngroup_v3_in; ++i) {

                        ret += v3_array_at_kpair[i]
                               * evec_in[0][is][ind[i][0]]
                               * evec_in[ik][js][ind[i][1]]
                               * std::conj(evec_in[ik][ks][ind[i][2]]);
                    }

                    v3_mpi[ik][is][ns * js + ks] = factor * ret;
                }
            } else {

#pragma omp parallel for private(is, js, ret, i)
                for (ii = 0; ii < ns2; ++ii) {
                    is = ii / ns;
                    js = ii % ns;

                    ret = std::complex<double>(0.0, 0.0);

                    for (i = 0; i < ngroup_v3_in; ++i) {

                        ret += v3_array_at_kpair[i]
                               * evec_in[0][is][ind[i][0]]
                               * evec_in[ik][js][ind[i][1]]
                               * std::conj(evec_in[ik][js][ind[i][2]]);
                    }

                    v3_mpi[ik][is][(ns + 1) * js] = factor * ret;
                }
            }
        }
    }

    deallocate(v3_array_at_kpair);
    deallocate(ind);
#ifdef MPI_CXX_DOUBLE_COMPLEX
    MPI_Allreduce(&v3_mpi[0][0][0], &v3_out[0][0][0],
                  static_cast<int>(nk_scph) * ns3,
                  MPI_CXX_DOUBLE_COMPLEX, MPI_SUM, MPI_COMM_WORLD);
#else
                                                                                                                            MPI_Allreduce(&v3_mpi[0][0][0], &v3_out[0][0][0], static_cast<int>(nk_scph) * ns3,
                  MPI_COMPLEX16, MPI_SUM, MPI_COMM_WORLD);
#endif

    deallocate(v3_mpi);
    deallocate(v3_tmp0);
    deallocate(v3_tmp1);
    deallocate(v3_tmp2);
    deallocate(v3_tmp3);

    zerofill_elements_acoustic_at_gamma(omega2_harmonic, v3_out, 3);
}


void Scph::compute_V4_elements_mpi_over_kpoint(std::complex<double> ***v4_out,
                                               std::complex<double> ***evec_in,
                                               const bool self_offdiag,
                                               const bool relax)
{
    // Calculate the matrix elements of quartic terms in reciprocal space.
    // This is the most expensive part of the SCPH calculation.

    const size_t nk_reduced_interpolate = kmesh_coarse->nk_irred;
    const size_t ns = dynamical->neval;
    const size_t ns2 = ns * ns;
    const size_t ns3 = ns * ns * ns;
    const size_t ns4 = ns * ns * ns * ns;
    size_t is, js, ks, ls;
    size_t is2_1, js2_1, is2_2, js2_2;
    size_t is2, js2, ks2, ls2;
    unsigned int **ind;
    unsigned int i, j;
    std::complex<double> ret;
    long int ii;

    const auto nk_scph = kmesh_dense->nk;
    const auto ngroup_v4 = anharmonic_core->get_ngroup_fcs(4);
    const auto factor = std::pow(0.5, 2) / static_cast<double>(nk_scph);
    constexpr auto complex_zero = std::complex<double>(0.0, 0.0);
    std::complex<double> *v4_array_at_kpair;
    std::complex<double> ***v4_mpi;
    std::complex<double> ***evec_conj;

    std::complex<double> **v4_tmp0, **v4_tmp1, **v4_tmp2, **v4_tmp3, **v4_tmp4;

    const size_t nk2_prod = nk_reduced_interpolate * nk_scph;

    if (mympi->my_rank == 0) {
        if (self_offdiag) {
            std::cout << " SELF_OFFDIAG = 1: Calculating all components of v4_array ... ";
        } else {
            std::cout << " SELF_OFFDIAG = 0: Calculating diagonal components of v4_array ... ";
        }
    }

    allocate(v4_array_at_kpair, ngroup_v4);
    allocate(ind, ngroup_v4, 4);
    allocate(v4_mpi, nk2_prod, ns2, ns2);
    allocate(evec_conj, kmesh_dense->nk, ns, ns);

    allocate(v4_tmp0, ns2, ns2);
    allocate(v4_tmp1, ns2, ns2);
    allocate(v4_tmp2, ns2, ns2);
    allocate(v4_tmp3, ns2, ns2);
    allocate(v4_tmp4, ns2, ns2);

    const long int nks2 = kmesh_dense->nk * ns2;

#pragma omp parallel for private(is, js)
    for (long int iks = 0; iks < nks2; ++iks) {
        size_t ik = iks / ns2;
        is = (iks - ik * ns2) / ns;
        js = iks % ns;
        evec_conj[ik][is][js] = std::conj(evec_in[ik][is][js]);
    }

    for (size_t ik_prod = mympi->my_rank; ik_prod < nk2_prod; ik_prod += mympi->nprocs) {
        const auto ik = ik_prod / nk_scph;
        const auto jk = ik_prod % nk_scph;

        const unsigned int knum = kmap_interpolate_to_scph[kmesh_coarse->kpoint_irred_all[ik][0].knum];

        anharmonic_core->calc_phi4_reciprocal(kmesh_dense->xk[knum],
                                              kmesh_dense->xk[jk],
                                              kmesh_dense->xk[kmesh_dense->kindex_minus_xk[jk]],
                                              phase_factor_scph,
                                              phi4_reciprocal);

#pragma omp parallel for private(j)
        for (ii = 0; ii < ngroup_v4; ++ii) {
            v4_array_at_kpair[ii] = phi4_reciprocal[ii] * anharmonic_core->get_invmass_factor(4)[ii];
            for (j = 0; j < 4; ++j) ind[ii][j] = anharmonic_core->get_evec_index(4)[ii][j];
        }

#pragma omp parallel for private(is, js)
        for (ii = 0; ii < ns4; ++ii) {
            is = ii / ns2;
            js = ii % ns2;
            v4_mpi[ik_prod][is][js] = complex_zero;
            v4_out[ik_prod][is][js] = complex_zero;
        }

        // initialize temporary matrices
#pragma omp parallel for private(js)
        for(is = 0; is < ns2; ++is){
            for(js = 0; js < ns2; ++js){
                v4_tmp0[is][js] = complex_zero;
                v4_tmp1[is][js] = complex_zero;
                v4_tmp2[is][js] = complex_zero;
                v4_tmp3[is][js] = complex_zero;
                v4_tmp4[is][js] = complex_zero;
            }
        }

        if (self_offdiag || relax_str) {

            // All matrix elements will be calculated when considering the off-diagonal
            // elements of the phonon self-energy (loop diagram).


            // copy v4 in (alpha,mu) representation to the temporary matrix
#pragma omp parallel for private(is, js)
            for (ii = 0; ii < ngroup_v4; ++ii) {

                is = ind[ii][0]*ns + ind[ii][1];
                js = ind[ii][2]*ns + ind[ii][3];
                v4_tmp0[is][js] = v4_array_at_kpair[ii];
            }

            // transform the first index
#pragma omp parallel for private(is2_1, js2_1, is, js, ks, ls, is2_2, js2_2, is2, js2, ks2, ls2)
            for(ii = 0; ii < ns4; ++ii){
                is2_1 = ii/ns2;
                js2_1 = ii%ns2;
                is = is2_1/ns; // first index
                js = is2_1%ns; // second index
                
                for(is2 = 0; is2 < ns; ++is2){
                    is2_2 = is2*ns+js;
                    v4_tmp1[is2_1][js2_1] += v4_tmp0[is2_2][js2_1]
                           * evec_conj[knum][is][is2];
                }
            }
            // transform the second index
#pragma omp parallel for private(is2_1, js2_1, is, js, ks, ls, is2_2, js2_2, is2, js2, ks2, ls2)
            for(ii = 0; ii < ns4; ++ii){
                is2_1 = ii/ns2;
                js2_1 = ii%ns2;
                is = is2_1/ns; // first index
                js = is2_1%ns; // second index
                
                for(js2 = 0; js2 < ns; ++js2){
                    is2_2 = is*ns+js2;
                    v4_tmp2[is2_1][js2_1] += v4_tmp1[is2_2][js2_1]
                           * evec_in[knum][js][js2];
                }
            }
            // transform the third index
#pragma omp parallel for private(is2_1, js2_1, is, js, ks, ls, is2_2, js2_2, is2, js2, ks2, ls2)
            for(ii = 0; ii < ns4; ++ii){
                is2_1 = ii/ns2;
                js2_1 = ii%ns2;
                ks = js2_1/ns; // third index
                ls = js2_1%ns; // fourth index
                
                for(ks2 = 0; ks2 < ns; ++ks2){
                    js2_2 = ks2*ns+ls;
                    v4_tmp3[is2_1][js2_1] += v4_tmp2[is2_1][js2_2]
                           * evec_in[jk][ks][ks2];
                }
            }

            // transform the fourth index
#pragma omp parallel for private(is2_1, js2_1, is, js, ks, ls, is2_2, js2_2, is2, js2, ks2, ls2)
            for(ii = 0; ii < ns4; ++ii){
                is2_1 = ii/ns2;
                js2_1 = ii%ns2;
                ks = js2_1/ns; // third index
                ls = js2_1%ns; // fourth index
                
                for(ls2 = 0; ls2 < ns; ++ls2){
                    js2_2 = ks*ns+ls2;
                    v4_tmp4[is2_1][js2_1] += v4_tmp3[is2_1][js2_2]
                           * evec_conj[jk][ls][ls2];
                }
            }

            // copy to the final matrix
            for(ii = 0; ii < ns4; ++ii){
                is2_1 = ii/ns2;
                js2_1 = ii%ns2;

                v4_mpi[ik_prod][is2_1][js2_1] = factor*v4_tmp4[is2_1][js2_1];
            }

        } else {

            // copy v4 in (alpha,mu) representation to the temporary matrix
#pragma omp parallel for private(is, js)
            for (ii = 0; ii < ngroup_v4; ++ii) {

                is = ind[ii][0]*ns + ind[ii][1];
                js = ind[ii][2]*ns + ind[ii][3];
                v4_tmp0[is][js] = v4_array_at_kpair[ii];
            }

            // transform the first and the second index
#pragma omp parallel for private(is, js, ks, is2_1, is2_2)
            for(ii = 0; ii < ns3; ++ii){
                is = ii/ns2;
                is2_1 = ii%ns2;
                for(is2_2 = 0; is2_2 < ns2; ++is2_2){
                    // is2_2 = js*ns+ks
                    js = is2_2/ns;
                    ks = is2_2%ns;

                    v4_tmp1[(ns + 1) * is][is2_1] += v4_tmp0[is2_2][is2_1]
                                                    * evec_conj[knum][is][js]
                                                    * evec_in[knum][is][ks];

                }
            }
#pragma omp parallel for private(is, js, ks, ls, is2_2)
            // transform the third and the fourth index
            for(is2_1 = 0; is2_1 < ns2; ++is2_1){
                is = is2_1/ns;
                js = is2_1%ns;
                for(is2_2 = 0; is2_2 < ns2; ++is2_2){
                    ks = is2_2/ns;
                    ls = is2_2%ns;

                    v4_tmp2[(ns + 1) * is][(ns + 1) * js] += v4_tmp1[(ns + 1) * is][is2_2]
                                                             * evec_in[jk][js][ks]
                                                             * evec_conj[jk][js][ls];

                }
            }
            // copy to the final matrix
#pragma omp parallel for private(is, js)
            for(ii = 0; ii < ns2; ++ii){
                is = ii/ns;
                js = ii%ns;

                v4_mpi[ik_prod][(ns + 1) * is][(ns + 1) * js] = factor*v4_tmp2[(ns + 1) * is][(ns + 1) * js];
            }
        }
    }


    deallocate(evec_conj);
    deallocate(v4_array_at_kpair);
    deallocate(ind);

    deallocate(v4_tmp0);
    deallocate(v4_tmp1);
    deallocate(v4_tmp2);
    deallocate(v4_tmp3);
    deallocate(v4_tmp4);

// Now, communicate the calculated data.
// When the data count is larger than 2^31-1, split it.

    long maxsize = 1;
    maxsize = (maxsize << 31) - 1;

    const size_t count = nk2_prod * ns4;
    const size_t count_sub = ns4;

    if (count <= maxsize) {
#ifdef MPI_CXX_DOUBLE_COMPLEX
        MPI_Allreduce(&v4_mpi[0][0][0], &v4_out[0][0][0], count,
                      MPI_CXX_DOUBLE_COMPLEX, MPI_SUM, MPI_COMM_WORLD);
#else
                                                                                                                                MPI_Allreduce(&v4_mpi[0][0][0], &v4_out[0][0][0], count,
                      MPI_COMPLEX16, MPI_SUM, MPI_COMM_WORLD);
#endif
    } else if (count_sub <= maxsize) {
        for (size_t ik_prod = 0; ik_prod < nk2_prod; ++ik_prod) {
#ifdef MPI_CXX_DOUBLE_COMPLEX
            MPI_Allreduce(&v4_mpi[ik_prod][0][0], &v4_out[ik_prod][0][0],
                          count_sub,
                          MPI_CXX_DOUBLE_COMPLEX, MPI_SUM, MPI_COMM_WORLD);
#else
                                                                                                                                    MPI_Allreduce(&v4_mpi[ik_prod][0][0], &v4_out[ik_prod][0][0],
                          count_sub,
                          MPI_COMPLEX16, MPI_SUM, MPI_COMM_WORLD);
#endif
        }
    } else {
        for (size_t ik_prod = 0; ik_prod < nk2_prod; ++ik_prod) {
            for (is = 0; is < ns2; ++is) {
#ifdef MPI_CXX_DOUBLE_COMPLEX
                MPI_Allreduce(&v4_mpi[ik_prod][is][0], &v4_out[ik_prod][is][0],
                              ns2,
                              MPI_CXX_DOUBLE_COMPLEX, MPI_SUM, MPI_COMM_WORLD);
#else
                                                                                                                                        MPI_Allreduce(&v4_mpi[ik_prod][is][0], &v4_out[ik_prod][is][0],
                              ns2,
                              MPI_COMPLEX16, MPI_SUM, MPI_COMM_WORLD);
#endif
            }
        }
    }

    deallocate(v4_mpi);

    zerofill_elements_acoustic_at_gamma(omega2_harmonic, v4_out, 4);

    if (mympi->my_rank == 0) {
        std::cout << " done !" << std::endl;
        timer->print_elapsed();
    }
}

void Scph::compute_V4_elements_mpi_over_band(std::complex<double> ***v4_out,
                                             std::complex<double> ***evec_in,
                                             const bool self_offdiag)
{
    // Calculate the matrix elements of quartic terms in reciprocal space.
    // This is the most expensive part of the SCPH calculation.

    size_t ik_prod;
    const size_t nk_reduced_interpolate = kmesh_coarse->nk_irred;
    const size_t ns = dynamical->neval;
    const size_t ns2 = ns * ns;
    const size_t ns3 = ns * ns * ns;
    const size_t ns4 = ns * ns * ns * ns;
    int is, js, ks, ls;
    size_t is2_1, js2_1, is2_2, js2_2;
    size_t is2, js2, ks2, ls2;
    int is4_1;
    int is3_1;
    unsigned int knum;
    unsigned int **ind;
    unsigned int i, j;
    long int *nset_mpi;

    const auto nk_scph = kmesh_dense->nk;
    const auto ngroup_v4 = anharmonic_core->get_ngroup_fcs(4);
    auto factor = std::pow(0.5, 2) / static_cast<double>(nk_scph);
    constexpr auto complex_zero = std::complex<double>(0.0, 0.0);
    std::complex<double> *v4_array_at_kpair;
    std::complex<double> ***v4_mpi;

    std::complex<double> **v4_tmp0, **v4_tmp1, **v4_tmp2, **v4_tmp3, **v4_tmp4;

    std::vector<int> ik_vec, jk_vec, is_vec;

    auto nk2_prod = nk_reduced_interpolate * nk_scph;

    if (mympi->my_rank == 0) {
        if (self_offdiag) {
            std::cout << " IALGO = 1 : Use different algorithm efficient when nbands >> nk\n";
            std::cout << " SELF_OFFDIAG = 1: Calculating all components of v4_array ... \n";
        } else {
            exit("compute_V4_elements_mpi_over_kpoint",
                 "This function can be used only when SELF_OFFDIAG = 1");
        }
    }

    allocate(nset_mpi, mympi->nprocs);

    const long int nset_tot = nk2_prod * ns;
    long int nset_each = nset_tot / mympi->nprocs;
    const long int nres = nset_tot - nset_each * mympi->nprocs;

    for (i = 0; i < mympi->nprocs; ++i) {
        nset_mpi[i] = nset_each;
        if (nres > i) {
            nset_mpi[i] += 1;
        }
    }

    MPI_Bcast(&nset_mpi[0], mympi->nprocs, MPI_LONG, 0, MPI_COMM_WORLD);
    long int nstart = 0;
    for (i = 0; i < mympi->my_rank; ++i) {
        nstart += nset_mpi[i];
    }
    long int nend = nstart + nset_mpi[mympi->my_rank];
    nset_each = nset_mpi[mympi->my_rank];
    deallocate(nset_mpi);

    ik_vec.clear();
    jk_vec.clear();
    is_vec.clear();

    long int icount = 0;
    for (ik_prod = 0; ik_prod < nk2_prod; ++ik_prod) {
        for (is = 0; is < ns; ++is) {
            // if (is < js && relax_str == 0) continue;

            if (icount >= nstart && icount < nend) {
                ik_vec.push_back(ik_prod / nk_scph);
                jk_vec.push_back(ik_prod % nk_scph);
                is_vec.push_back(is);
            }
            ++icount;
        }
    }

    allocate(v4_array_at_kpair, ngroup_v4);
    allocate(ind, ngroup_v4, 4);
    allocate(v4_mpi, nk2_prod, ns2, ns2);
    allocate(v4_tmp0, ns2, ns2);
    allocate(v4_tmp1, ns, ns2);
    allocate(v4_tmp2, ns, ns2);
    allocate(v4_tmp3, ns, ns2);
    allocate(v4_tmp4, ns, ns2);

    for (ik_prod = 0; ik_prod < nk2_prod; ++ik_prod) {
#pragma omp parallel for private (js)
        for (is = 0; is < ns2; ++is) {
            for (js = 0; js < ns2; ++js) {
                v4_mpi[ik_prod][is][js] = complex_zero;
                v4_out[ik_prod][is][js] = complex_zero;
            }
        }
    }

    int ik_old = -1;
    int jk_old = -1;

    if (mympi->my_rank == 0) {
        std::cout << " Total number of sets to compute : " << nset_each << std::endl;
    }

    for (long int ii = 0; ii < nset_each; ++ii) {

        auto ik_now = ik_vec[ii];
        auto jk_now = jk_vec[ii];
        auto is_now = is_vec[ii];

        if (!(ik_now == ik_old && jk_now == jk_old)) {

            // Update v4_array_at_kpair and ind

            knum = kmap_interpolate_to_scph[kmesh_coarse->kpoint_irred_all[ik_now][0].knum];

            anharmonic_core->calc_phi4_reciprocal(kmesh_dense->xk[knum],
                                                  kmesh_dense->xk[jk_now],
                                                  kmesh_dense->xk[kmesh_dense->kindex_minus_xk[jk_now]],
                                                  phase_factor_scph,
                                                  phi4_reciprocal);

#ifdef _OPENMP
#pragma omp parallel for private(j)
#endif
            for (i = 0; i < ngroup_v4; ++i) {
                v4_array_at_kpair[i] = phi4_reciprocal[i] * anharmonic_core->get_invmass_factor(4)[i];
                for (j = 0; j < 4; ++j) ind[i][j] = anharmonic_core->get_evec_index(4)[i][j];
            }
            ik_old = ik_now;
            jk_old = jk_now;

            for(is4_1 = 0; is4_1 < ns4; is4_1++){
                is2_1 = is4_1/ns2;
                js2_1 = is4_1%ns2;
                v4_tmp0[is2_1][js2_1] = complex_zero;
            }

            for (i = 0; i < ngroup_v4; ++i) {

                is = ind[i][0]*ns + ind[i][1];
                js = ind[i][2]*ns + ind[i][3];
                v4_tmp0[is][js] = v4_array_at_kpair[i];
            }

        }

        ik_prod = ik_now * nk_scph + jk_now;
        // int is_prod = ns * is_now + js_now;


        // initialize temporary matrices
#pragma omp parallel for private(js)
        for(is = 0; is < ns; ++is){
            for(js = 0; js < ns2; ++js){
                v4_tmp1[is][js] = complex_zero;
                v4_tmp2[is][js] = complex_zero;
                v4_tmp3[is][js] = complex_zero;
                v4_tmp4[is][js] = complex_zero;
            }
        }

        // transform the first index
#pragma omp parallel for private(is2_1, is, js, ks, ls)
        for(is2_2 = 0; is2_2 < ns2; ++is2_2){
            ks = is2_2/ns;
            ls = is2_2%ns;

            for(is2_1 = 0; is2_1 < ns2; ++is2_1){
                is = is2_1/ns;
                js = is2_1%ns;

                v4_tmp1[js][is2_2] += v4_tmp0[is2_1][is2_2]
                                    * std::conj(evec_in[knum][is_now][is]);
            }
        }

        // transform the second index
#pragma omp parallel for private(is2_1, is, js, ks, ls)
        for(is2_2 = 0; is2_2 < ns2; ++is2_2){
            ks = is2_2/ns;
            ls = is2_2%ns;

            for(is2_1 = 0; is2_1 < ns2; ++is2_1){
                is = is2_1/ns;
                js = is2_1%ns;

                v4_tmp2[is][is2_2] += v4_tmp1[js][is2_2] * evec_in[knum][is][js];

            }
        }


        // transform the third index
#pragma omp parallel for private(is2_2, is, js, ks, ls)
        for(is2_1 = 0; is2_1 < ns2; ++is2_1){
            is = is2_1/ns;
            js = is2_1%ns;

            for(is2_2 = 0; is2_2 < ns2; ++is2_2){
                ks = is2_2/ns;
                ls = is2_2%ns;

                v4_tmp3[is][ks*ns+js] += v4_tmp2[is][ls*ns+js] * evec_in[jk_now][ks][ls];
            }
        }

        // transform the fourth index
#pragma omp parallel for private(is2_2, is, js, ks, ls)
        for(is2_1 = 0; is2_1 < ns2; ++is2_1){
            is = is2_1/ns;
            js = is2_1%ns;

            for(is2_2 = 0; is2_2 < ns2; ++is2_2){
                ks = is2_2/ns;
                ls = is2_2%ns;

                v4_tmp4[is][js*ns+ks] += v4_tmp3[is][js*ns+ls] * std::conj(evec_in[jk_now][ks][ls]);
            }
        }

        // copy to the final matrix
#pragma omp parallel for private(is, js)
        for(is2_1 = 0; is2_1 < ns2; ++is2_1){
            is = is2_1/ns;
            js = is2_1%ns;

            for(is2 = 0; is2 < ns; is2++){
                v4_mpi[ik_prod][is_now*ns+is2][is2_1] = factor * v4_tmp4[is2][is2_1];
            }
        }

        if (mympi->my_rank == 0) {
            std::cout << " SET " << ii + 1 << " done. " << std::endl;
        }

    } // loop over nk2_prod*ns

    deallocate(v4_array_at_kpair);
    deallocate(ind);

// Now, communicate the calculated data.
// When the data count is larger than 2^31-1, split it.

    long maxsize = 1;
    maxsize = (maxsize << 31) - 1;

    const size_t count = nk2_prod * ns4;
    const size_t count_sub = ns4;

    if (mympi->my_rank == 0) {
        std::cout << "Communicating v4_array over MPI ...";
    }
    if (count <= maxsize) {
#ifdef MPI_CXX_DOUBLE_COMPLEX
        MPI_Allreduce(&v4_mpi[0][0][0], &v4_out[0][0][0], count,
                      MPI_CXX_DOUBLE_COMPLEX, MPI_SUM, MPI_COMM_WORLD);
#else
                                                                                                                                MPI_Allreduce(&v4_mpi[0][0][0], &v4_out[0][0][0], count,
                      MPI_COMPLEX16, MPI_SUM, MPI_COMM_WORLD);
#endif
    } else if (count_sub <= maxsize) {
        for (size_t ik_prod = 0; ik_prod < nk2_prod; ++ik_prod) {
#ifdef MPI_CXX_DOUBLE_COMPLEX
            MPI_Allreduce(&v4_mpi[ik_prod][0][0], &v4_out[ik_prod][0][0],
                          count_sub,
                          MPI_CXX_DOUBLE_COMPLEX, MPI_SUM, MPI_COMM_WORLD);
#else
                                                                                                                                    MPI_Allreduce(&v4_mpi[ik_prod][0][0], &v4_out[ik_prod][0][0],
                          count_sub,
                          MPI_COMPLEX16, MPI_SUM, MPI_COMM_WORLD);
#endif
        }
    } else {
        for (size_t ik_prod = 0; ik_prod < nk2_prod; ++ik_prod) {
            for (is = 0; is < ns2; ++is) {
#ifdef MPI_CXX_DOUBLE_COMPLEX
                MPI_Allreduce(&v4_mpi[ik_prod][is][0], &v4_out[ik_prod][is][0],
                              ns2,
                              MPI_CXX_DOUBLE_COMPLEX, MPI_SUM, MPI_COMM_WORLD);
#else
                                                                                                                                        MPI_Allreduce(&v4_mpi[ik_prod][is][0], &v4_out[ik_prod][is][0],
                              ns2,
                              MPI_COMPLEX16, MPI_SUM, MPI_COMM_WORLD);
#endif
            }
        }
    }
    if (mympi->my_rank == 0) {
        std::cout << "done.\n";
    }

    deallocate(v4_mpi);
    deallocate(v4_tmp0);
    deallocate(v4_tmp1);
    deallocate(v4_tmp2);
    deallocate(v4_tmp3);
    deallocate(v4_tmp4);

    zerofill_elements_acoustic_at_gamma(omega2_harmonic, v4_out, 4);

    if (mympi->my_rank == 0) {
        std::cout << " done !" << std::endl;
        timer->print_elapsed();
    }
}

void Scph::zerofill_elements_acoustic_at_gamma(double **omega2,
                                               std::complex<double> ***v_elems,
                                               const int fc_order) const
{
    // Set V3 or V4 elements involving acoustic modes at Gamma point
    // exactly zero.

    int jk;
    int is, js, ks, ls;
    const auto ns = dynamical->neval;
    bool *is_acoustic;
    allocate(is_acoustic, ns);
    int nacoustic;
    auto threshould = 1.0e-24;
    const auto nk_reduced_interpolate = kmesh_coarse->nk_irred;
    static auto complex_zero = std::complex<double>(0.0, 0.0);

    if (!(fc_order == 3 || fc_order == 4)) {
        exit("zerofill_elements_acoustic_at_gamma",
             "The fc_order must be either 3 or 4.");
    }

    do {
        nacoustic = 0;
        for (is = 0; is < ns; ++is) {
            if (std::abs(omega2[0][is]) < threshould) {
                is_acoustic[is] = true;
                ++nacoustic;
            } else {
                is_acoustic[is] = false;
            }
        }
        if (nacoustic > 3) {
            exit("zerofill_elements_acoustic_at_gamma",
                 "Could not assign acoustic modes at Gamma.");
        }
        threshould *= 2.0;
    } while (nacoustic < 3);


    if (fc_order == 3) {

        // Set V3 to zeros so as to avoid mixing with gamma acoustic modes
        // jk = 0;
        for (is = 0; is < ns; ++is) {
            for (ks = 0; ks < ns; ++ks) {
                for (ls = 0; ls < ns; ++ls) {
                    if (is_acoustic[ks] || is_acoustic[ls]) {
                        v_elems[0][is][ns * ks + ls] = complex_zero;
                    }
                }
            }
        }

        // ik = 0;
        for (jk = 0; jk < kmesh_dense->nk; ++jk) {
            for (is = 0; is < ns; ++is) {
                if (is_acoustic[is]) {
                    for (ks = 0; ks < ns; ++ks) {
                        for (ls = 0; ls < ns; ++ls) {
                            v_elems[jk][is][ns * ks + ls] = complex_zero;
                        }
                    }
                }
            }
        }

    } else if (fc_order == 4) {
        // Set V4 to zeros so as to avoid mixing with gamma acoustic modes
        // jk = 0;
        for (int ik = 0; ik < nk_reduced_interpolate; ++ik) {
            for (is = 0; is < ns; ++is) {
                for (js = 0; js < ns; ++js) {
                    for (ks = 0; ks < ns; ++ks) {
                        for (ls = 0; ls < ns; ++ls) {
                            if (is_acoustic[ks] || is_acoustic[ls]) {
                                v_elems[kmesh_dense->nk * ik][ns * is + js][ns * ks + ls] = complex_zero;
                            }
                        }
                    }
                }
            }
        }
        // ik = 0;
        for (jk = 0; jk < kmesh_dense->nk; ++jk) {
            for (is = 0; is < ns; ++is) {
                for (js = 0; js < ns; ++js) {
                    if (is_acoustic[is] || is_acoustic[js]) {
                        for (ks = 0; ks < ns; ++ks) {
                            for (ls = 0; ls < ns; ++ls) {
                                v_elems[jk][ns * is + js][ns * ks + ls] = complex_zero;
                            }
                        }
                    }
                }
            }
        }
    }

    deallocate(is_acoustic);
}

void Scph::compute_del_v_strain(std::complex<double> **del_v1_del_umn,
                                std::complex<double> **del2_v1_del_umn2,
                                std::complex<double> **del3_v1_del_umn3,
                                std::complex<double> ***del_v2_del_umn,
                                std::complex<double> ***del2_v2_del_umn2,
                                std::complex<double> ****del_v3_del_umn,
                                std::complex<double> ***evec_harmonic,
                                int relax_str)
{
    int ns = dynamical->neval;
    const auto nk = kmesh_dense->nk;
    const auto complex_zero = std::complex<double>(0.0, 0.0);

    int i1, is1, is2, ik1;

    // relax_str == 1 : keep the unit cell fixed and relax internal coordinates
    // set renormalization from strain as zero
    if (relax_str == 1) {
        for (i1 = 0; i1 < 9; i1++) {
            for (is1 = 0; is1 < ns; is1++) {
                del_v1_del_umn[i1][is1] = complex_zero;
            }
        }

        for (i1 = 0; i1 < 81; i1++) {
            for (is1 = 0; is1 < ns; is1++) {
                del2_v1_del_umn2[i1][is1] = complex_zero;
            }
        }

        for (i1 = 0; i1 < 729; i1++) {
            for (is1 = 0; is1 < ns; is1++) {
                del3_v1_del_umn3[i1][is1] = complex_zero;
            }
        }

        for (i1 = 0; i1 < 9; i1++) {
            for (ik1 = 0; ik1 < nk; ik1++) {
                for (is1 = 0; is1 < ns * ns; is1++) {
                    del_v2_del_umn[i1][ik1][is1] = complex_zero;
                }
            }
        }

        for (i1 = 0; i1 < 81; i1++) {
            for (ik1 = 0; ik1 < nk; ik1++) {
                for (is1 = 0; is1 < ns * ns; is1++) {
                    del2_v2_del_umn2[i1][ik1][is1] = complex_zero;
                }
            }
        }

        for (i1 = 0; i1 < 9; i1++) {
            for (ik1 = 0; ik1 < nk; ik1++) {
                for (is1 = 0; is1 < ns; is1++) {
                    for (is2 = 0; is2 < ns * ns; is2++) {
                        del_v3_del_umn[i1][ik1][is1][is2] = complex_zero;
                    }
                }
            }
        }
    }
    // relax_str == 2  : relax both the cell shape and the internal coordinates.
    else if (relax_str == 2) {

        // first-order derivative of first-order IFCs
        if (renorm_2to1st == 0) {
            std::cout << "  first-order derivatives of first-order IFCs (set as zero) ... ";
            for (i1 = 0; i1 < 9; i1++) {
                for (is1 = 0; is1 < ns; is1++) {
                    del_v1_del_umn[i1][is1] = complex_zero;
                }
            }
        } else if (renorm_2to1st == 1) {
            std::cout << "  first-order derivatives of first-order IFCs (from harmonic IFCs) ... ";
            compute_del_v1_del_umn(del_v1_del_umn, evec_harmonic);

        } else if (renorm_2to1st == 2) {
            std::cout << "  first-order derivatives of first-order IFCs (finite difference method) ... ";
            calculate_delv1_delumn_finite_difference(del_v1_del_umn, evec_harmonic);
        }
        std::cout << "  done!" << std::endl;
        timer->print_elapsed();

        // second and third-order derivatives of first-order IFCs
        if (renorm_34to1st == 0) {
            std::cout << "  second-order derivatives of first-order IFCs (set zero) ... ";
            for (i1 = 0; i1 < 81; i1++) {
                for (is1 = 0; is1 < ns; is1++) {
                    del2_v1_del_umn2[i1][is1] = complex_zero;
                }
            }
            std::cout << "  done!" << std::endl;
            timer->print_elapsed();

            std::cout << "  third-order derivatives of first-order IFCs (set zero) ... ";
            for (i1 = 0; i1 < 729; i1++) {
                for (is1 = 0; is1 < ns; is1++) {
                    del3_v1_del_umn3[i1][is1] = complex_zero;
                }
            }
            std::cout << "  done!" << std::endl;
            timer->print_elapsed();
        } else if (renorm_34to1st == 1) {
            std::cout << "  second-order derivatives of first-order IFCs (from cubic IFCs) ... ";
            compute_del2_v1_del_umn2(del2_v1_del_umn2, evec_harmonic);
            std::cout << "  done!" << std::endl;
            timer->print_elapsed();

            std::cout << "  third-order derivatives of first-order IFCs (from quartic IFCs) ... ";
            compute_del3_v1_del_umn3(del3_v1_del_umn3, evec_harmonic);
            std::cout << "  done!" << std::endl;
            timer->print_elapsed();
        } 

        // first-order derivatives of harmonic IFCs
        if (renorm_3to2nd == 1) {
            std::cout << "  first-order derivatives of harmonic IFCs (from cubic IFCs) ... ";
            compute_del_v2_del_umn(del_v2_del_umn, evec_harmonic);
        } else if (renorm_3to2nd == 2 || renorm_3to2nd == 3) {
            std::cout << "  first-order derivatives of harmonic IFCs (finite displacement method)" << std::endl;
            if (renorm_3to2nd == 2) {
                std::cout << "  use inputs with all strain patterns ... ";
            } else if (renorm_3to2nd == 3) {
                std::cout << "  use inputs with specified strain patterns ... ";
            }
            calculate_delv2_delumn_finite_difference(evec_harmonic, del_v2_del_umn);
        } else if (renorm_3to2nd == 4) {
            std::cout << "  first-order derivatives of harmonic IFCs" << std::endl;
            std::cout << "  (read from file in k-space representation) ... ";
            read_del_v2_del_umn_in_kspace(evec_harmonic, del_v2_del_umn);
        }
        std::cout << "  done!" << std::endl;
        timer->print_elapsed();

        // second order derivatives of harmonic IFCs
        std::cout << "  second-order derivatives of harmonic IFCs (from quartic IFCs) ... ";
        compute_del2_v2_del_umn2(del2_v2_del_umn2, evec_harmonic);
        std::cout << "  done!" << std::endl;
        timer->print_elapsed();

        // first order derivatives of cubic IFCs
        std::cout << "  first-order derivatives of cubic IFCs (from quartic IFCs) ... ";
        compute_del_v3_del_umn(del_v3_del_umn, evec_harmonic);
        std::cout << "  done!" << std::endl;
        timer->print_elapsed();
    }
    // relax_str == 3 : calculate lowest-order linear equation of QHA.
    else if (relax_str == 3) {

        // first-order derivative of first-order IFCs
        if (renorm_2to1st == 0) {
            std::cout << "  first-order derivatives of first-order IFCs (set as zero) ... ";
            for (i1 = 0; i1 < 9; i1++) {
                for (is1 = 0; is1 < ns; is1++) {
                    del_v1_del_umn[i1][is1] = complex_zero;
                }
            }
        } else if (renorm_2to1st == 1) {
            std::cout << "  first-order derivatives of first-order IFCs (from harmonic IFCs) ... ";
            compute_del_v1_del_umn(del_v1_del_umn, evec_harmonic);

        } else if (renorm_2to1st == 2) {
            std::cout << "  first-order derivatives of first-order IFCs (finite difference method) ... ";
            calculate_delv1_delumn_finite_difference(del_v1_del_umn, evec_harmonic);
        }
        std::cout << "  done!" << std::endl;
        timer->print_elapsed();

        // second-order derivatives of 1st order IFCs
        if (renorm_34to1st == 0) {
            std::cout << "  second-order derivatives of first-order IFCs (set zero) ... ";
            for (i1 = 0; i1 < 81; i1++) {
                for (is1 = 0; is1 < ns; is1++) {
                    del2_v1_del_umn2[i1][is1] = complex_zero;
                }
            }
            std::cout << "  done!" << std::endl;
            timer->print_elapsed();
        } else if (renorm_34to1st == 1) {
            std::cout << "  second-order derivatives of first-order IFCs (from cubic IFCs) ... ";
            compute_del2_v1_del_umn2(del2_v1_del_umn2, evec_harmonic);
            std::cout << "  done!" << std::endl;
            timer->print_elapsed();
        } 

        // first-order derivatives of harmonic IFCs
        if (renorm_3to2nd == 1) {
            std::cout << "  first-order derivatives of harmonic IFCs (from cubic IFCs) ... ";
            compute_del_v2_del_umn(del_v2_del_umn, evec_harmonic);
        } else if (renorm_3to2nd == 2 || renorm_3to2nd == 3) {
            std::cout << "  first-order derivatives of harmonic IFCs (finite displacement method)" << std::endl;
            if (renorm_3to2nd == 2) {
                std::cout << "  use inputs with all strain patterns ..." << std::endl;
            } else if (renorm_3to2nd == 3) {
                std::cout << "  use inputs with specified strain patterns ..." << std::endl;
            }
            calculate_delv2_delumn_finite_difference(evec_harmonic, del_v2_del_umn);
        } else if (renorm_3to2nd == 4) {
            std::cout << "  first-order derivatives of harmonic IFCs" << std::endl;
            std::cout << "  (read from file in k-space representation) ... ";
            read_del_v2_del_umn_in_kspace(evec_harmonic, del_v2_del_umn);
        }
        std::cout << "  done!" << std::endl;
        timer->print_elapsed();
    }

}


void Scph::compute_del_v1_del_umn(std::complex<double> **del_v1_del_umn,
                                  const std::complex<double> *const *const *const evec_harmonic)
{
    // calculate renormalization in real space
    int natmin = system->natmin;
    int nat = system->nat;
    int ns = dynamical->neval;
    double **del_v1_del_umn_in_real_space;
    allocate(del_v1_del_umn_in_real_space, 9, ns);

    double *inv_sqrt_mass;

    int i, ind1, is1;
    int ixyz, ixyz1;
    double vec[3];

    // prepare supercell shift
    double **xshift_s;
    const auto ncell_s = 27;

    allocate(xshift_s, ncell_s, 3);

    unsigned int icell = 0;
    int ix, iy, iz;
    for (i = 0; i < 3; ++i) xshift_s[0][i] = 0;
    icell = 1;
    for (ix = -1; ix <= 1; ++ix) {
        for (iy = -1; iy <= 1; ++iy) {
            for (iz = -1; iz <= 1; ++iz) {
                if (ix == 0 && iy == 0 && iz == 0) continue;

                xshift_s[icell][0] = ix * 1.0;
                xshift_s[icell][1] = iy * 1.0;
                xshift_s[icell][2] = iz * 1.0;

                ++icell;
            }
        }
    }

    // calculate renormalization in real space
    for (ixyz = 0; ixyz < 9; ixyz++) {
        for (i = 0; i < ns; i++) {
            del_v1_del_umn_in_real_space[ixyz][i] = 0.0;
        }
    }

    for (auto &it: fcs_phonon->fc2_ext) {
        ind1 = it.atm1 * 3 + it.xyz1;

        for (ixyz1 = 0; ixyz1 < 3; ixyz1++) {
            vec[ixyz1] = system->xr_s[it.atm2][ixyz1]
                         - system->xr_s[system->map_p2s[it.atm1][0]][ixyz1]
                         + xshift_s[it.cell_s][ixyz1];
        }
        rotvec(vec, vec, system->lavec_s);
        for (ixyz1 = 0; ixyz1 < 3; ixyz1++) {
            del_v1_del_umn_in_real_space[it.xyz2 * 3 + ixyz1][ind1] += it.fcs_val * vec[ixyz1];
        }
    }

    // transform to Fourier space
    allocate(inv_sqrt_mass, natmin);
    for (i = 0; i < natmin; i++) {
        inv_sqrt_mass[i] = 1.0 / std::sqrt(system->mass[system->map_p2s[i][0]]);
    }

    for (ixyz = 0; ixyz < 9; ixyz++) {
        for (is1 = 0; is1 < ns; is1++) {
            del_v1_del_umn[ixyz][is1] = 0.0;
            for (i = 0; i < natmin; i++) {
                for (ixyz1 = 0; ixyz1 < 3; ixyz1++) {
                    del_v1_del_umn[ixyz][is1] += evec_harmonic[0][is1][i * 3 + ixyz1] * inv_sqrt_mass[i] *
                                                 del_v1_del_umn_in_real_space[ixyz][i * 3 + ixyz1];
                }
            }
        }
    }

    deallocate(del_v1_del_umn_in_real_space);
    deallocate(inv_sqrt_mass);
    deallocate(xshift_s);

    return;
}

void Scph::compute_del2_v1_del_umn2(std::complex<double> **del2_v1_del_umn2,
                                    const std::complex<double> *const *const *const evec_harmonic)
{
    // calculate renormalization in real space
    int natmin = system->natmin;
    int ns = dynamical->neval;
    double **del2_v1_del_umn2_in_real_space;
    allocate(del2_v1_del_umn2_in_real_space, 81, ns);

    double *inv_sqrt_mass;

    int i, ind1, is1;
    int ixyz, ixyz1, ixyz2;
    int ixyz_comb;
    double vec1[3], vec2[3];

    // prepare supercell shift
    double **xshift_s;
    const auto ncell_s = 27;

    allocate(xshift_s, ncell_s, 3);

    unsigned int icell = 0;
    int ix, iy, iz;
    for (i = 0; i < 3; ++i) xshift_s[0][i] = 0;
    icell = 1;
    for (ix = -1; ix <= 1; ++ix) {
        for (iy = -1; iy <= 1; ++iy) {
            for (iz = -1; iz <= 1; ++iz) {
                if (ix == 0 && iy == 0 && iz == 0) continue;

                xshift_s[icell][0] = ix * 1.0;
                xshift_s[icell][1] = iy * 1.0;
                xshift_s[icell][2] = iz * 1.0;

                ++icell;
            }
        }
    }

    // calculate renormalization in real space
    for (ixyz = 0; ixyz < 81; ixyz++) {
        for (i = 0; i < ns; i++) {
            del2_v1_del_umn2_in_real_space[ixyz][i] = 0.0;
        }
    }

    for (auto &it: fcs_phonon->force_constant_with_cell[1]) {

        ind1 = it.pairs[0].index;

        for (ixyz1 = 0; ixyz1 < 3; ixyz1++) {
            vec1[ixyz1] = system->xr_s_anharm[system->map_p2s_anharm[it.pairs[1].index / 3][it.pairs[1].tran]][ixyz1]
                          - system->xr_s_anharm[system->map_p2s_anharm[it.pairs[0].index / 3][0]][ixyz1]
                          + xshift_s[it.pairs[1].cell_s][ixyz1];
            vec2[ixyz1] = system->xr_s_anharm[system->map_p2s_anharm[it.pairs[2].index / 3][it.pairs[2].tran]][ixyz1]
                          - system->xr_s_anharm[system->map_p2s_anharm[it.pairs[0].index / 3][0]][ixyz1]
                          + xshift_s[it.pairs[2].cell_s][ixyz1];
        }
        rotvec(vec1, vec1, system->lavec_s_anharm);
        rotvec(vec2, vec2, system->lavec_s_anharm);

        for (ixyz1 = 0; ixyz1 < 3; ixyz1++) {
            for (ixyz2 = 0; ixyz2 < 3; ixyz2++) {
                ixyz_comb = (it.pairs[1].index % 3) * 27 + ixyz1 * 9 + (it.pairs[2].index % 3) * 3 + ixyz2;
                del2_v1_del_umn2_in_real_space[ixyz_comb][ind1] += it.fcs_val * vec1[ixyz1] * vec2[ixyz2];
            }
        }
    }


    // transform to Fourier space
    allocate(inv_sqrt_mass, natmin);
    for (i = 0; i < natmin; i++) {
        inv_sqrt_mass[i] = 1.0 / std::sqrt(system->mass[system->map_p2s[i][0]]);
    }

    for (ixyz = 0; ixyz < 81; ixyz++) {
        for (is1 = 0; is1 < ns; is1++) {
            del2_v1_del_umn2[ixyz][is1] = 0.0;
            for (i = 0; i < natmin; i++) {
                for (ixyz1 = 0; ixyz1 < 3; ixyz1++) {
                    del2_v1_del_umn2[ixyz][is1] += evec_harmonic[0][is1][i * 3 + ixyz1] * inv_sqrt_mass[i] *
                                                   del2_v1_del_umn2_in_real_space[ixyz][i * 3 + ixyz1];
                }
            }
        }
    }
    deallocate(del2_v1_del_umn2_in_real_space);
    deallocate(inv_sqrt_mass);
    deallocate(xshift_s);

    return;
}

void Scph::compute_del3_v1_del_umn3(std::complex<double> **del3_v1_del_umn3,
                                    const std::complex<double> *const *const *const evec_harmonic)
{
    // calculate renormalization in real space
    int natmin = system->natmin;
    int ns = dynamical->neval;
    double **del3_v1_del_umn3_in_real_space;

    allocate(del3_v1_del_umn3_in_real_space, 729, ns);

    double *inv_sqrt_mass;

    int i, ind1, is1;
    int ixyz, ixyz1, ixyz2, ixyz3;
    int ixyz_comb;
    double vec1[3], vec2[3], vec3[3];

    // prepare supercell shift
    double **xshift_s;
    const auto ncell_s = 27;

    allocate(xshift_s, ncell_s, 3);

    unsigned int icell = 0;
    int ix, iy, iz;
    for (i = 0; i < 3; ++i) xshift_s[0][i] = 0;
    icell = 1;
    for (ix = -1; ix <= 1; ++ix) {
        for (iy = -1; iy <= 1; ++iy) {
            for (iz = -1; iz <= 1; ++iz) {
                if (ix == 0 && iy == 0 && iz == 0) continue;

                xshift_s[icell][0] = ix * 1.0;
                xshift_s[icell][1] = iy * 1.0;
                xshift_s[icell][2] = iz * 1.0;

                ++icell;
            }
        }
    }

    // calculate renormalization in real space
    for (ixyz = 0; ixyz < 729; ixyz++) {
        for (i = 0; i < ns; i++) {
            del3_v1_del_umn3_in_real_space[ixyz][i] = 0.0;
        }
    }

    for (auto &it: fcs_phonon->force_constant_with_cell[2]) {

        ind1 = it.pairs[0].index;

        for (ixyz1 = 0; ixyz1 < 3; ixyz1++) {
            vec1[ixyz1] = system->xr_s_anharm[system->map_p2s_anharm[it.pairs[1].index / 3][it.pairs[1].tran]][ixyz1]
                          - system->xr_s_anharm[system->map_p2s_anharm[it.pairs[0].index / 3][0]][ixyz1]
                          + xshift_s[it.pairs[1].cell_s][ixyz1];
            vec2[ixyz1] = system->xr_s_anharm[system->map_p2s_anharm[it.pairs[2].index / 3][it.pairs[2].tran]][ixyz1]
                          - system->xr_s_anharm[system->map_p2s_anharm[it.pairs[0].index / 3][0]][ixyz1]
                          + xshift_s[it.pairs[2].cell_s][ixyz1];
            vec3[ixyz1] = system->xr_s_anharm[system->map_p2s_anharm[it.pairs[3].index / 3][it.pairs[3].tran]][ixyz1]
                          - system->xr_s_anharm[system->map_p2s_anharm[it.pairs[0].index / 3][0]][ixyz1]
                          + xshift_s[it.pairs[3].cell_s][ixyz1];
        }
        rotvec(vec1, vec1, system->lavec_s_anharm);
        rotvec(vec2, vec2, system->lavec_s_anharm);
        rotvec(vec3, vec3, system->lavec_s_anharm);

        for (ixyz1 = 0; ixyz1 < 3; ixyz1++) {
            for (ixyz2 = 0; ixyz2 < 3; ixyz2++) {
                for (ixyz3 = 0; ixyz3 < 3; ixyz3++) {
                    ixyz_comb = (it.pairs[1].index % 3) * 243 + ixyz1 * 81 + (it.pairs[2].index % 3) * 27 + ixyz2 * 9 +
                                (it.pairs[3].index % 3) * 3 + ixyz3;
                    del3_v1_del_umn3_in_real_space[ixyz_comb][ind1] +=
                            it.fcs_val * vec1[ixyz1] * vec2[ixyz2] * vec3[ixyz3];
                }
            }
        }
    }

    // transform to Fourier space
    allocate(inv_sqrt_mass, natmin);
    for (i = 0; i < natmin; i++) {
        inv_sqrt_mass[i] = 1.0 / std::sqrt(system->mass[system->map_p2s[i][0]]);
    }

    for (ixyz = 0; ixyz < 729; ixyz++) {
        for (is1 = 0; is1 < ns; is1++) {
            del3_v1_del_umn3[ixyz][is1] = 0.0;
            for (i = 0; i < natmin; i++) {
                for (ixyz1 = 0; ixyz1 < 3; ixyz1++) {
                    del3_v1_del_umn3[ixyz][is1] += evec_harmonic[0][is1][i * 3 + ixyz1] * inv_sqrt_mass[i] *
                                                   del3_v1_del_umn3_in_real_space[ixyz][i * 3 + ixyz1];
                }
            }
        }
    }
    deallocate(del3_v1_del_umn3_in_real_space);
    deallocate(inv_sqrt_mass);
    deallocate(xshift_s);

    return;
}

void Scph::compute_del_v2_del_umn(std::complex<double> ***del_v2_del_umn,
                                  const std::complex<double> *const *const *const evec_harmonic)
{
    using namespace Eigen;

    const auto ns = dynamical->neval;
    const auto nk = kmesh_dense->nk;
    const auto nk_interpolate = kmesh_coarse->nk;
    int ixyz1, ixyz2;
    int is1, is2, ik, knum;

    std::vector<FcsArrayWithCell> delta_fcs;
    FcsClassExtent fc_extent_tmp;

    std::complex<double> **mat_tmp;
    allocate(mat_tmp, ns, ns);

    MatrixXcd Dymat(ns, ns);
    MatrixXcd evec_tmp(ns, ns);

    for (ixyz1 = 0; ixyz1 < 3; ixyz1++) {
        for (ixyz2 = 0; ixyz2 < 3; ixyz2++) {
            // calculate renormalization in real space
            compute_del_v_strain_in_real_space1(fcs_phonon->force_constant_with_cell[1],
                                                delta_fcs, ixyz1, ixyz2, 1);


            for (ik = 0; ik < nk; ik++) {
                // Fourier transformation
                anharmonic_core->calc_analytic_k_from_FcsArrayWithCell(kmesh_dense->xk[ik],
                                                                       delta_fcs,
                                                                       mat_tmp);

                // Unitary transformation
                knum = ik;
                for (is1 = 0; is1 < ns; is1++) {
                    for (is2 = 0; is2 < ns; is2++) {
                        Dymat(is1, is2) = mat_tmp[is1][is2];
                        evec_tmp(is1, is2) = evec_harmonic[knum][is2][is1]; // transpose
                    }
                }
                Dymat = evec_tmp.adjoint() * Dymat * evec_tmp;

                // copy result to del_v2_del_umn
                for (is1 = 0; is1 < ns; is1++) {
                    for (is2 = 0; is2 < ns; is2++) {
                        del_v2_del_umn[ixyz1 * 3 + ixyz2][ik][is1 * ns + is2] = Dymat(is1, is2);
                    }
                }
            }
        }
    }

    deallocate(mat_tmp);
}

void Scph::compute_del2_v2_del_umn2(std::complex<double> ***del2_v2_del_umn2,
                                    const std::complex<double> *const *const *const evec_harmonic)
{
    using namespace Eigen;

    const auto ns = dynamical->neval;
    const auto nk = kmesh_dense->nk;
    const auto nk_interpolate = kmesh_coarse->nk;
    int ixyz11, ixyz12, ixyz21, ixyz22, ixyz, itmp;
    int is1, is2, ik, knum;

#pragma omp parallel private(ixyz, itmp, ixyz11, ixyz12, ixyz21, ixyz22, is1, is2, ik, knum)
    {
        std::vector<FcsArrayWithCell> delta_fcs;
        FcsClassExtent fc_extent_tmp;

        std::complex<double> **mat_tmp;
        allocate(mat_tmp, ns, ns);

        MatrixXcd Dymat(ns, ns);
        MatrixXcd evec_tmp(ns, ns);
#pragma omp for
        for (ixyz = 0; ixyz < 81; ixyz++) {
            itmp = ixyz;
            ixyz22 = itmp % 3;
            itmp /= 3;
            ixyz21 = itmp % 3;
            itmp /= 3;
            ixyz12 = itmp % 3;
            ixyz11 = itmp / 3;

            // calculate renormalization in real space
            compute_del_v_strain_in_real_space2(fcs_phonon->force_constant_with_cell[2],
                                                delta_fcs, ixyz11, ixyz12, ixyz21, ixyz22, 1);


            for (ik = 0; ik < nk; ik++) {
                anharmonic_core->calc_analytic_k_from_FcsArrayWithCell(kmesh_dense->xk[ik],
                                                                       delta_fcs,
                                                                       mat_tmp);

                // Unitary transformation
                knum = ik;
                for (is1 = 0; is1 < ns; is1++) {
                    for (is2 = 0; is2 < ns; is2++) {
                        Dymat(is1, is2) = mat_tmp[is1][is2];
                        evec_tmp(is1, is2) = evec_harmonic[knum][is2][is1]; // transpose
                    }
                }
                Dymat = evec_tmp.adjoint() * Dymat * evec_tmp;

                // copy result to del2_v2_del_umn2
                for (is1 = 0; is1 < ns; is1++) {
                    for (is2 = 0; is2 < ns; is2++) {
                        del2_v2_del_umn2[ixyz][ik][is1 * ns + is2] = Dymat(is1, is2);
                    }
                }
            }
        }

        deallocate(mat_tmp);
    }

}

void Scph::compute_del_v3_del_umn(std::complex<double> ****del_v3_del_umn,
                                  const std::complex<double> *const *const *const evec_harmonic)
{
    using namespace Eigen;

    const auto ns = dynamical->neval;
    const auto nk = kmesh_dense->nk;
    const auto nk_interpolate = kmesh_coarse->nk;

    int ngroup_tmp;
    double *invmass_v3_tmp;
    int **evec_index_v3_tmp;
    std::vector<double> *fcs_group_tmp;
    std::vector<RelativeVector> *relvec_tmp;
    std::complex<double> *phi3_reciprocal_tmp;

    int i;
    int ixyz1, ixyz2, itmp;
    int is1, is2, ik, knum;

    double *invsqrt_mass_p;
    allocate(invsqrt_mass_p, system->natmin);
    for (i = 0; i < system->natmin; ++i) {
        invsqrt_mass_p[i] = std::sqrt(1.0 / system->mass[system->map_p2s[i][0]]);
    }

    // calculate renormalization in real space
    std::vector<FcsArrayWithCell> delta_fcs;

    for (ixyz1 = 0; ixyz1 < 3; ixyz1++) {
        for (ixyz2 = 0; ixyz2 < 3; ixyz2++) {

            // calculate renormalization in real space
            compute_del_v_strain_in_real_space1(fcs_phonon->force_constant_with_cell[2],
                                                delta_fcs, ixyz1, ixyz2, 1);

            // prepare for the Fourier-transformation
            std::sort(delta_fcs.begin(), delta_fcs.end());

            anharmonic_core->prepare_group_of_force_constants(delta_fcs, 3,
                                                              ngroup_tmp, fcs_group_tmp);

            allocate(invmass_v3_tmp, ngroup_tmp);
            allocate(evec_index_v3_tmp, ngroup_tmp, 3);
            allocate(relvec_tmp, ngroup_tmp);
            allocate(phi3_reciprocal_tmp, ngroup_tmp);

            anharmonic_core->prepare_relative_vector(delta_fcs,
                                                     3,
                                                     ngroup_tmp,
                                                     fcs_group_tmp,
                                                     relvec_tmp);

            int k = 0;
            for (i = 0; i < ngroup_tmp; ++i) {
                for (int j = 0; j < 3; ++j) {
                    evec_index_v3_tmp[i][j] = delta_fcs[k].pairs[j].index;
                }
                invmass_v3_tmp[i]
                        = invsqrt_mass_p[evec_index_v3_tmp[i][0] / 3]
                          * invsqrt_mass_p[evec_index_v3_tmp[i][1] / 3]
                          * invsqrt_mass_p[evec_index_v3_tmp[i][2] / 3];
                k += fcs_group_tmp[i].size();
            }

            compute_V3_elements_for_given_IFCs(del_v3_del_umn[ixyz1 * 3 + ixyz2],
                                               ngroup_tmp,
                                               fcs_group_tmp,
                                               relvec_tmp,
                                               invmass_v3_tmp,
                                               evec_index_v3_tmp,
                                               evec_harmonic,
                                               selfenergy_offdiagonal);

            deallocate(fcs_group_tmp);
            deallocate(invmass_v3_tmp);
            deallocate(evec_index_v3_tmp);
            deallocate(relvec_tmp);
            deallocate(phi3_reciprocal_tmp);

        }
    }
    deallocate(invsqrt_mass_p);
}


void Scph::read_del_v2_del_umn_in_kspace(const std::complex<double> *const *const *const evec_harmonic,
                                         std::complex<double> ***del_v2_del_umn)
{
    using namespace Eigen;

    int natmin = system->natmin;
    int nat = system->nat;
    int ntran = system->ntran;
    int nk_interpolate = kmesh_coarse->nk;
    int nk = kmesh_dense->nk;
    int ns = dynamical->neval;

    int ixyz1, ixyz2;
    int ik, is, js;

    double re_tmp, im_tmp;

    MatrixXcd dymat_tmp_mode(ns, ns);
    MatrixXcd dymat_tmp_alphamu(ns, ns);
    MatrixXcd evec_tmp(ns, ns);

    // read input
    std::fstream fin_strain_mode_coupling_kspace;

    // temporary
    // (alpha,mu) representation in k-space
    std::complex<double> ***del_v2_del_umn_alphamu;
    allocate(del_v2_del_umn_alphamu, 9, nk, ns * ns);

    // read from file
    fin_strain_mode_coupling_kspace.open("B_array_kspace.txt");

    for (ixyz1 = 0; ixyz1 < 3; ixyz1++) {
        for (ixyz2 = 0; ixyz2 < 3; ixyz2++) {
            for (ik = 0; ik < nk; ik++) {
                for (is = 0; is < ns * ns; is++) {
                    fin_strain_mode_coupling_kspace >> re_tmp >> im_tmp;
                    del_v2_del_umn_alphamu[ixyz1 * 3 + ixyz2][ik][is] = std::complex<double>(re_tmp, im_tmp);
                }
            }
        }
    }

    // transform to mode-representation
    for (ixyz1 = 0; ixyz1 < 3; ixyz1++) {
        for (ixyz2 = 0; ixyz2 < 3; ixyz2++) {
            for (ik = 0; ik < nk; ik++) {

                for (is = 0; is < ns; is++) {
                    for (js = 0; js < ns; js++) {
                        evec_tmp(is, js) = evec_harmonic[ik][js][is]; // transpose
                        dymat_tmp_alphamu(is, js) = del_v2_del_umn_alphamu[ixyz1 * 3 + ixyz2][ik][is * ns + js];
                    }
                }
                dymat_tmp_mode = evec_tmp.adjoint() * dymat_tmp_alphamu * evec_tmp;

                // std::cout << "substitute to del_v2_del_umn." << std::endl;

                for (is = 0; is < ns; is++) {
                    for (js = 0; js < ns; js++) {
                        del_v2_del_umn[ixyz1 * 3 + ixyz2][ik][is * ns + js] = dymat_tmp_mode(is, js);
                    }
                }
            }

        }
    }
    deallocate(del_v2_del_umn_alphamu);

    // assign ASR
    int *is_acoustic;
    allocate(is_acoustic, 3*natmin);

    double threshold_acoustic = 1.0e-16;
    int count_acoustic = 0;
    const auto complex_zero = std::complex<double>(0.0, 0.0);

    for(is = 0; is < ns; is++){
        if(std::fabs(omega2_harmonic[0][is]) < threshold_acoustic){
            is_acoustic[is] = 1;
            count_acoustic++;
        }
        else{
            is_acoustic[is] = 0;
        }
    }

    // check number of acoustic modes
    if(count_acoustic != 3){
        std::cout << "Warning in calculate_del_v2_strain_from_cubic_by_finite_difference: ";
        std::cout << count_acoustic << " acoustic modes are detected in Gamma point." << std::endl << std::endl; 
    }

    // set acoustic sum rule (ASR)
    for(ixyz1 = 0; ixyz1 < 9; ixyz1++){
        for(is = 0; is < ns; is++){
            // mode is is an acoustic mode at Gamma point
            if(is_acoustic[is] == 0){
                continue;
            }
            for(js = 0; js < ns; js++){
                del_v2_del_umn[ixyz1][0][is*ns+js] = complex_zero;
                del_v2_del_umn[ixyz1][0][js*ns+is] = complex_zero;
            }
        }
    }

}


// calculate strain-force coupling using finite-difference method.
// use finite difference for all 6 strains
void Scph::calculate_delv1_delumn_finite_difference(std::complex<double> **del_v1_del_umn,
                                                    const std::complex<double> *const *const *const evec_harmonic)
{

    int natmin = system->natmin;
    auto ns = dynamical->neval;

    int ixyz1, ixyz2, ixyz3, ixyz12, ixyz22, ixyz32, i1, i2;
    int iat1, iat2, is1, isymm;
    double dtmp;
    std::string mode_tmp;
    double smag, weight;
    double weight_sum[3][3];
    std::fstream fin_strain_force_coupling;

    double *inv_sqrt_mass;

    double **del_v1_del_umn_in_real_space;
    double **del_v1_del_umn_in_real_space_symm;
    allocate(del_v1_del_umn_in_real_space, 9, ns);
    allocate(del_v1_del_umn_in_real_space_symm, 9, ns);

    fin_strain_force_coupling.open(strain_IFC_dir + "strain_force.in");

    if (!fin_strain_force_coupling) {
        exit("calculate_delv1_delumn_finite_difference",
             "strain_force.in not found");
    }

    for (ixyz1 = 0; ixyz1 < 3; ixyz1++) {
        for (ixyz2 = 0; ixyz2 < 3; ixyz2++) {
            weight_sum[ixyz1][ixyz2] = 0.0;
        }
    }

    for (ixyz1 = 0; ixyz1 < 9; ixyz1++) {
        for (is1 = 0; is1 < ns; is1++) {
            del_v1_del_umn_in_real_space[ixyz1][is1] = 0.0;
        }
    }

    // read input file
    while (1) {
        if (fin_strain_force_coupling >> mode_tmp >> smag >> weight) {
            if (mode_tmp == "xx") {
                ixyz1 = ixyz2 = 0;
            } else if (mode_tmp == "yy") {
                ixyz1 = ixyz2 = 1;
            } else if (mode_tmp == "zz") {
                ixyz1 = ixyz2 = 2;
            } else if (mode_tmp == "xy") {
                ixyz1 = 0;
                ixyz2 = 1;
            } else if (mode_tmp == "yz") {
                ixyz1 = 1;
                ixyz2 = 2;
            } else if (mode_tmp == "zx") {
                ixyz1 = 2;
                ixyz2 = 0;
            }

            for (iat1 = 0; iat1 < natmin; iat1++) {
                for (ixyz3 = 0; ixyz3 < 3; ixyz3++) {
                    fin_strain_force_coupling >> dtmp;
                    del_v1_del_umn_in_real_space[ixyz1 * 3 + ixyz2][iat1 * 3 + ixyz3] += dtmp * -1.0 / smag * weight;

                    if (ixyz1 != ixyz2) {
                        del_v1_del_umn_in_real_space[ixyz2 * 3 + ixyz1][iat1 * 3 + ixyz3]
                                = del_v1_del_umn_in_real_space[ixyz1 * 3 + ixyz2][iat1 * 3 + ixyz3];
                    }
                }
            }

            if (ixyz1 == ixyz2) {
                weight_sum[ixyz1][ixyz2] += weight;
            } else {
                weight_sum[ixyz1][ixyz2] += weight;
                weight_sum[ixyz2][ixyz1] += weight;
            }
        } else {
            break;
        }
    }

    // check weight_sum
    for (ixyz1 = 0; ixyz1 < 3; ixyz1++) {
        for (ixyz2 = 0; ixyz2 < 3; ixyz2++) {
            if (std::fabs(weight_sum[ixyz1][ixyz2] - 1.0) > eps6) {
                exit("calculate_delv1_delumn_finite_difference",
                     "Sum of weights must be 1.");
            }
        }
    }


    // convert from eV/Angst to Ry/Bohr
    double eV_to_Ry = 1.6021766208e-19 / Ryd;
    for (ixyz1 = 0; ixyz1 < 9; ixyz1++) {
        for (is1 = 0; is1 < ns; is1++) {
            del_v1_del_umn_in_real_space[ixyz1][is1] *= Bohr_in_Angstrom * eV_to_Ry;
        }
    }

    // symmetrize
    for (ixyz1 = 0; ixyz1 < 9; ixyz1++) {
        for (is1 = 0; is1 < ns; is1++) {
            del_v1_del_umn_in_real_space_symm[ixyz1][is1] = 0.0;
        }
    }

    for (isymm = 0; isymm < symmetry->SymmListWithMap_ref.size(); isymm++) {
        for (iat1 = 0; iat1 < natmin; iat1++) {
            iat2 = symmetry->SymmListWithMap_ref[isymm].mapping[iat1];

            for (i1 = 0; i1 < 27; i1++) {
                ixyz1 = i1 / 9;
                ixyz2 = (i1 % 9) / 3;
                ixyz3 = i1 % 3;
                for (i2 = 0; i2 < 27; i2++) {
                    ixyz12 = i2 / 9;
                    ixyz22 = (i2 % 9) / 3;
                    ixyz32 = i2 % 3;

                    del_v1_del_umn_in_real_space_symm[ixyz12 * 3 + ixyz22][iat2 * 3 + ixyz32]
                            += del_v1_del_umn_in_real_space[ixyz1 * 3 + ixyz2][iat1 * 3 + ixyz3]
                               * symmetry->SymmListWithMap_ref[isymm].rot[ixyz12 * 3 + ixyz1]
                               * symmetry->SymmListWithMap_ref[isymm].rot[ixyz22 * 3 + ixyz2]
                               * symmetry->SymmListWithMap_ref[isymm].rot[ixyz32 * 3 + ixyz3];
                }
            }
        }
    }

    for (ixyz1 = 0; ixyz1 < 9; ixyz1++) {
        for (is1 = 0; is1 < ns; is1++) {
            del_v1_del_umn_in_real_space_symm[ixyz1][is1] /= symmetry->SymmListWithMap_ref.size();
        }
    }

    // transform to Fourier space
    allocate(inv_sqrt_mass, natmin);
    for (iat1 = 0; iat1 < natmin; iat1++) {
        inv_sqrt_mass[iat1] = 1.0 / std::sqrt(system->mass[system->map_p2s[iat1][0]]);
    }

    for (ixyz1 = 0; ixyz1 < 9; ixyz1++) {
        for (is1 = 0; is1 < ns; is1++) {
            del_v1_del_umn[ixyz1][is1] = 0.0;
            for (iat1 = 0; iat1 < natmin; iat1++) {
                for (ixyz2 = 0; ixyz2 < 3; ixyz2++) {
                    del_v1_del_umn[ixyz1][is1] += evec_harmonic[0][is1][iat1 * 3 + ixyz2] * inv_sqrt_mass[iat1]
                                                  * del_v1_del_umn_in_real_space_symm[ixyz1][iat1 * 3 + ixyz2];
                }
            }
        }
    }

    deallocate(inv_sqrt_mass);
    deallocate(del_v1_del_umn_in_real_space);
    deallocate(del_v1_del_umn_in_real_space_symm);
}

// calculate strain-force coupling using finite-difference method.
void Scph::calculate_delv2_delumn_finite_difference(const std::complex<double> *const *const *const evec_harmonic,
                                                    std::complex<double> ***del_v2_del_umn)
{
    using namespace Eigen;

    int natmin = system->natmin;
    int nat = system->nat;
    int ntran = system->ntran;
    int nk_interpolate = kmesh_coarse->nk;
    int nk = kmesh_dense->nk;
    int ns = dynamical->neval;

    int **symm_mapping_s;
    int **inv_translation_mapping;

    std::vector<FcsClassExtent> fc2_tmp;
    FcsClassExtent fce_tmp;

    int ixyz1, ixyz2, ixyz3, ixyz4;
    int ixyz1_2, ixyz2_2, ixyz3_2, ixyz4_2;
    int ixyz_comb1, ixyz_comb2;
    int i1, i2;
    int iat1, iat2, iat1_2, iat2_2, iat2_2_prim;
    int itran1, itran2;
    int ik, is1, is2, is, js;
    int isymm, imode;

    std::complex<double> ***dymat_q, **dymat_tmp;
    std::complex<double> ***dymat_new;

    const auto nk1 = kmesh_interpolate[0];
    const auto nk2 = kmesh_interpolate[1];
    const auto nk3 = kmesh_interpolate[2];

    MatrixXcd dymat_tmp_mode(ns, ns);
    MatrixXcd dymat_tmp_alphamu(ns, ns);
    MatrixXcd evec_tmp(ns, ns);

    // read input
    std::fstream fin_strain_mode_coupling;
    int nmode;
    std::vector<std::string> mode_list;
    std::vector<double> smag_list;
    std::vector<double> weight_list;
    std::vector<std::string> filename_list;

    double smag_tmp, weight_tmp;
    std::string mode_tmp, filename_tmp;

    double ****dphi2_dumn_realspace_in;
    double ****dphi2_dumn_realspace_symm;
    double **dphi2_dumn_realspace_tmp;
    int exist_in[3][3];
    double weight_sum[3][3];
    int mapping_xyz[3];
    int ****count_tmp;

    allocate(dphi2_dumn_realspace_tmp, natmin * 3, nat * 3);
    allocate(dphi2_dumn_realspace_in, 3, 3, natmin * 3, nat * 3);
    allocate(dphi2_dumn_realspace_symm, 3, 3, natmin * 3, nat * 3);
    allocate(count_tmp, 3, 3, natmin * 3, nat * 3);

    // temporary 
    // (alpha,mu) representation in k-space
    std::complex<double> ***del_v2_strain_from_cubic_alphamu;
    allocate(del_v2_strain_from_cubic_alphamu, 9, nk, ns*ns);


    for (ixyz1 = 0; ixyz1 < 3; ixyz1++) {
        for (ixyz2 = 0; ixyz2 < 3; ixyz2++) {
            exist_in[ixyz1][ixyz2] = 0;
            weight_sum[ixyz1][ixyz2] = 0.0;
            for (i1 = 0; i1 < natmin * 3; i1++) {
                for (i2 = 0; i2 < nat * 3; i2++) {
                    dphi2_dumn_realspace_in[ixyz1][ixyz2][i1][i2] = 0.0;
                    dphi2_dumn_realspace_symm[ixyz1][ixyz2][i1][i2] = 0.0;
                    count_tmp[ixyz1][ixyz2][i1][i2] = 0.0;
                }
            }
        }
    }

    // read information on strain patterns and names of corresponding XML files.
    fin_strain_mode_coupling.open(strain_IFC_dir + "strain_harmonic.in");

    if (!fin_strain_mode_coupling) {
        exit("calculate_delv2_delumn_finite_difference",
             "strain_harmonic.in not found");
    }

    mode_list.clear();
    smag_list.clear();
    weight_list.clear();
    filename_list.clear();

    nmode = 0;
    while (1) {
        if (fin_strain_mode_coupling >> mode_tmp >> smag_tmp >> weight_tmp >> filename_tmp) {
            mode_list.push_back(mode_tmp);
            smag_list.push_back(smag_tmp);
            weight_list.push_back(weight_tmp);
            filename_list.push_back(filename_tmp);
            nmode++;
        } else {
            break;
        }
    }

    // read IFCs with strain.
    std::vector<std::vector<FcsClassExtent>> fc2_deformed(nmode);

    for (imode = 0; imode < nmode; imode++) {
        fcs_phonon->load_fc2_xml(fc2_deformed[imode], 1,
                                 strain_IFC_dir + filename_list[imode]);
    }

    for (ixyz1 = 0; ixyz1 < 3; ixyz1++) {
        for (ixyz2 = 0; ixyz2 < 3; ixyz2++) {
            weight_sum[ixyz1][ixyz2] = 0.0;
        }
    }

    for (imode = 0; imode < nmode; imode++) {
        if (mode_list[imode] == "xx") {
            ixyz1 = ixyz2 = 0;
        } else if (mode_list[imode] == "yy") {
            ixyz1 = ixyz2 = 1;
        } else if (mode_list[imode] == "zz") {
            ixyz1 = ixyz2 = 2;
        } else if (mode_list[imode] == "xy") {
            ixyz1 = 0;
            ixyz2 = 1;
        } else if (mode_list[imode] == "yz") {
            ixyz1 = 1;
            ixyz2 = 2;
        } else if (mode_list[imode] == "zx") {
            ixyz1 = 2;
            ixyz2 = 0;
        } else {
            exit("calculate_delv2_delumn_finite_difference",
                 "Invalid name of strain mode in strain_harmonic.in.");
        }

        // calculate finite difference
        for (i1 = 0; i1 < natmin * 3; i1++) {
            for (i2 = 0; i2 < nat * 3; i2++) {
                dphi2_dumn_realspace_tmp[i1][i2] = 0.0;
            }
        }

        for (const auto &it: fc2_deformed[imode]) {
            dphi2_dumn_realspace_tmp[it.atm1 * 3 + it.xyz1][it.atm2 * 3 + it.xyz2] += it.fcs_val;
        }
        for (const auto &it: fcs_phonon->fc2_ext) {
            dphi2_dumn_realspace_tmp[it.atm1 * 3 + it.xyz1][it.atm2 * 3 + it.xyz2] -= it.fcs_val;
        }

        if (ixyz1 == ixyz2) {
            for (i1 = 0; i1 < natmin * 3; i1++) {
                for (i2 = 0; i2 < nat * 3; i2++) {
                    dphi2_dumn_realspace_in[ixyz1][ixyz2][i1][i2] +=
                            dphi2_dumn_realspace_tmp[i1][i2] / smag_list[imode] * weight_list[imode];
                }
            }
            weight_sum[ixyz1][ixyz2] += weight_list[imode];
        } else {
            for (i1 = 0; i1 < natmin * 3; i1++) {
                for (i2 = 0; i2 < nat * 3; i2++) {
                    dphi2_dumn_realspace_in[ixyz1][ixyz2][i1][i2] +=
                            dphi2_dumn_realspace_tmp[i1][i2] / smag_list[imode] * weight_list[imode];
                    dphi2_dumn_realspace_in[ixyz2][ixyz1][i1][i2] +=
                            dphi2_dumn_realspace_tmp[i1][i2] / smag_list[imode] * weight_list[imode];
                }
            }
            weight_sum[ixyz1][ixyz2] += weight_list[imode];
            weight_sum[ixyz2][ixyz1] += weight_list[imode];
        }
    }

    // check weight_sum
    if (renorm_3to2nd == 2) {
        for (ixyz1 = 0; ixyz1 < 3; ixyz1++) {
            for (ixyz2 = 0; ixyz2 < 3; ixyz2++) {
                if (std::fabs(weight_sum[ixyz1][ixyz2] - 1.0) < eps6) {
                    exist_in[ixyz1][ixyz2] = 1;
                } else {
                    exit("calculate_delv2_delumn_finite_difference",
                         "Sum of weights must be 1.");
                }
            }
        }
    } else if (renorm_3to2nd == 3) {
        // finite difference method.
        // read input from specified strain modes.
        for (ixyz1 = 0; ixyz1 < 3; ixyz1++) {
            for (ixyz2 = 0; ixyz2 < 3; ixyz2++) {
                if (std::fabs(weight_sum[ixyz1][ixyz2] - 1.0) < eps6) {
                    exist_in[ixyz1][ixyz2] = 1;
                } else if (std::fabs(weight_sum[ixyz1][ixyz2]) < eps6) {
                    exist_in[ixyz1][ixyz2] = 0;
                } else {
                    exit("calculate_delv2_delumn_finite_difference",
                         "Sum of weights must be 1 or 0 for each mode.");
                }
            }
        }
    }

    // make mapping information
    allocate(symm_mapping_s, symmetry->SymmListWithMap_ref.size(), nat);
    make_supercell_mapping_by_symmetry_operations(symm_mapping_s);

    allocate(inv_translation_mapping, ntran, ntran);
    make_inverse_translation_mapping(inv_translation_mapping);

    // symmetrize and replicate
    if (renorm_3to2nd == 2) {
        // input is given for all strain modes.
        for (isymm = 0; isymm < symmetry->SymmListWithMap_ref.size(); isymm++) {

            for (iat1 = 0; iat1 < natmin; iat1++) {

                for (ixyz_comb1 = 0; ixyz_comb1 < 81; ixyz_comb1++) {
                    ixyz1 = ixyz_comb1 / 27;
                    ixyz2 = (ixyz_comb1 / 9) % 3;
                    ixyz3 = (ixyz_comb1 / 3) % 3;
                    ixyz4 = ixyz_comb1 % 3;
                    for (ixyz_comb2 = 0; ixyz_comb2 < 81; ixyz_comb2++) {
                        ixyz1_2 = ixyz_comb2 / 27;
                        ixyz2_2 = (ixyz_comb2 / 9) % 3;
                        ixyz3_2 = (ixyz_comb2 / 3) % 3;
                        ixyz4_2 = ixyz_comb2 % 3;

                        iat1_2 = symmetry->SymmListWithMap_ref[isymm].mapping[iat1];

                        for (i1 = 0; i1 < ntran; i1++) {
                            if (system->map_p2s[iat1_2][i1] == symm_mapping_s[isymm][system->map_p2s[iat1][0]]) {
                                itran1 = i1;
                            }
                        }

                        for (iat2 = 0; iat2 < nat; iat2++) {
                            iat2_2 = symm_mapping_s[isymm][iat2]; // temporary
                            iat2_2_prim = system->map_s2p[iat2_2].atom_num;
                            itran2 = system->map_s2p[iat2_2].tran_num;

                            iat2_2 = system->map_p2s[iat2_2_prim][inv_translation_mapping[itran1][itran2]];

                            dphi2_dumn_realspace_symm[ixyz1_2][ixyz2_2][iat1_2 * 3 + ixyz3_2][iat2_2 * 3 + ixyz4_2]
                                    += dphi2_dumn_realspace_in[ixyz1][ixyz2][iat1 * 3 + ixyz3][iat2 * 3 + ixyz4]
                                       * symmetry->SymmListWithMap_ref[isymm].rot[ixyz1_2 * 3 + ixyz1]
                                       * symmetry->SymmListWithMap_ref[isymm].rot[ixyz2_2 * 3 + ixyz2]
                                       * symmetry->SymmListWithMap_ref[isymm].rot[ixyz3_2 * 3 + ixyz3]
                                       * symmetry->SymmListWithMap_ref[isymm].rot[ixyz4_2 * 3 + ixyz4];
                        }
                    }
                }
            }
        }

        for (ixyz1 = 0; ixyz1 < 3; ixyz1++) {
            for (ixyz2 = 0; ixyz2 < 3; ixyz2++) {
                for (i1 = 0; i1 < natmin * 3; i1++) {
                    for (i2 = 0; i2 < nat * 3; i2++) {
                        dphi2_dumn_realspace_symm[ixyz1][ixyz2][i1][i2] /= symmetry->SymmListWithMap_ref.size();
                    }
                }
            }
        }
    } else if (renorm_3to2nd == 3) {
        for (isymm = 0; isymm < symmetry->SymmListWithMap_ref.size(); isymm++) {

            // make mapping of xyz by the rotation matrix
            for (ixyz1 = 0; ixyz1 < 3; ixyz1++) {
                mapping_xyz[ixyz1] = -1;
            }

            for (ixyz1 = 0; ixyz1 < 3; ixyz1++) {
                for (ixyz2 = 0; ixyz2 < 3; ixyz2++) {
                    if (std::fabs(std::fabs(symmetry->SymmListWithMap_ref[isymm].rot[ixyz1 * 3 + ixyz2]) - 1.0) <
                        eps6) {
                        mapping_xyz[ixyz2] = ixyz1;
                    }
                }
            }

            for (ixyz1 = 0; ixyz1 < 3; ixyz1++) {
                if (mapping_xyz[ixyz1] == -1) {
                    exit("calculate_delv2_delumn_finite_difference",
                         "RENORM_3TO2ND == 3 cannot be used for this material.");
                }
            }

            for (ixyz1 = 0; ixyz1 < 3; ixyz1++) {
                for (ixyz2 = 0; ixyz2 < 3; ixyz2++) {
                    // skip if dphi2_dumn_realspace[ixyz1][ixyz2] is not included in the input
                    if (exist_in[ixyz1][ixyz2] == 0) {
                        continue;
                    }

                    for (iat1 = 0; iat1 < natmin; iat1++) {

                        iat1_2 = symmetry->SymmListWithMap_ref[isymm].mapping[iat1];
                        ixyz1_2 = mapping_xyz[ixyz1];
                        ixyz2_2 = mapping_xyz[ixyz2];

                        for (i1 = 0; i1 < ntran; i1++) {
                            if (system->map_p2s[iat1_2][i1] == symm_mapping_s[isymm][system->map_p2s[iat1][0]]) {
                                itran1 = i1;
                            }
                        }

                        for (iat2 = 0; iat2 < nat; iat2++) {
                            iat2_2 = symm_mapping_s[isymm][iat2]; // temporary
                            iat2_2_prim = system->map_s2p[iat2_2].atom_num;
                            itran2 = system->map_s2p[iat2_2].tran_num;

                            iat2_2 = system->map_p2s[iat2_2_prim][inv_translation_mapping[itran1][itran2]];

                            for (ixyz3 = 0; ixyz3 < 3; ixyz3++) {
                                for (ixyz4 = 0; ixyz4 < 3; ixyz4++) {
                                    ixyz3_2 = mapping_xyz[ixyz3];
                                    ixyz4_2 = mapping_xyz[ixyz4];

                                    dphi2_dumn_realspace_symm[ixyz1_2][ixyz2_2][iat1_2 * 3 + ixyz3_2][iat2_2 * 3 +
                                                                                                      ixyz4_2]
                                            += dphi2_dumn_realspace_in[ixyz1][ixyz2][iat1 * 3 + ixyz3][iat2 * 3 + ixyz4]
                                               * symmetry->SymmListWithMap_ref[isymm].rot[ixyz1_2 * 3 + ixyz1]
                                               * symmetry->SymmListWithMap_ref[isymm].rot[ixyz2_2 * 3 + ixyz2]
                                               * symmetry->SymmListWithMap_ref[isymm].rot[ixyz3_2 * 3 + ixyz3]
                                               * symmetry->SymmListWithMap_ref[isymm].rot[ixyz4_2 * 3 + ixyz4];

                                    count_tmp[ixyz1_2][ixyz2_2][iat1_2 * 3 + ixyz3_2][iat2_2 * 3 + ixyz4_2]++;

                                }
                            }
                        }
                    }
                }
            }
        }

        for (ixyz1 = 0; ixyz1 < 3; ixyz1++) {
            for (ixyz2 = 0; ixyz2 < 3; ixyz2++) {
                for (i1 = 0; i1 < natmin * 3; i1++) {
                    for (i2 = 0; i2 < nat * 3; i2++) {
                        if (count_tmp[ixyz1][ixyz2][i1][i2] == 0) {
                            std::cout << "Warning: dphi2_dumn_realspace[" << ixyz1 << "][" << ixyz2 << "][" << i1
                                      << "][" << i2 << "] is not given" << std::endl;
                            std::cout << "The corresponding component is set zero." << std::endl;
                            dphi2_dumn_realspace_symm[ixyz1][ixyz2][i1][i2] = 0.0;
                        } else {
                            dphi2_dumn_realspace_symm[ixyz1][ixyz2][i1][i2] /= count_tmp[ixyz1][ixyz2][i1][i2];
                        }
                    }
                }
            }
        }
    }

    deallocate(symm_mapping_s);
    deallocate(inv_translation_mapping);

    // Fourier transform and interpolate
    allocate(dymat_q, ns, ns, nk_interpolate);
    allocate(dymat_new, ns, ns, nk_interpolate);
    allocate(dymat_tmp, ns, ns);

    for (ixyz1 = 0; ixyz1 < 3; ixyz1++) {
        for (ixyz2 = 0; ixyz2 < 3; ixyz2++) {

            // put dphi2_dumn_realspace_symm to std::vector<FcsClassExtent> format
            fc2_tmp.clear();
            for (i1 = 0; i1 < natmin * 3; i1++) {
                for (i2 = 0; i2 < nat * 3; i2++) {
                    fce_tmp.atm1 = i1 / 3;
                    fce_tmp.atm2 = i2 / 3;
                    fce_tmp.xyz1 = i1 % 3;
                    fce_tmp.xyz2 = i2 % 3;
                    fce_tmp.cell_s = 0;
                    fce_tmp.fcs_val = dphi2_dumn_realspace_symm[ixyz1][ixyz2][i1][i2];
                    fc2_tmp.push_back(fce_tmp);
                }
            }

            // Fourier transform
            for (ik = 0; ik < nk_interpolate; ik++) {

                dynamical->calc_analytic_k(kmesh_coarse->xk[ik], fc2_tmp, dymat_tmp);

                for (is1 = 0; is1 < ns; is1++) {
                    for (is2 = 0; is2 < ns; is2++) {
                        dymat_q[is1][is2][ik] = dymat_tmp[is1][is2];
                    }
                }
            }

            // interpolation
            for (is1 = 0; is1 < ns; is1++) {
                for (is2 = 0; is2 < ns; is2++) {
                    fftw_plan plan = fftw_plan_dft_3d(nk1, nk2, nk3,
                                                      reinterpret_cast<fftw_complex *>(dymat_q[is1][is2]),
                                                      reinterpret_cast<fftw_complex *>(dymat_new[is1][is2]),
                                                      FFTW_FORWARD, FFTW_ESTIMATE);
                    fftw_execute(plan);
                    fftw_destroy_plan(plan);

                    for (ik = 0; ik < nk_interpolate; ++ik) {
                        dymat_new[is1][is2][ik] /= static_cast<double>(nk_interpolate);
                    }
                }
            }

            for (ik = 0; ik < nk; ik++) {
                r2q(kmesh_dense->xk[ik], nk1, nk2, nk3, ns, dymat_new, dymat_tmp);

                // (alpha,mu) representation in k-space (this is temporary)
                for(is = 0; is < ns; is++){
                    for(js = 0; js < ns; js++){
                        del_v2_strain_from_cubic_alphamu[ixyz1*3+ixyz2][ik][is*ns+js] = dymat_tmp[is][js];
                    }
                }

                // transform to mode representation
                for (is = 0; is < ns; is++) {
                    for (js = 0; js < ns; js++) {
                        evec_tmp(is, js) = evec_harmonic[ik][js][is]; // transpose
                        dymat_tmp_alphamu(is, js) = dymat_tmp[is][js];
                    }
                }
                dymat_tmp_mode = evec_tmp.adjoint() * dymat_tmp_alphamu * evec_tmp;

                for (is = 0; is < ns; is++) {
                    for (js = 0; js < ns; js++) {
                        del_v2_del_umn[ixyz1 * 3 + ixyz2][ik][is * ns + js] = dymat_tmp_mode(is, js);
                    }
                }
            }

        }
    }

    // Assign ASR to del_v2_del_umn from here.
    // set elements of acoustic mode at Gamma point exactly zero

    double threshold_acoustic = 1.0e-16;
    int count_acoustic = 0;

    const auto complex_zero = std::complex<double>(0.0, 0.0);

    int *is_acoustic;
    allocate(is_acoustic, ns);

    for (is = 0; is < ns; is++) {
        if (std::fabs(omega2_harmonic[0][is]) < threshold_acoustic) {
            is_acoustic[is] = 1;
            count_acoustic++;
        } else {
            is_acoustic[is] = 0;
        }
    }

    // check number of acoustic modes
    if (count_acoustic != 3) {
        exit("calculate_delv2_delumn_finite_difference",
             "the number of detected acoustic modes is not three.");
    }

    // set acoustic sum rule (ASR)
    for (ixyz1 = 0; ixyz1 < 9; ixyz1++) {
        for (is = 0; is < ns; is++) {
            if (is_acoustic[is] == 0) {
                continue;
            }
            for (js = 0; js < ns; js++) {
                del_v2_del_umn[ixyz1][0][is * ns + js] = complex_zero;
                del_v2_del_umn[ixyz1][0][js * ns + is] = complex_zero;
            }
        }
    }

    // write the result in k-space and (alpha,mu) representation in a file
    // std::ofstream fout_B_array_kspace;
    // fout_B_array_kspace.open("B_array_kspace.txt");

    // for(ik = 0; ik < nk; ik++){
    //     std::cout << kmesh_dense->xk[ik][0] << " " << kmesh_dense->xk[ik][1] << " " << kmesh_dense->xk[ik][2] << std::endl;
    // }


    // for(ixyz1 = 0; ixyz1 < 3; ixyz1++){
    //     for(ixyz2 = 0; ixyz2 < 3; ixyz2++){
    //         for(ik = 0; ik < nk; ik++){
    //             for(is = 0; is < ns*ns; is++){
    //                 fout_B_array_kspace << std::scientific << std::setprecision(15);
    //                 fout_B_array_kspace << del_v2_strain_from_cubic_alphamu[ixyz1*3+ixyz2][ik][is].real() << " " << del_v2_strain_from_cubic_alphamu[ixyz1*3+ixyz2][ik][is].imag() << std::endl;
    //             }
    //         }
    //     }
    // }
    // fout_B_array_kspace.close();


    deallocate(dphi2_dumn_realspace_tmp);
    deallocate(dphi2_dumn_realspace_symm);
    deallocate(dphi2_dumn_realspace_in);
    deallocate(count_tmp);

    deallocate(dymat_q);
    deallocate(dymat_tmp);
    deallocate(dymat_new);

    deallocate(is_acoustic);
}

void Scph::make_supercell_mapping_by_symmetry_operations(int **symm_mapping_s)
{
    int natmin = system->natmin;
    int nat = system->nat;
    int ntran = system->ntran;

    double rotmat[3][3];
    double shift[3];
    double **xtmp;
    double xr_tmp[3];
    int i, j;
    int iat1, jat1, itran1, iat_prim;
    int isymm;
    int atm_found, iflag;
    double dtmp, dtmp2;

    // atomic positions in cartesian coordinate
    allocate(xtmp, nat, 3);
    for (auto i = 0; i < nat; ++i) {
        rotvec(xtmp[i], system->xr_s[i], system->lavec_s);
    }

    // make mapping
    isymm = -1;
    for (const auto &it: symmetry->SymmListWithMap_ref) {

        isymm++;

        for (i = 0; i < 3; ++i) {
            for (j = 0; j < 3; ++j) {
                rotmat[i][j] = it.rot[3 * i + j];
            }
        }
        for (i = 0; i < 3; ++i) {
            shift[i] = it.shift[i];
        }
        rotvec(shift, shift, system->lavec_p);

        for (iat1 = 0; iat1 < nat; iat1++) {
            // apply symmetry operation in cartesian coordinate
            rotvec(xr_tmp, xtmp[iat1], rotmat);
            for (i = 0; i < 3; i++) {
                xr_tmp[i] += shift[i];
            }
            // transform to fractional coordinate of supercell
            rotvec(xr_tmp, xr_tmp, system->rlavec_s);
            for (i = 0; i < 3; i++) {
                xr_tmp[i] /= 2.0 * pi;
            }

            for (i = 0; i < 3; i++) {
                xr_tmp[i] = std::fmod(xr_tmp[i] + 1.0, 1.0);
            }

            // search for corresponding atom in the supercell
            atm_found = 0;
            for (itran1 = 0; itran1 < ntran; itran1++) {
                jat1 = system->map_p2s[it.mapping[system->map_s2p[iat1].atom_num]][itran1];
                iflag = 1;
                for (i = 0; i < 3; i++) {
                    // This is for robustness when numerical error is present.
                    dtmp = std::min(std::fabs(system->xr_s[jat1][i] - xr_tmp[i]),
                                    std::min(std::fabs(system->xr_s[jat1][i] - xr_tmp[i] + 1.0),
                                             std::fabs(system->xr_s[jat1][i] - xr_tmp[i] - 1.0))
                    );
                    if (dtmp > eps6) {
                        iflag = 0;
                    }
                }
                if (iflag == 1) {
                    atm_found = 1;
                    symm_mapping_s[isymm][iat1] = jat1;
                    break;
                }

            }
            if (atm_found == 0) {
                exit("make_supercell_mapping_by_symmetry_operations",
                     "corresponding atom is not found.");
            }
        }
    }

    deallocate(xtmp);

    // check one-to-one correspondence
    int *map_tmp;
    allocate(map_tmp, nat);

    for (isymm = 0; isymm < symmetry->SymmListWithMap_ref.size(); isymm++) {
        // initialize
        for (iat1 = 0; iat1 < nat; iat1++) {
            map_tmp[iat1] = 0;
        }
        // check
        for (iat1 = 0; iat1 < nat; iat1++) {
            map_tmp[symm_mapping_s[isymm][iat1]] = 1;
        }
        for (iat1 = 0; iat1 < nat; iat1++) {
            if (map_tmp[iat1] == 0) {
                exit("make_supercell_mapping_by_symmetry_operations",
                     " the mapping of atoms is not a one-to-one mapping.");
            }
        }
    }

    deallocate(map_tmp);
}

void Scph::make_inverse_translation_mapping(int **inv_translation_mapping)
{
    int ntran = system->ntran;

    int i1, i2, i3;
    int ixyz1, ixyz2;
    double x_tran1[3], x_tran2[3];

    int is_found, itmp;
    double dtmp;

    for (i1 = 0; i1 < ntran; i1++) {
        // bring i1-th primitive cell to the original primitive cell
        for (ixyz1 = 0; ixyz1 < 3; ixyz1++) {
            x_tran1[ixyz1] = system->xr_s[system->map_p2s[0][i1]][ixyz1] - system->xr_s[system->map_p2s[0][0]][ixyz1];
            x_tran1[ixyz1] = std::fmod(x_tran1[ixyz1] + 1.0, 1.0);
        }

        // check i2-th primitive cell is moved to i3-th primitive cell
        for (i2 = 0; i2 < ntran; i2++) {
            is_found = 0;
            for (i3 = 0; i3 < ntran; i3++) {
                // calculate translation vector
                for (ixyz1 = 0; ixyz1 < 3; ixyz1++) {
                    x_tran2[ixyz1] =
                            system->xr_s[system->map_p2s[0][i2]][ixyz1] - system->xr_s[system->map_p2s[0][i3]][ixyz1];
                    x_tran2[ixyz1] = std::fmod(x_tran2[ixyz1] + 1.0, 1.0);
                }

                // compare translation vector
                itmp = 1;
                for (ixyz1 = 0; ixyz1 < 3; ixyz1++) {
                    dtmp = std::min(std::fabs(x_tran1[ixyz1] - x_tran2[ixyz1]),
                                    std::fabs(x_tran1[ixyz1] - x_tran2[ixyz1] + 1.0));
                    dtmp = std::min(dtmp, std::fabs(x_tran1[ixyz1] - x_tran2[ixyz1] - 1.0));

                    if (dtmp > eps6) {
                        itmp = 0;
                        break;
                    }
                }
                if (itmp == 1) {
                    inv_translation_mapping[i1][i2] = i3;
                    is_found = 1;
                    break;
                }
            }
            if (is_found == 0) {
                exit("make_inverse_translation_mapping",
                     "failed to find the mapping of primitive cells for inverse translation operations.");
            }
        }
    }
}

void Scph::compute_del_v_strain_in_real_space1(const std::vector<FcsArrayWithCell> &fcs_in,
                                               std::vector<FcsArrayWithCell> &delta_fcs,
                                               const int ixyz1,
                                               const int ixyz2,
                                               const int mirror_image_mode)
{
    unsigned int i, j;
    double vec[3], vec_origin[3];
    double fcs_tmp = 0.0;

    std::vector<FcsAlignedForGruneisen> fcs_aligned;
    std::vector<AtomCellSuper> pairs_vec;
    std::vector<int> index_old, index_now;
    std::vector<int> index_with_cell, index_with_cell_old;
    std::set<std::vector<int>> set_index_uniq;
    AtomCellSuper pairs_tmp;

    const auto norder = fcs_in[0].pairs.size();
    unsigned int nmulti;

    delta_fcs.clear();
    fcs_aligned.clear();

    for (const auto &it: fcs_in) {
        fcs_aligned.emplace_back(it.fcs_val, it.pairs);
    }
    std::sort(fcs_aligned.begin(), fcs_aligned.end());

    // prepare supercell shift
    double **xshift_s;
    const auto ncell_s = 27;

    allocate(xshift_s, ncell_s, 3);

    unsigned int icell = 0;
    int ix, iy, iz;
    for (i = 0; i < 3; ++i) xshift_s[0][i] = 0;
    icell = 1;
    for (ix = -1; ix <= 1; ++ix) {
        for (iy = -1; iy <= 1; ++iy) {
            for (iz = -1; iz <= 1; ++iz) {
                if (ix == 0 && iy == 0 && iz == 0) continue;

                xshift_s[icell][0] = ix * 1.0;
                xshift_s[icell][1] = iy * 1.0;
                xshift_s[icell][2] = iz * 1.0;

                ++icell;
            }
        }
    }

    if (mirror_image_mode == 0) {
        // original implementation
        // calculate IFC renormalization for the same atomic combination in the supercell
        // but with different mirror images at once and assign the average value for each
        // mirror images.
        index_old.clear();
        const auto nelems = 2 * (norder - 2) + 1;
        for (i = 0; i < nelems; ++i) index_old.push_back(-1);

        index_with_cell.clear();
        set_index_uniq.clear();

        for (const auto &it: fcs_aligned) {

            // if the xyz does not match the considering coponent
            if (it.pairs[norder - 1].index % 3 != ixyz1) {
                continue;
            }

            index_now.clear();
            index_with_cell.clear();

            index_now.push_back(it.pairs[0].index);
            index_with_cell.push_back(it.pairs[0].index);

            for (i = 1; i < norder - 1; ++i) {
                index_now.push_back(it.pairs[i].index);
                index_now.push_back(it.pairs[i].tran);

                index_with_cell.push_back(it.pairs[i].index);
                index_with_cell.push_back(it.pairs[i].tran);
                index_with_cell.push_back(it.pairs[i].cell_s);
            }

            if (index_now != index_old) {

                if (index_old[0] != -1) {

                    nmulti = set_index_uniq.size();
                    fcs_tmp /= static_cast<double>(nmulti);

                    if (std::abs(fcs_tmp) > eps15) {
                        for (const auto &it2: set_index_uniq) {

                            pairs_vec.clear();

                            pairs_tmp.index = it2[0];
                            pairs_tmp.tran = 0;
                            pairs_tmp.cell_s = 0;
                            pairs_vec.push_back(pairs_tmp);
                            for (i = 1; i < norder - 1; ++i) {
                                pairs_tmp.index = it2[3 * i - 2];
                                pairs_tmp.tran = it2[3 * i - 1];
                                pairs_tmp.cell_s = it2[3 * i];
                                pairs_vec.push_back(pairs_tmp);
                            }
                            delta_fcs.emplace_back(fcs_tmp, pairs_vec);
                        }
                    }
                    set_index_uniq.clear();
                }

                fcs_tmp = 0.0;
                index_old.clear();
                index_old.reserve(index_now.size());
                std::copy(index_now.begin(), index_now.end(), std::back_inserter(index_old));
            }

            set_index_uniq.insert(index_with_cell);

            for (i = 0; i < 3; i++) {
                vec_origin[i] = system->xr_s_anharm[system->map_p2s_anharm[it.pairs[0].index / 3][0]][i];
                for (j = 1; j < norder - 1; j++) {
                    vec_origin[i] +=
                            system->xr_s_anharm[system->map_p2s_anharm[it.pairs[j].index / 3][it.pairs[j].tran]][i]
                            + xshift_s[it.pairs[j].cell_s][i];
                }
                vec_origin[i] /= (norder - 1);
            }

            for (i = 0; i < 3; ++i) {
                vec[i] = system->xr_s_anharm[system->map_p2s_anharm[it.pairs[norder - 1].index / 3][it.pairs[norder -
                                                                                                             1].tran]][i]
                         // - system->xr_s_anharm[system->map_p2s_anharm[it.pairs[0].index / 3][0]][i]
                         - vec_origin[i]
                         + xshift_s[it.pairs[norder - 1].cell_s][i];
            }

            rotvec(vec, vec, system->lavec_s_anharm);

            fcs_tmp += it.fcs_val * vec[ixyz2];
            // it.pairs[norder - 1].index % 3 == ixyz has been checked.
        }

        nmulti = set_index_uniq.size();
        fcs_tmp /= static_cast<double>(nmulti);

        if (std::abs(fcs_tmp) > eps15) {
            for (const auto &it2: set_index_uniq) {

                pairs_vec.clear();

                pairs_tmp.index = it2[0];
                pairs_tmp.tran = 0;
                pairs_tmp.cell_s = 0;
                pairs_vec.push_back(pairs_tmp);
                for (i = 1; i < norder - 1; ++i) {
                    pairs_tmp.index = it2[3 * i - 2];
                    pairs_tmp.tran = it2[3 * i - 1];
                    pairs_tmp.cell_s = it2[3 * i];
                    pairs_vec.push_back(pairs_tmp);
                }
                delta_fcs.emplace_back(fcs_tmp, pairs_vec);
            }
        }
    } else { // if(mirror_image_mode != 0)
        // new implementation
        // calculate IFC renormalization separately for each mirror image combinations.
        index_with_cell_old.clear();
        const auto nelems = 3 * (norder - 2) + 1;
        for (i = 0; i < nelems; ++i) index_with_cell_old.push_back(-1);

        index_with_cell.clear();

        for (const auto &it: fcs_aligned) {

            // if the xyz does not match the considering coponent
            if (it.pairs[norder - 1].index % 3 != ixyz1) {
                continue;
            }

            index_with_cell.clear();

            index_with_cell.push_back(it.pairs[0].index);

            for (i = 1; i < norder - 1; ++i) {
                index_with_cell.push_back(it.pairs[i].index);
                index_with_cell.push_back(it.pairs[i].tran);
                index_with_cell.push_back(it.pairs[i].cell_s);
            }

            if (index_with_cell != index_with_cell_old) {

                if (index_with_cell_old[0] != -1) {

                    if (std::abs(fcs_tmp) > eps15) {

                        pairs_vec.clear();

                        pairs_tmp.index = index_with_cell_old[0];
                        pairs_tmp.tran = 0;
                        pairs_tmp.cell_s = 0;
                        pairs_vec.push_back(pairs_tmp);
                        for (i = 1; i < norder - 1; ++i) {
                            pairs_tmp.index = index_with_cell_old[3 * i - 2];
                            pairs_tmp.tran = index_with_cell_old[3 * i - 1];
                            pairs_tmp.cell_s = index_with_cell_old[3 * i];
                            pairs_vec.push_back(pairs_tmp);
                        }
                        delta_fcs.emplace_back(fcs_tmp, pairs_vec);
                    }
                }

                fcs_tmp = 0.0;
                index_with_cell_old.clear();
                index_with_cell_old.reserve(index_with_cell.size());
                std::copy(index_with_cell.begin(), index_with_cell.end(), std::back_inserter(index_with_cell_old));
            }

            for (i = 0; i < 3; i++) {
                vec_origin[i] = system->xr_s_anharm[system->map_p2s_anharm[it.pairs[0].index / 3][0]][i];

                for (j = 1; j < norder - 1; j++) {
                    vec_origin[i] +=
                            system->xr_s_anharm[system->map_p2s_anharm[it.pairs[j].index / 3][it.pairs[j].tran]][i]
                            + xshift_s[it.pairs[j].cell_s][i];
                }
                vec_origin[i] /= (norder - 1);
            }

            for (i = 0; i < 3; ++i) {
                vec[i] = system->xr_s_anharm[system->map_p2s_anharm[it.pairs[norder - 1].index / 3][it.pairs[norder -
                                                                                                             1].tran]][i]
                         - vec_origin[i]
                         + xshift_s[it.pairs[norder - 1].cell_s][i];
            }

            rotvec(vec, vec, system->lavec_s_anharm);

            fcs_tmp += it.fcs_val * vec[ixyz2];
            // it.pairs[norder - 1].index % 3 == ixyz1 has been checked.
        }

        if (std::abs(fcs_tmp) > eps15) {

            pairs_vec.clear();

            pairs_tmp.index = index_with_cell[0];
            pairs_tmp.tran = 0;
            pairs_tmp.cell_s = 0;
            pairs_vec.push_back(pairs_tmp);
            for (i = 1; i < norder - 1; ++i) {
                pairs_tmp.index = index_with_cell[3 * i - 2];
                pairs_tmp.tran = index_with_cell[3 * i - 1];
                pairs_tmp.cell_s = index_with_cell[3 * i];
                pairs_vec.push_back(pairs_tmp);
            }
            delta_fcs.emplace_back(fcs_tmp, pairs_vec);
        }
    }

    deallocate(xshift_s);

    fcs_aligned.clear();
    set_index_uniq.clear();
}

// mirror_image_mode = 1 is used.
// mirror_image_mode = 0 has not been thoroughly tested.
void Scph::compute_del_v_strain_in_real_space2(const std::vector<FcsArrayWithCell> &fcs_in,
                                               std::vector<FcsArrayWithCell> &delta_fcs,
                                               const int ixyz11,
                                               const int ixyz12,
                                               const int ixyz21,
                                               const int ixyz22,
                                               const int mirror_image_mode)
{
    unsigned int i, j;
    double vec1[3], vec2[3], vec_origin[3];
    double fcs_tmp = 0.0;

    std::vector<FcsAlignedForGruneisen> fcs_aligned;
    std::vector<AtomCellSuper> pairs_vec;
    std::vector<int> index_old, index_now;
    std::vector<int> index_with_cell, index_with_cell_old;
    std::set<std::vector<int>> set_index_uniq;
    AtomCellSuper pairs_tmp;

    const auto norder = fcs_in[0].pairs.size();
    unsigned int nmulti;

    delta_fcs.clear();
    fcs_aligned.clear();

    for (const auto &it: fcs_in) {
        fcs_aligned.emplace_back(it.fcs_val, it.pairs);
    }
    std::sort(fcs_aligned.begin(), fcs_aligned.end(), less_FcsAlignedForGruneisen2);

    // prepare supercell shift
    double **xshift_s;
    const auto ncell_s = 27;

    allocate(xshift_s, ncell_s, 3);

    unsigned int icell = 0;
    int ix, iy, iz;
    for (i = 0; i < 3; ++i) xshift_s[0][i] = 0;
    icell = 1;
    for (ix = -1; ix <= 1; ++ix) {
        for (iy = -1; iy <= 1; ++iy) {
            for (iz = -1; iz <= 1; ++iz) {
                if (ix == 0 && iy == 0 && iz == 0) continue;

                xshift_s[icell][0] = ix * 1.0;
                xshift_s[icell][1] = iy * 1.0;
                xshift_s[icell][2] = iz * 1.0;

                ++icell;
            }
        }
    }

    if (mirror_image_mode == 0) {
        // original implementation
        // calculate IFC renormalization for the same atomic combination in the supercell
        // but with different mirror images at once and assign the average value for each
        // mirror images.
        index_old.clear();
        const auto nelems = 2 * (norder - 3) + 1;
        for (i = 0; i < nelems; ++i) index_old.push_back(-1);

        index_with_cell.clear();
        set_index_uniq.clear();

        for (const auto &it: fcs_aligned) {

            // if the xyz does not match the considering coponent
            if (it.pairs[norder - 2].index % 3 != ixyz11 || it.pairs[norder - 1].index % 3 != ixyz21) {
                continue;
            }

            index_now.clear();
            index_with_cell.clear();

            index_now.push_back(it.pairs[0].index);
            index_with_cell.push_back(it.pairs[0].index);

            for (i = 1; i < norder - 2; ++i) {
                index_now.push_back(it.pairs[i].index);
                index_now.push_back(it.pairs[i].tran);

                index_with_cell.push_back(it.pairs[i].index);
                index_with_cell.push_back(it.pairs[i].tran);
                index_with_cell.push_back(it.pairs[i].cell_s);
            }

            if (index_now != index_old) {

                if (index_old[0] != -1) {

                    nmulti = set_index_uniq.size();
                    fcs_tmp /= static_cast<double>(nmulti);

                    if (std::abs(fcs_tmp) > eps15) {
                        for (const auto &it2: set_index_uniq) {

                            pairs_vec.clear();

                            pairs_tmp.index = it2[0];
                            pairs_tmp.tran = 0;
                            pairs_tmp.cell_s = 0;
                            pairs_vec.push_back(pairs_tmp);
                            for (i = 1; i < norder - 2; ++i) {
                                pairs_tmp.index = it2[3 * i - 2];
                                pairs_tmp.tran = it2[3 * i - 1];
                                pairs_tmp.cell_s = it2[3 * i];
                                pairs_vec.push_back(pairs_tmp);
                            }
                            delta_fcs.emplace_back(fcs_tmp, pairs_vec);
                        }
                    }
                    set_index_uniq.clear();
                }

                fcs_tmp = 0.0;
                index_old.clear();
                index_old.reserve(index_now.size());
                std::copy(index_now.begin(), index_now.end(), std::back_inserter(index_old));
            }

            set_index_uniq.insert(index_with_cell);

            for (i = 0; i < 3; i++) {
                vec_origin[i] = system->xr_s_anharm[system->map_p2s_anharm[it.pairs[0].index / 3][0]][i];
                for (j = 1; j < norder - 2; j++) {
                    vec_origin[i] +=
                            system->xr_s_anharm[system->map_p2s_anharm[it.pairs[j].index / 3][it.pairs[j].tran]][i]
                            + xshift_s[it.pairs[j].cell_s][i];
                }
                vec_origin[i] /= (norder - 2);
            }

            for (i = 0; i < 3; ++i) {
                vec1[i] = system->xr_s_anharm[system->map_p2s_anharm[it.pairs[norder - 2].index / 3][it.pairs[norder -
                                                                                                              2].tran]][i]
                          // - system->xr_s_anharm[system->map_p2s_anharm[it.pairs[0].index / 3][0]][i]
                          - vec_origin[i]
                          + xshift_s[it.pairs[norder - 2].cell_s][i];

                vec2[i] = system->xr_s_anharm[system->map_p2s_anharm[it.pairs[norder - 1].index / 3][it.pairs[norder -
                                                                                                              1].tran]][i]
                          // - system->xr_s_anharm[system->map_p2s_anharm[it.pairs[0].index / 3][0]][i]
                          - vec_origin[i]
                          + xshift_s[it.pairs[norder - 1].cell_s][i];
            }

            rotvec(vec1, vec1, system->lavec_s_anharm);
            rotvec(vec2, vec2, system->lavec_s_anharm);

            fcs_tmp += it.fcs_val * vec1[ixyz12] * vec2[ixyz22];
            // xyz component of the IFC has already been checked
        }

        nmulti = set_index_uniq.size();
        fcs_tmp /= static_cast<double>(nmulti);

        if (std::abs(fcs_tmp) > eps15) {
            for (const auto &it2: set_index_uniq) {

                pairs_vec.clear();

                pairs_tmp.index = it2[0];
                pairs_tmp.tran = 0;
                pairs_tmp.cell_s = 0;
                pairs_vec.push_back(pairs_tmp);
                for (i = 1; i < norder - 2; ++i) {
                    pairs_tmp.index = it2[3 * i - 2];
                    pairs_tmp.tran = it2[3 * i - 1];
                    pairs_tmp.cell_s = it2[3 * i];
                    pairs_vec.push_back(pairs_tmp);
                }
                delta_fcs.emplace_back(fcs_tmp, pairs_vec);
            }
        }
    } else { // if(mirror_image_mode != 0)
        // new implementation
        // calculate IFC renormalization separately for each mirror image combinations.
        index_with_cell_old.clear();
        const auto nelems = 3 * (norder - 3) + 1;
        for (i = 0; i < nelems; ++i) index_with_cell_old.push_back(-1);

        index_with_cell.clear();

        for (const auto &it: fcs_aligned) {

            // if the xyz does not match the considering coponent
            if (it.pairs[norder - 2].index % 3 != ixyz11 || it.pairs[norder - 1].index % 3 != ixyz21) {
                continue;
            }

            index_with_cell.clear();

            index_with_cell.push_back(it.pairs[0].index);

            for (i = 1; i < norder - 2; ++i) {
                index_with_cell.push_back(it.pairs[i].index);
                index_with_cell.push_back(it.pairs[i].tran);
                index_with_cell.push_back(it.pairs[i].cell_s);
            }

            if (index_with_cell != index_with_cell_old) {

                if (index_with_cell_old[0] != -1) {

                    if (std::abs(fcs_tmp) > eps15) {

                        pairs_vec.clear();

                        pairs_tmp.index = index_with_cell_old[0];
                        pairs_tmp.tran = 0;
                        pairs_tmp.cell_s = 0;
                        pairs_vec.push_back(pairs_tmp);
                        for (i = 1; i < norder - 2; ++i) {
                            pairs_tmp.index = index_with_cell_old[3 * i - 2];
                            pairs_tmp.tran = index_with_cell_old[3 * i - 1];
                            pairs_tmp.cell_s = index_with_cell_old[3 * i];
                            pairs_vec.push_back(pairs_tmp);
                        }
                        delta_fcs.emplace_back(fcs_tmp, pairs_vec);
                    }
                }

                fcs_tmp = 0.0;
                index_with_cell_old.clear();
                index_with_cell_old.reserve(index_with_cell.size());
                std::copy(index_with_cell.begin(), index_with_cell.end(), std::back_inserter(index_with_cell_old));
            }

            for (i = 0; i < 3; i++) {
                vec_origin[i] = system->xr_s_anharm[system->map_p2s_anharm[it.pairs[0].index / 3][0]][i];
                for (j = 1; j < norder - 2; j++) {
                    vec_origin[i] +=
                            system->xr_s_anharm[system->map_p2s_anharm[it.pairs[j].index / 3][it.pairs[j].tran]][i]
                            + xshift_s[it.pairs[j].cell_s][i];
                }
                vec_origin[i] /= (norder - 2);
            }

            for (i = 0; i < 3; ++i) {
                vec1[i] = system->xr_s_anharm[system->map_p2s_anharm[it.pairs[norder - 2].index / 3][it.pairs[norder -
                                                                                                              2].tran]][i]
                          - vec_origin[i]
                          + xshift_s[it.pairs[norder - 2].cell_s][i];

                vec2[i] = system->xr_s_anharm[system->map_p2s_anharm[it.pairs[norder - 1].index / 3][it.pairs[norder -
                                                                                                              1].tran]][i]
                          - vec_origin[i]
                          + xshift_s[it.pairs[norder - 1].cell_s][i];
            }

            rotvec(vec1, vec1, system->lavec_s_anharm);
            rotvec(vec2, vec2, system->lavec_s_anharm);

            fcs_tmp += it.fcs_val * vec1[ixyz12] * vec2[ixyz22];
            // xyz components of IFC have been checked
        }

        if (std::abs(fcs_tmp) > eps15) {

            pairs_vec.clear();

            pairs_tmp.index = index_with_cell[0];
            pairs_tmp.tran = 0;
            pairs_tmp.cell_s = 0;
            pairs_vec.push_back(pairs_tmp);
            for (i = 1; i < norder - 2; ++i) {
                pairs_tmp.index = index_with_cell[3 * i - 2];
                pairs_tmp.tran = index_with_cell[3 * i - 1];
                pairs_tmp.cell_s = index_with_cell[3 * i];
                pairs_vec.push_back(pairs_tmp);
            }
            delta_fcs.emplace_back(fcs_tmp, pairs_vec);
        }
    }

    deallocate(xshift_s);

    fcs_aligned.clear();
    set_index_uniq.clear();
}

FcsClassExtent Scph::from_FcsArrayWithCell_to_FcsClassExtent(const FcsArrayWithCell &fc_in)
{

    FcsClassExtent fc_out;
    unsigned int atm1, atm2, xyz1, xyz2, cell_s;
    double fcs_val;

    if (fc_in.pairs.size() != 2) {
        std::cout
                << "Warning in from_FcsArrayWithCell_to_FcsClassExtent:\n only harmonic IFC can be transformed to FcsClassExtent format."
                << std::endl;
    }

    fc_out.atm1 = fc_in.pairs[0].index / 3;
    fc_out.atm2 = system->map_p2s_anharm[fc_in.pairs[1].index / 3][fc_in.pairs[1].tran];
    fc_out.xyz1 = fc_in.pairs[0].index % 3;
    fc_out.xyz2 = fc_in.pairs[1].index % 3;
    fc_out.cell_s = fc_in.pairs[1].cell_s;
    fc_out.fcs_val = fc_in.fcs_val;

    return fc_out;
}

void Scph::calculate_del_v0_del_umn_renorm(std::complex<double> *del_v0_del_umn_renorm,
                                           double *C1_array,
                                           double **C2_array,
                                           double ***C3_array,
                                           double **eta_tensor,
                                           double **u_tensor,
                                           std::complex<double> **del_v1_del_umn,
                                           std::complex<double> **del2_v1_del_umn2,
                                           std::complex<double> **del3_v1_del_umn3,
                                           std::complex<double> ***del_v2_del_umn,
                                           std::complex<double> ***del2_v2_del_umn2,
                                           std::complex<double> ****del_v3_del_umn,
                                           double *q0,
                                           double pvcell)
{

    int ns = dynamical->neval;
    int nk = kmesh_dense->nk;
    double **del_eta_del_u;
    double *del_v0_del_eta;
    double *del_v0_strain_with_strain;

    std::complex<double> **del_v1_del_umn_with_umn;
    std::complex<double> ***del_v2_del_umn_with_umn;

    allocate(del_eta_del_u, 9, 9);
    allocate(del_v0_del_eta, 9);
    allocate(del_v0_strain_with_strain, 9);

    allocate(del_v1_del_umn_with_umn, 9, ns);
    allocate(del_v2_del_umn_with_umn, 9, ns, ns);

    double factor = 1.0 / 6.0 * 4.0 * nk;
    int i1, i2, i3, ixyz1, ixyz2, ixyz3, ixyz4;
    int is1, is2, is3;



    // calculate the derivative of eta_tensor by u_tensor
    for (i1 = 0; i1 < 9; i1++) {
        ixyz1 = i1 / 3;
        ixyz2 = i1 % 3;
        for (i2 = 0; i2 < 9; i2++) {
            ixyz3 = i2 / 3;
            ixyz4 = i2 % 3;

            del_eta_del_u[i1][i2] = 0.0;

            if (ixyz1 == ixyz3 && ixyz2 == ixyz4) {
                del_eta_del_u[i1][i2] += 0.5;
            }
            if (ixyz2 == ixyz3 && ixyz1 == ixyz4) {
                del_eta_del_u[i1][i2] += 0.5;
            }
            if (ixyz1 == ixyz3) {
                del_eta_del_u[i1][i2] += 0.5 * u_tensor[ixyz2][ixyz4];
            }
            if (ixyz2 == ixyz3) {
                del_eta_del_u[i1][i2] += 0.5 * u_tensor[ixyz1][ixyz4];
            }
        }
    }

    // calculate del_v0_del_eta
    for (i1 = 0; i1 < 9; i1++) {
        del_v0_del_eta[i1] = C1_array[i1];
        for (i2 = 0; i2 < 9; i2++) {
            del_v0_del_eta[i1] += C2_array[i1][i2] * eta_tensor[i2 / 3][i2 % 3];
            for (i3 = 0; i3 < 9; i3++) {
                del_v0_del_eta[i1] +=
                        0.5 * C3_array[i1][i2][i3] * eta_tensor[i2 / 3][i2 % 3] * eta_tensor[i3 / 3][i3 % 3];
            }
        }
    }

    // calculate contribution from v0 without atomic displacements
    for (i1 = 0; i1 < 9; i1++) {
        del_v0_strain_with_strain[i1] = 0.0;
        for (i2 = 0; i2 < 9; i2++) {
            del_v0_strain_with_strain[i1] += del_eta_del_u[i2][i1] * del_v0_del_eta[i2];
        }
    }

    // add pV term
    double F_tensor[3][3]; // F_{mu nu} = delta_{mu nu} + u_{mu nu}
    for (i1 = 0; i1 < 3; i1++) {
        for (i2 = 0; i2 < 3; i2++) {
            F_tensor[i1][i2] = u_tensor[i1][i2];
        }
        F_tensor[i1][i1] += 1.0;
    }
    for (i1 = 0; i1 < 9; i1++) {
        is1 = i1 / 3;
        is2 = i1 % 3;
        ixyz1 = (is1 + 1) % 3;
        ixyz2 = (is1 + 2) % 3;
        ixyz3 = (is2 + 1) % 3;
        ixyz4 = (is2 + 2) % 3;

        del_v0_strain_with_strain[i1] += pvcell * (F_tensor[ixyz1][ixyz3] * F_tensor[ixyz2][ixyz4] -
                                                   F_tensor[ixyz1][ixyz4] * F_tensor[ixyz2][ixyz3]);
    }

    // calculate del_v1_del_umn
    for (i1 = 0; i1 < 9; i1++) {
        for (is1 = 0; is1 < ns; is1++) {
            del_v1_del_umn_with_umn[i1][is1] = del_v1_del_umn[i1][is1];
            for (i2 = 0; i2 < 9; i2++) {
                del_v1_del_umn_with_umn[i1][is1] += del2_v1_del_umn2[i1 * 9 + i2][is1] * u_tensor[i2 / 3][i2 % 3];
                for (i3 = 0; i3 < 9; i3++) {
                    del_v1_del_umn_with_umn[i1][is1] +=
                            0.5 * del3_v1_del_umn3[i1 * 81 + i2 * 9 + i3][is1] * u_tensor[i2 / 3][i2 % 3] *
                            u_tensor[i3 / 3][i3 % 3];
                }
            }
        }
    }

    // calculate del_v2_del_umn
    for (i1 = 0; i1 < 9; i1++) {
        for (is1 = 0; is1 < ns; is1++) {
            for (is2 = 0; is2 < ns; is2++) {
                del_v2_del_umn_with_umn[i1][is1][is2] = del_v2_del_umn[i1][0][is1 * ns + is2];
                for (i2 = 0; i2 < 9; i2++) {
                    del_v2_del_umn_with_umn[i1][is1][is2] +=
                            del2_v2_del_umn2[i1 * 9 + i2][0][is1 * ns + is2] * u_tensor[i2 / 3][i2 % 3];
                }
            }
        }
    }

    // calculate del_v0_del_umn_renorm
    for (i1 = 0; i1 < 9; i1++) {
        del_v0_del_umn_renorm[i1] = del_v0_strain_with_strain[i1];
        for (is1 = 0; is1 < ns; is1++) {
            del_v0_del_umn_renorm[i1] += del_v1_del_umn_with_umn[i1][is1] * q0[is1];
            for (is2 = 0; is2 < ns; is2++) {
                del_v0_del_umn_renorm[i1] += 0.5 * del_v2_del_umn_with_umn[i1][is1][is2] * q0[is1] * q0[is2];
                for (is3 = 0; is3 < ns; is3++) {
                    del_v0_del_umn_renorm[i1] +=
                            factor * del_v3_del_umn[i1][0][is1][is2 * ns + is3] * q0[is1] * q0[is2] * q0[is3];
                }
            }
        }
    }


    deallocate(del_eta_del_u);
    deallocate(del_v0_del_eta);
    deallocate(del_v0_strain_with_strain);
    deallocate(del_v1_del_umn_with_umn);
    deallocate(del_v2_del_umn_with_umn);

    return;
}


void Scph::calculate_del_v1_del_umn_renorm(std::complex<double> **del_v1_del_umn_renorm,
                                           double **u_tensor,
                                           std::complex<double> **del_v1_del_umn,
                                           std::complex<double> **del2_v1_del_umn2,
                                           std::complex<double> **del3_v1_del_umn3,
                                           std::complex<double> ***del_v2_del_umn,
                                           std::complex<double> ***del2_v2_del_umn2,
                                           std::complex<double> ****del_v3_del_umn,
                                           double *q0)
{
    int ns = dynamical->neval;
    int nk = kmesh_dense->nk;

    std::complex<double> ***del_v2_strain_tmp;
    allocate(del_v2_strain_tmp, 9, ns, ns);

    double factor = 0.5 * 4.0 * nk;
    int i1, i2, i3, ixyz1, ixyz2, ixyz3, ixyz4;
    int is1, is2, is3;

    const auto complex_zero = std::complex<double>(0.0, 0.0);

    // initialize
    for (i1 = 0; i1 < 9; i1++) {
        for (is1 = 0; is1 < ns; is1++) {
            del_v1_del_umn_renorm[i1][is1] = complex_zero;
        }
    }

    // calculate renormalization from strain
    for (i1 = 0; i1 < 9; i1++) {
        for (is1 = 0; is1 < ns; is1++) {
            del_v1_del_umn_renorm[i1][is1] = del_v1_del_umn[i1][is1];

            for (i2 = 0; i2 < 9; i2++) {
                del_v1_del_umn_renorm[i1][is1] += del2_v1_del_umn2[i1 * 9 + i2][is1] * u_tensor[i2 / 3][i2 % 3];
                for (i3 = 0; i3 < 9; i3++) {
                    del_v1_del_umn_renorm[i1][is1] +=
                            0.5 * del3_v1_del_umn3[i1 * 81 + i2 * 9 + i3][is1] * u_tensor[i2 / 3][i2 % 3] *
                            u_tensor[i3 / 3][i3 % 3];
                }
            }
        }
    }

    // first order in internal coordinate
    // preparation
    for (i1 = 0; i1 < 9; i1++) {
        for (is1 = 0; is1 < ns; is1++) {
            for (is2 = 0; is2 < ns; is2++) {
                del_v2_strain_tmp[i1][is1][is2] = del_v2_del_umn[i1][0][is1 * ns + is2];

                for (i2 = 0; i2 < 9; i2++) {
                    del_v2_strain_tmp[i1][is1][is2] +=
                            del2_v2_del_umn2[i1 * 9 + i2][0][is1 * ns + is2] * u_tensor[i2 / 3][i2 % 3];
                }
            }
        }
    }

    // add to del_v1_del_umn_renorm
    for (i1 = 0; i1 < 9; i1++) {
        for (is1 = 0; is1 < ns; is1++) {
            for (is2 = 0; is2 < ns; is2++) {
                del_v1_del_umn_renorm[i1][is1] += del_v2_strain_tmp[i1][is1][is2] * q0[is2];
            }
        }
    }

    // second order in internal coordinate
    for (i1 = 0; i1 < 9; i1++) {
        for (is1 = 0; is1 < ns; is1++) {

            for (is2 = 0; is2 < ns; is2++) {
                for (is3 = 0; is3 < ns; is3++) {
                    del_v1_del_umn_renorm[i1][is1] +=
                            factor * del_v3_del_umn[i1][0][is1][is2 * ns + is3] * q0[is2] * q0[is3];
                }
            }
        }
    }


    // symmetrize with respect to the interchange of indices of strain tensor
    for (is1 = 0; is1 < ns; is1++) {
        for (ixyz1 = 0; ixyz1 < 3; ixyz1++) {
            for (ixyz2 = ixyz1 + 1; ixyz2 < 3; ixyz2++) {
                del_v1_del_umn_renorm[ixyz1 * 3 + ixyz2][is1] =
                        0.5 *
                        (del_v1_del_umn_renorm[ixyz1 * 3 + ixyz2][is1] + del_v1_del_umn_renorm[ixyz2 * 3 + ixyz1][is1]);

                del_v1_del_umn_renorm[ixyz2 * 3 + ixyz1][is1] = del_v1_del_umn_renorm[ixyz1 * 3 + ixyz2][is1];
            }
        }
    }

    deallocate(del_v2_strain_tmp);
}


void Scph::calculate_C2_array_renorm(double **C2_array_renorm,
                                     double **u_tensor,
                                     double **eta_tensor,
                                     double **C2_array,
                                     double ***C3_array,
                                     std::complex<double> **del2_v1_del_umn2,
                                     std::complex<double> **del3_v1_del_umn3,
                                     std::complex<double> ***del2_v2_del_umn2,
                                     double *q0)
{
    int ns = dynamical->neval;
    double **del_eta_del_u;
    allocate(del_eta_del_u, 9, 9);

    int i1, i2, i3, i4, ixyz1, ixyz2, ixyz3, ixyz4;
    int is1, is2, is3;

    double **C2_array_with_strain_eta;
    allocate(C2_array_with_strain_eta, 9, 9);


    // calculate the derivative of eta_tensor by u_tensor
    for (i1 = 0; i1 < 9; i1++) {
        ixyz1 = i1 / 3;
        ixyz2 = i1 % 3;
        for (i2 = 0; i2 < 9; i2++) {
            ixyz3 = i2 / 3;
            ixyz4 = i2 % 3;

            del_eta_del_u[i1][i2] = 0.0;

            if (ixyz1 == ixyz3 && ixyz2 == ixyz4) {
                del_eta_del_u[i1][i2] += 0.5;
            }
            if (ixyz2 == ixyz3 && ixyz1 == ixyz4) {
                del_eta_del_u[i1][i2] += 0.5;
            }
            if (ixyz1 == ixyz3) {
                del_eta_del_u[i1][i2] += 0.5 * u_tensor[ixyz2][ixyz4];
            }
            if (ixyz2 == ixyz3) {
                del_eta_del_u[i1][i2] += 0.5 * u_tensor[ixyz1][ixyz4];
            }
        }
    }

    for (i1 = 0; i1 < 9; i1++) {
        for (i2 = 0; i2 < 9; i2++) {
            C2_array_with_strain_eta[i1][i2] = C2_array[i1][i2];
            for (i3 = 0; i3 < 9; i3++) {
                C2_array_with_strain_eta[i1][i2] += C3_array[i1][i2][i3] * eta_tensor[i3 / 3][i3 % 3];
            }
        }
    }

    for (i1 = 0; i1 < 9; i1++) {
        for (i2 = 0; i2 < 9; i2++) {
            C2_array_renorm[i1][i2] = 0.0;

            for (i3 = 0; i3 < 9; i3++) {
                for (i4 = 0; i4 < 9; i4++) {
                    C2_array_renorm[i1][i2] +=
                            C2_array_with_strain_eta[i3][i4] * del_eta_del_u[i3][i1] * del_eta_del_u[i4][i2];
                }
            }
        }
    }

    for (i1 = 0; i1 < 9; i1++) {
        for (i2 = 0; i2 < 9; i2++) {
            for (is1 = 0; is1 < ns; is1++) {
                C2_array_renorm[i1][i2] += del2_v1_del_umn2[i1 * 9 + i2][is1].real() * q0[is1];
            }

            for (is1 = 0; is1 < ns; is1++) {
                for (is2 = 0; is2 < ns; is2++) {
                    C2_array_renorm[i1][i2] +=
                            0.5 * del2_v2_del_umn2[i1 * 9 + i2][0][is1 * ns + is2].real() * q0[is1] * q0[is2];
                }
            }

            for (is1 = 0; is1 < ns; is1++) {
                for (i3 = 0; i3 < 9; i3++) {
                    C2_array_renorm[i1][i2] +=
                            del3_v1_del_umn3[i1 * 81 + i2 * 9 + i3][is1].real() * q0[is1] * u_tensor[i3 / 3][i3 % 3];
                }
            }
        }
    }

    deallocate(C2_array_with_strain_eta);
    deallocate(del_eta_del_u);
}

void Scph::calculate_C2_array_ZSISA(double **C2_array_ZSISA,
                                    double **C2_array_renorm,
                                    std::complex<double> **del_v1_del_umn_renorm,
                                    double **delq_delu_ZSISA)
{
    // calculate ZSISA second-order elastic constants,
    // which is the elastic constants with ZSISA internal coordinates.

    int i1, i2, is;
    int ns = dynamical->neval;

    for (i1 = 0; i1 < 9; i1++) {
        for (i2 = 0; i2 < 9; i2++) {
            C2_array_ZSISA[i1][i2] = C2_array_renorm[i1][i2];
            for (is = 0; is < ns; is++) {
                C2_array_ZSISA[i1][i2] += del_v1_del_umn_renorm[i1][is].real() * delq_delu_ZSISA[is][i2];
            }
        }
    }
}

void Scph::renormalize_v1_from_q0(std::complex<double> *v1_renorm,
                                  std::complex<double> *v1_ref,
                                  std::complex<double> **delta_v2_array_original,
                                  std::complex<double> ***v3_ref,
                                  std::complex<double> ***v4_ref,
                                  double *q0)
{
    int is, is1, is2, is3;
    int ik_irred0 = kpoint_map_symmetry[0].knum_irred_orig;
    const auto ns = dynamical->neval;
    double factor = 0.5 * 4.0 * kmesh_dense->nk;
    double factor2 = 1.0 / 6.0 * 4.0 * kmesh_dense->nk;

    // renormalize v1 array
    for (is = 0; is < ns; is++) {

        v1_renorm[is] = v1_ref[is];
        v1_renorm[is] += omega2_harmonic[0][is] * q0[is]; // original v2 is assumed to be diagonal

        for (is1 = 0; is1 < ns; is1++) {
            v1_renorm[is] += delta_v2_array_original[0][is * ns + is1] * q0[is1];
        }

        for (is1 = 0; is1 < ns; is1++) {
            for (is2 = 0; is2 < ns; is2++) {
                v1_renorm[is] += factor * v3_ref[0][is][is1 * ns + is2]
                                 * q0[is1] * q0[is2];
            }
        }

        for (is1 = 0; is1 < ns; is1++) {
            for (is2 = 0; is2 < ns; is2++) {
                for (is3 = 0; is3 < ns; is3++) {

                    v1_renorm[is] += factor2 * v4_ref[ik_irred0 * kmesh_dense->nk][is * ns + is1][is2 * ns + is3]
                                     * q0[is1] * q0[is2] * q0[is3];
                    // the factor 4.0 appears due to the definition of v4_array = 1.0/(4.0*N_scph) Phi_4
                }
            }
        }

    }
}

void Scph::renormalize_v2_from_q0(std::complex<double> **delta_v2_renorm,
                                  std::complex<double> **delta_v2_array_original,
                                  std::complex<double> ***v3_ref,
                                  std::complex<double> ***v4_ref,
                                  double *q0)
{
    using namespace Eigen;

    int ik;
    int is1, is2, js1, js2;
    int knum, knum_interpolate;
    int nk_scph = kmesh_dense->nk;
    int nk_interpolate = kmesh_coarse->nk;
    double factor = 4.0 * nk_scph;
    double factor2 = 4.0 * nk_scph * 0.5;

    const auto complex_zero = std::complex<double>(0.0, 0.0);

    const auto ns = dynamical->neval;
    const auto nk_irred_interpolate = kmesh_coarse->nk_irred;

    std::complex<double> ***dymat_q;
    MatrixXcd Dymat(ns, ns);
    MatrixXcd evec_tmp(ns, ns);
    allocate(dymat_q, ns, ns, nk_interpolate);

    for (ik = 0; ik < nk_irred_interpolate; ik++) {

        knum_interpolate = kmesh_coarse->kpoint_irred_all[ik][0].knum;
        knum = kmap_interpolate_to_scph[knum_interpolate];

        // calculate renormalization
        for (is1 = 0; is1 < ns; is1++) {
            for (is2 = 0; is2 < ns; is2++) {
                Dymat(is1, is2) = complex_zero;
                for (js1 = 0; js1 < ns; js1++) {
                    // cubic reormalization
                    Dymat(is1, is2) += factor * v3_ref[knum][js1][is2 * ns + is1]
                                       * q0[js1];
                    // quartic renormalization
                    for (js2 = 0; js2 < ns; js2++) {
                        Dymat(is1, is2) += factor2 * v4_ref[ik * nk_scph][is1 * ns + is2][js1 * ns + js2]
                                           * q0[js1] * q0[js2];
                    }
                }
            }
        }

        // unitary transform Dymat
        for (is1 = 0; is1 < ns; is1++) {
            for (is2 = 0; is2 < ns; is2++) {
                evec_tmp(is1, is2) = evec_harmonic[knum][is2][is1]; // transpose
            }
        }
        Dymat = evec_tmp * Dymat * evec_tmp.adjoint();

        // symmetrize dynamical matrix
        symmetrize_dynamical_matrix(ik, Dymat);

        // store to dymat_q
        for (is1 = 0; is1 < ns; is1++) {
            for (is2 = 0; is2 < ns; is2++) {
                dymat_q[is1][is2][knum_interpolate] = Dymat(is1, is2);
            }
        }
    }

    // replicate dymat_q to all q
    replicate_dymat_for_all_kpoints(dymat_q);

    // copy to delta_v2_renorm
    for (ik = 0; ik < nk_interpolate; ik++) {
        knum = kmap_interpolate_to_scph[ik];
        // unitary transform Dymat
        for (is1 = 0; is1 < ns; is1++) {
            for (is2 = 0; is2 < ns; is2++) {
                Dymat(is1, is2) = dymat_q[is1][is2][ik];
                evec_tmp(is1, is2) = evec_harmonic[knum][is2][is1]; // transpose
            }
        }
        Dymat = evec_tmp.adjoint() * Dymat * evec_tmp;

        for (is1 = 0; is1 < ns; is1++) {
            for (is2 = 0; is2 < ns; is2++) {
                delta_v2_renorm[ik][is1 * ns + is2] = Dymat(is1, is2);
            }
        }
    }

    for (ik = 0; ik < nk_interpolate; ik++) {
        for (is1 = 0; is1 < ns * ns; is1++) {
            delta_v2_renorm[ik][is1] += delta_v2_array_original[ik][is1];
        }
    }

    deallocate(dymat_q);

}

void Scph::renormalize_v3_from_q0(std::complex<double> ***v3_renorm,
                                  std::complex<double> ***v3_ref,
                                  std::complex<double> ***v4_ref,
                                  double *q0)
{
    int ik;
    int is1, is2, is3, js;
    const auto ns = dynamical->neval;
    int ik_irred0 = kpoint_map_symmetry[0].knum_irred_orig;
    int nk_scph = kmesh_dense->nk;

    for (ik = 0; ik < nk_scph; ik++) {
        for (is1 = 0; is1 < ns; is1++) {
            for (int is2 = 0; is2 < ns; is2++) {
                for (int is3 = 0; is3 < ns; is3++) {
                    v3_renorm[ik][is1][is2 * ns + is3] = v3_ref[ik][is1][is2 * ns + is3];
                    for (int js = 0; js < ns; js++) {
                        v3_renorm[ik][is1][is2 * ns + is3] +=
                                v4_ref[ik_irred0 * nk_scph + ik][js * ns + is1][is2 * ns + is3] * q0[js];
                    }
                }
            }
        }
    }

}

void Scph::renormalize_v0_from_q0(double &v0_renorm,
                                  double v0_ref,
                                  std::complex<double> *v1_ref,
                                  std::complex<double> **delta_v2_array_original,
                                  std::complex<double> ***v3_ref,
                                  std::complex<double> ***v4_ref,
                                  double *q0)
{
    int is1, is2, is3, is4;
    const auto ns = dynamical->neval;
    int nk_scph = kmesh_dense->nk;
    double factor2 = 1.0 / 2.0;
    double factor3 = 1.0 / 6.0 * 4.0 * nk_scph;;
    double factor4 = 1.0 / 24.0 * 4.0 * nk_scph;;

    std::complex<double> v0_renorm_tmp;

    v0_renorm_tmp = v0_ref;
    // renormalize from the 1st order, harmonic IFC
    for (is1 = 0; is1 < ns; is1++) {
        v0_renorm_tmp += v1_ref[is1] * q0[is1];
        v0_renorm_tmp += factor2 * omega2_harmonic[0][is1] * q0[is1] * q0[is1]; // original v2 is assumed to be diagonal
    }
    // renormalize from the delta_v2_array
    for (is1 = 0; is1 < ns; is1++) {
        for (is2 = 0; is2 < ns; is2++) {
            v0_renorm_tmp += factor2 * delta_v2_array_original[0][is1 * ns + is2] * q0[is1] * q0[is2];
        }
    }
    // renormalize from the cubic, quartic IFC
    for (is1 = 0; is1 < ns; is1++) {
        for (is2 = 0; is2 < ns; is2++) {
            for (is3 = 0; is3 < ns; is3++) {
                v0_renorm_tmp += factor3 * v3_ref[0][is1][is2 * ns + is3] * q0[is1] * q0[is2] * q0[is3];
                for (is4 = 0; is4 < ns; is4++) {
                    v0_renorm_tmp +=
                            factor4 * v4_ref[0][is2 * ns + is1][is3 * ns + is4] * q0[is1] * q0[is2] * q0[is3] * q0[is4];
                }
            }
        }
    }

    v0_renorm = v0_renorm_tmp.real();

}

void Scph::calculate_eta_tensor(double **eta_tensor,
                                const double *const *const u_tensor)
{
    int i1, i2, j;
    for (int i1 = 0; i1 < 3; i1++) {
        for (int i2 = 0; i2 < 3; i2++) {
            eta_tensor[i1][i2] = 0.5 * (u_tensor[i1][i2] + u_tensor[i2][i1]);
            for (j = 0; j < 3; j++) {
                eta_tensor[i1][i2] += u_tensor[i1][j] * u_tensor[i2][j];
            }
        }
    }
    return;
}

void Scph::renormalize_v0_from_umn(double &v0_with_umn,
                                   double v0_ref,
                                   double **eta_tensor,
                                   double *C1_array,
                                   double **C2_array,
                                   double ***C3_array,
                                   double **u_tensor,
                                   const double pvcell)
{
    int ixyz1, ixyz2, ixyz3, ixyz4, ixyz5, ixyz6;

    double factor1 = 0.5;
    double factor2 = 1.0 / 6.0;

    v0_with_umn = v0_ref;

    for (ixyz1 = 0; ixyz1 < 3; ixyz1++) {
        for (ixyz2 = 0; ixyz2 < 3; ixyz2++) {
            v0_with_umn += C1_array[ixyz1 * 3 + ixyz2] * eta_tensor[ixyz1][ixyz2];
            for (ixyz3 = 0; ixyz3 < 3; ixyz3++) {
                for (ixyz4 = 0; ixyz4 < 3; ixyz4++) {
                    v0_with_umn += factor1 * C2_array[ixyz1 * 3 + ixyz2][ixyz3 * 3 + ixyz4] * eta_tensor[ixyz1][ixyz2] *
                                   eta_tensor[ixyz3][ixyz4];
                    for (ixyz5 = 0; ixyz5 < 3; ixyz5++) {
                        for (ixyz6 = 0; ixyz6 < 3; ixyz6++) {
                            v0_with_umn += factor2 * C3_array[ixyz1 * 3 + ixyz2][ixyz3 * 3 + ixyz4][ixyz5 * 3 + ixyz6]
                                           * eta_tensor[ixyz1][ixyz2] * eta_tensor[ixyz3][ixyz4] *
                                           eta_tensor[ixyz5][ixyz6];
                        }
                    }
                }
            }
        }
    }

    // add pV term
    double vec_tmp1[3], vec_tmp2[3], vec_tmp3[3];
    for (ixyz1 = 0; ixyz1 < 3; ixyz1++) {
        vec_tmp1[ixyz1] = u_tensor[0][ixyz1];
        vec_tmp2[ixyz1] = u_tensor[1][ixyz1];
        vec_tmp3[ixyz1] = u_tensor[2][ixyz1];
    }
    vec_tmp1[0] += 1.0;
    vec_tmp2[1] += 1.0;
    vec_tmp3[2] += 1.0;

    double det_F_tensor = system->volume(vec_tmp1, vec_tmp2, vec_tmp3);

    v0_with_umn += pvcell * det_F_tensor;

}

void Scph::renormalize_v1_from_umn(std::complex<double> *v1_with_umn,
                                   const std::complex<double> *const v1_ref,
                                   const std::complex<double> *const *const del_v1_del_umn,
                                   const std::complex<double> *const *const del2_v1_del_umn2,
                                   const std::complex<double> *const *const del3_v1_del_umn3,
                                   const double *const *const u_tensor)
{
    const auto ns = dynamical->neval;

    int ixyz1, ixyz2, ixyz3, ixyz4, ixyz5, ixyz6;
    int ixyz_comb;
    int is;

    double factor1 = 0.5;
    double factor2 = 1.0 / 6.0;

    for (is = 0; is < ns; is++) {
        // original 1st-order IFCs
        v1_with_umn[is] = v1_ref[is];

        for (ixyz1 = 0; ixyz1 < 3; ixyz1++) {
            for (ixyz2 = 0; ixyz2 < 3; ixyz2++) {
                // renormalization from harmonic IFCs
                v1_with_umn[is] += del_v1_del_umn[ixyz1 * 3 + ixyz2][is] * u_tensor[ixyz1][ixyz2];

                for (ixyz3 = 0; ixyz3 < 3; ixyz3++) {
                    for (ixyz4 = 0; ixyz4 < 3; ixyz4++) {
                        // renormalization from cubic IFCs
                        ixyz_comb = ixyz1 * 27 + ixyz2 * 9 + ixyz3 * 3 + ixyz4;
                        v1_with_umn[is] += factor1 * del2_v1_del_umn2[ixyz_comb][is]
                                           * u_tensor[ixyz1][ixyz2] * u_tensor[ixyz3][ixyz4];

                        for (ixyz5 = 0; ixyz5 < 3; ixyz5++) {
                            for (ixyz6 = 0; ixyz6 < 3; ixyz6++) {
                                // renormalization from quartic IFCs
                                ixyz_comb = ixyz1 * 243 + ixyz2 * 81 + ixyz3 * 27 + ixyz4 * 9 + ixyz5 * 3 + ixyz6;
                                v1_with_umn[is] += factor2 * del3_v1_del_umn3[ixyz_comb][is]
                                                   * u_tensor[ixyz1][ixyz2] * u_tensor[ixyz3][ixyz4] *
                                                   u_tensor[ixyz5][ixyz6];
                            }
                        }
                    }
                }
            }
        }
    }

    return;
}

void Scph::renormalize_v2_from_umn(std::complex<double> **delta_v2_renorm,
                                   std::complex<double> ***del_v2_del_umn,
                                   std::complex<double> ***del2_v2_del_umn2,
                                   double **u_tensor)
{
    const auto nk = kmesh_dense->nk;
    const auto nk_interpolate = kmesh_coarse->nk;
    const auto ns = dynamical->neval;
    int ik, knum;
    int is1, is2;
    int ixyz1, ixyz2;
    int ixyz, ixyz11, ixyz12, ixyz21, ixyz22, itmp;

    // initialize delta_v2_renorm
    for (ik = 0; ik < nk_interpolate; ik++) {
        for (is1 = 0; is1 < ns; is1++) {
            for (is2 = 0; is2 < ns; is2++) {
                delta_v2_renorm[ik][is1 * ns + is2] = 0.0;
            }
        }
    }

    // renormalization from cubic IFCs
    for (ixyz1 = 0; ixyz1 < 3; ixyz1++) {
        for (ixyz2 = 0; ixyz2 < 3; ixyz2++) {
            for (ik = 0; ik < nk_interpolate; ik++) {
                knum = kmap_interpolate_to_scph[ik];
                for (is1 = 0; is1 < ns; is1++) {
                    for (is2 = 0; is2 < ns; is2++) {
                        delta_v2_renorm[ik][is1 * ns + is2] +=
                                del_v2_del_umn[ixyz1 * 3 + ixyz2][knum][is1 * ns + is2] * u_tensor[ixyz1][ixyz2];
                    }
                }
            }
        }
    }

    // renormalization from quartic IFCs
    for (ixyz = 0; ixyz < 81; ixyz++) {
        itmp = ixyz;
        ixyz22 = itmp % 3;
        itmp /= 3;
        ixyz21 = itmp % 3;
        itmp /= 3;
        ixyz12 = itmp % 3;
        ixyz11 = itmp / 3;

        for (ik = 0; ik < nk_interpolate; ik++) {
            knum = kmap_interpolate_to_scph[ik];
            for (is1 = 0; is1 < ns; is1++) {
                for (is2 = 0; is2 < ns; is2++) {
                    delta_v2_renorm[ik][is1 * ns + is2] +=
                            0.5 * del2_v2_del_umn2[ixyz][knum][is1 * ns + is2] * u_tensor[ixyz11][ixyz12] *
                            u_tensor[ixyz21][ixyz22];
                }
            }
        }
    }

    return;

}
>>>>>>> bbdf2189

void Scph::compute_V4_elements_mpi_over_kpoint(std::complex<double> ***v4_out,
                                               double **omega2_harmonic_in,
                                               std::complex<double> ***evec_in,
                                               const bool self_offdiag,
                                               const bool relax,
                                               const KpointMeshUniform *kmesh_coarse_in,
                                               const KpointMeshUniform *kmesh_dense_in,
                                               const std::vector<int> &kmap_coarse_to_dense,
                                               const PhaseFactorStorage *phase_storage_in,
                                               std::complex<double> *phi4_reciprocal_inout)
{
    // Calculate the matrix elements of quartic terms in reciprocal space.
    // This is the most expensive part of the SCPH calculation.

    const size_t nk_reduced_interpolate = kmesh_coarse_in->nk_irred;
    const size_t ns = dynamical->neval;
    const size_t ns2 = ns * ns;
    const size_t ns3 = ns * ns * ns;
    const size_t ns4 = ns * ns * ns * ns;
    size_t is, js, ks, ls;
    unsigned int **ind;
    unsigned int i, j;
    std::complex<double> ret;
    long int ii;

    const auto nk_scph = kmesh_dense_in->nk;
    const auto ngroup_v4 = anharmonic_core->get_ngroup_fcs(4);
    const auto factor = std::pow(0.5, 2) / static_cast<double>(nk_scph);
    constexpr auto complex_zero = std::complex<double>(0.0, 0.0);
    std::complex<double> *v4_array_at_kpair;
    std::complex<double> ***v4_mpi;
    std::complex<double> ***evec_conj;

    const size_t nk2_prod = nk_reduced_interpolate * nk_scph;

    if (mympi->my_rank == 0) {
        if (self_offdiag) {
            std::cout << " SELF_OFFDIAG = 1: Calculating all components of v4_array ... ";
        } else {
            std::cout << " SELF_OFFDIAG = 0: Calculating diagonal components of v4_array ... ";
        }
    }

    std::vector<std::vector<size_t>> mode_combinations;
    mode_combinations.clear();

    if (self_offdiag || relax) {

        std::vector<size_t> index_tmp(4);
        for (ii = 0; ii < ns4; ++ii) {
            is = ii / ns3;
            js = (ii - ns3 * is) / ns2;
            ks = (ii - ns3 * is - ns2 * js) / ns;
            ls = ii % ns;

            if ((is < js) && relax == 0) continue;

            index_tmp[0] = is;
            index_tmp[1] = js;
            index_tmp[2] = ks;
            index_tmp[3] = ls;

            mode_combinations.emplace_back(index_tmp);
        }
    }

    allocate(v4_array_at_kpair, ngroup_v4);
    allocate(ind, ngroup_v4, 4);
    allocate(v4_mpi, nk2_prod, ns2, ns2);
    allocate(evec_conj, kmesh_dense_in->nk, ns, ns);

    const long int nks2 = kmesh_dense_in->nk * ns2;

#pragma omp parallel for private(is, js)
    for (long int iks = 0; iks < nks2; ++iks) {
        size_t ik = iks / ns2;
        is = (iks - ik * ns2) / ns;
        js = iks % ns;
        evec_conj[ik][is][js] = std::conj(evec_in[ik][is][js]);
    }

    for (size_t ik_prod = mympi->my_rank; ik_prod < nk2_prod; ik_prod += mympi->nprocs) {
        const auto ik = ik_prod / nk_scph;
        const auto jk = ik_prod % nk_scph;

        const unsigned int knum = kmap_coarse_to_dense[kmesh_coarse_in->kpoint_irred_all[ik][0].knum];

        anharmonic_core->calc_phi4_reciprocal(kmesh_dense_in->xk[knum],
                                              kmesh_dense_in->xk[jk],
                                              kmesh_dense_in->xk[kmesh_dense_in->kindex_minus_xk[jk]],
                                              phase_storage_in,
                                              phi4_reciprocal_inout);

#pragma omp parallel for private(j)
        for (ii = 0; ii < ngroup_v4; ++ii) {
            v4_array_at_kpair[ii] = phi4_reciprocal_inout[ii] * anharmonic_core->get_invmass_factor(4)[ii];
            for (j = 0; j < 4; ++j) ind[ii][j] = anharmonic_core->get_evec_index(4)[ii][j];
        }

#pragma omp parallel for private(is, js)
        for (ii = 0; ii < ns4; ++ii) {
            is = ii / ns2;
            js = ii % ns2;
            v4_mpi[ik_prod][is][js] = complex_zero;
            v4_out[ik_prod][is][js] = complex_zero;
        }

        if (self_offdiag) {

            // All matrix elements will be calculated when considering the off-diagonal
            // elements of the phonon self-energy (loop diagram).

            const size_t npairs = mode_combinations.size();

#pragma omp parallel for private(is, js, ks, ls, ret, i)
            for (ii = 0; ii < npairs; ++ii) {

                is = mode_combinations[ii][0];
                js = mode_combinations[ii][1];
                ks = mode_combinations[ii][2];
                ls = mode_combinations[ii][3];

                ret = complex_zero;

                for (i = 0; i < ngroup_v4; ++i) {
                    ret += v4_array_at_kpair[i]
                           * evec_conj[knum][is][ind[i][0]]
                           * evec_in[knum][js][ind[i][1]]
                           * evec_in[jk][ks][ind[i][2]]
                           * evec_conj[jk][ls][ind[i][3]];
                }

                v4_mpi[ik_prod][ns * is + js][ns * ks + ls] = factor * ret;
            }

        } else {

            // Only diagonal elements will be computed when neglecting the polarization mixing.

            if (relax && (knum == 0 || jk == 0)) {

                const size_t npairs = mode_combinations.size();

#pragma omp parallel for private(is, js, ks, ls, ret, i)
                for (ii = 0; ii < npairs; ++ii) {

                    is = mode_combinations[ii][0];
                    js = mode_combinations[ii][1];
                    ks = mode_combinations[ii][2];
                    ls = mode_combinations[ii][3];

                    ret = complex_zero;

                    for (i = 0; i < ngroup_v4; ++i) {
                        ret += v4_array_at_kpair[i]
                               * evec_conj[knum][is][ind[i][0]]
                               * evec_in[knum][js][ind[i][1]]
                               * evec_in[jk][ks][ind[i][2]]
                               * evec_conj[jk][ls][ind[i][3]];
                    }

                    v4_mpi[ik_prod][ns * is + js][ns * ks + ls] = factor * ret;
                }

            } else {

#pragma omp parallel for private(is, js, ret, i)
                for (ii = 0; ii < ns2; ++ii) {
                    is = ii / ns;
                    js = ii % ns;

                    ret = complex_zero;

                    for (i = 0; i < ngroup_v4; ++i) {
                        ret += v4_array_at_kpair[i]
                               * evec_conj[knum][is][ind[i][0]]
                               * evec_in[knum][is][ind[i][1]]
                               * evec_in[jk][js][ind[i][2]]
                               * evec_conj[jk][js][ind[i][3]];
                    }

                    v4_mpi[ik_prod][(ns + 1) * is][(ns + 1) * js] = factor * ret;
                }
            }
        }
    }

    deallocate(evec_conj);
    deallocate(v4_array_at_kpair);
    deallocate(ind);

// Now, communicate the calculated data.
// When the data count is larger than 2^31-1, split it.

    long maxsize = 1;
    maxsize = (maxsize << 31) - 1;

    const size_t count = nk2_prod * ns4;
    const size_t count_sub = ns4;

    if (count <= maxsize) {
#ifdef MPI_CXX_DOUBLE_COMPLEX
        MPI_Allreduce(&v4_mpi[0][0][0], &v4_out[0][0][0], count,
                      MPI_CXX_DOUBLE_COMPLEX, MPI_SUM, MPI_COMM_WORLD);
#else
                                                                                                                                MPI_Allreduce(&v4_mpi[0][0][0], &v4_out[0][0][0], count,
                      MPI_COMPLEX16, MPI_SUM, MPI_COMM_WORLD);
#endif
    } else if (count_sub <= maxsize) {
        for (size_t ik_prod = 0; ik_prod < nk2_prod; ++ik_prod) {
#ifdef MPI_CXX_DOUBLE_COMPLEX
            MPI_Allreduce(&v4_mpi[ik_prod][0][0], &v4_out[ik_prod][0][0],
                          count_sub,
                          MPI_CXX_DOUBLE_COMPLEX, MPI_SUM, MPI_COMM_WORLD);
#else
                                                                                                                                    MPI_Allreduce(&v4_mpi[ik_prod][0][0], &v4_out[ik_prod][0][0],
                          count_sub,
                          MPI_COMPLEX16, MPI_SUM, MPI_COMM_WORLD);
#endif
        }
    } else {
        for (size_t ik_prod = 0; ik_prod < nk2_prod; ++ik_prod) {
            for (is = 0; is < ns2; ++is) {
#ifdef MPI_CXX_DOUBLE_COMPLEX
                MPI_Allreduce(&v4_mpi[ik_prod][is][0], &v4_out[ik_prod][is][0],
                              ns2,
                              MPI_CXX_DOUBLE_COMPLEX, MPI_SUM, MPI_COMM_WORLD);
#else
                                                                                                                                        MPI_Allreduce(&v4_mpi[ik_prod][is][0], &v4_out[ik_prod][is][0],
                              ns2,
                              MPI_COMPLEX16, MPI_SUM, MPI_COMM_WORLD);
#endif
            }
        }
    }

    deallocate(v4_mpi);

    zerofill_elements_acoustic_at_gamma(omega2_harmonic_in, v4_out, 4,
                                        kmesh_dense_in->nk, kmesh_coarse_in->nk_irred);

    if (mympi->my_rank == 0) {
        std::cout << " done !\n";
        timer->print_elapsed();
    }
}

void Scph::compute_V4_elements_mpi_over_band(std::complex<double> ***v4_out,
                                             double **omega2_harmonic_in,
                                             std::complex<double> ***evec_in,
                                             const bool self_offdiag,
                                             const KpointMeshUniform *kmesh_coarse_in,
                                             const KpointMeshUniform *kmesh_dense_in,
                                             const std::vector<int> &kmap_coarse_to_dense,
                                             const PhaseFactorStorage *phase_storage_in,
                                             std::complex<double> *phi4_reciprocal_inout)
{
    // Calculate the matrix elements of quartic terms in reciprocal space.
    // This is the most expensive part of the SCPH calculation.

    size_t ik_prod;
    const size_t nk_reduced_interpolate = kmesh_coarse_in->nk_irred;
    const size_t ns = dynamical->neval;
    const size_t ns2 = ns * ns;
    const size_t ns4 = ns * ns * ns * ns;
    int is, js;
    unsigned int knum;
    unsigned int **ind;
    unsigned int i, j;
    long int *nset_mpi;

    const auto nk_scph = kmesh_dense_in->nk;
    const auto ngroup_v4 = anharmonic_core->get_ngroup_fcs(4);
    auto factor = std::pow(0.5, 2) / static_cast<double>(nk_scph);
    constexpr auto complex_zero = std::complex<double>(0.0, 0.0);
    std::complex<double> *v4_array_at_kpair;
    std::complex<double> ***v4_mpi;

    std::vector<int> ik_vec, jk_vec, is_vec, js_vec;

    auto nk2_prod = nk_reduced_interpolate * nk_scph;

    if (mympi->my_rank == 0) {
        if (self_offdiag) {
            std::cout << " IALGO = 1 : Use different algorithm efficient when nbands >> nk\n";
            std::cout << " SELF_OFFDIAG = 1: Calculating all components of v4_array ... \n";
        } else {
            exit("compute_V4_elements_mpi_over_kpoint",
                 "This function can be used only when SELF_OFFDIAG = 1");
        }
    }

    allocate(nset_mpi, mympi->nprocs);

    const long int nset_tot = nk2_prod * ((ns2 - ns) / 2 + ns);
    long int nset_each = nset_tot / mympi->nprocs;
    const long int nres = nset_tot - nset_each * mympi->nprocs;

    for (i = 0; i < mympi->nprocs; ++i) {
        nset_mpi[i] = nset_each;
        if (nres > i) {
            nset_mpi[i] += 1;
        }
    }

    MPI_Bcast(&nset_mpi[0], mympi->nprocs, MPI_LONG, 0, MPI_COMM_WORLD);
    long int nstart = 0;
    for (i = 0; i < mympi->my_rank; ++i) {
        nstart += nset_mpi[i];
    }
    long int nend = nstart + nset_mpi[mympi->my_rank];
    nset_each = nset_mpi[mympi->my_rank];
    deallocate(nset_mpi);

    ik_vec.clear();
    jk_vec.clear();
    is_vec.clear();
    js_vec.clear();

    long int icount = 0;
    for (ik_prod = 0; ik_prod < nk2_prod; ++ik_prod) {
        for (is = 0; is < ns; ++is) {
            for (js = 0; js < ns; ++js) {
                if (is < js && relaxation->relax_str == 0) continue;

                if (icount >= nstart && icount < nend) {
                    ik_vec.push_back(ik_prod / nk_scph);
                    jk_vec.push_back(ik_prod % nk_scph);
                    is_vec.push_back(is);
                    js_vec.push_back(js);
                }
                ++icount;
            }
        }
    }

    allocate(v4_array_at_kpair, ngroup_v4);
    allocate(ind, ngroup_v4, 4);
    allocate(v4_mpi, nk2_prod, ns2, ns2);

    for (ik_prod = 0; ik_prod < nk2_prod; ++ik_prod) {
#pragma omp parallel for private (js)
        for (is = 0; is < ns2; ++is) {
            for (js = 0; js < ns2; ++js) {
                v4_mpi[ik_prod][is][js] = complex_zero;
                v4_out[ik_prod][is][js] = complex_zero;
            }
        }
    }

    int ik_old = -1;
    int jk_old = -1;

    if (mympi->my_rank == 0) {
        std::cout << " Total number of sets to compute : " << nset_each << '\n';
    }

    for (long int ii = 0; ii < nset_each; ++ii) {

        auto ik_now = ik_vec[ii];
        auto jk_now = jk_vec[ii];
        auto is_now = is_vec[ii];
        auto js_now = js_vec[ii];

        if (!(ik_now == ik_old && jk_now == jk_old)) {

            // Update v4_array_at_kpair and ind

            knum = kmap_coarse_to_dense[kmesh_coarse_in->kpoint_irred_all[ik_now][0].knum];

            anharmonic_core->calc_phi4_reciprocal(kmesh_dense_in->xk[knum],
                                                  kmesh_dense_in->xk[jk_now],
                                                  kmesh_dense_in->xk[kmesh_dense_in->kindex_minus_xk[jk_now]],
                                                  phase_storage_in,
                                                  phi4_reciprocal_inout);

#ifdef _OPENMP
#pragma omp parallel for private(j)
#endif
            for (ii = 0; ii < ngroup_v4; ++ii) {
                v4_array_at_kpair[ii] = phi4_reciprocal_inout[ii] * anharmonic_core->get_invmass_factor(4)[ii];
                for (j = 0; j < 4; ++j) ind[ii][j] = anharmonic_core->get_evec_index(4)[ii][j];
            }
            ik_old = ik_now;
            jk_old = jk_now;
        }

        ik_prod = ik_now * nk_scph + jk_now;
        int is_prod = ns * is_now + js_now;

#pragma omp parallel for private (i)
        for (js = 0; js < ns2; ++js) {

            unsigned int ks = js / ns;
            unsigned int ls = js % ns;

            auto ret = complex_zero;

            for (i = 0; i < ngroup_v4; ++i) {

                ret += v4_array_at_kpair[i]
                       * std::conj(evec_in[knum][is_now][ind[i][0]])
                       * evec_in[knum][js_now][ind[i][1]]
                       * evec_in[jk_now][ks][ind[i][2]]
                       * std::conj(evec_in[jk_now][ls][ind[i][3]]);
            }

            v4_mpi[ik_prod][is_prod][js] = factor * ret;
        }

        if (mympi->my_rank == 0) {
            std::cout << " SET " << ii + 1 << " done. \n";
        }

    } // loop over nk2_prod*ns2

    deallocate(v4_array_at_kpair);
    deallocate(ind);

// Now, communicate the calculated data.
// When the data count is larger than 2^31-1, split it.

    long maxsize = 1;
    maxsize = (maxsize << 31) - 1;

    const size_t count = nk2_prod * ns4;
    const size_t count_sub = ns4;

    if (mympi->my_rank == 0) {
        std::cout << "Communicating v4_array over MPI ...";
    }
    if (count <= maxsize) {
#ifdef MPI_CXX_DOUBLE_COMPLEX
        MPI_Allreduce(&v4_mpi[0][0][0], &v4_out[0][0][0], count,
                      MPI_CXX_DOUBLE_COMPLEX, MPI_SUM, MPI_COMM_WORLD);
#else
                                                                                                                                MPI_Allreduce(&v4_mpi[0][0][0], &v4_out[0][0][0], count,
                      MPI_COMPLEX16, MPI_SUM, MPI_COMM_WORLD);
#endif
    } else if (count_sub <= maxsize) {
        for (size_t ik_prod = 0; ik_prod < nk2_prod; ++ik_prod) {
#ifdef MPI_CXX_DOUBLE_COMPLEX
            MPI_Allreduce(&v4_mpi[ik_prod][0][0], &v4_out[ik_prod][0][0],
                          count_sub,
                          MPI_CXX_DOUBLE_COMPLEX, MPI_SUM, MPI_COMM_WORLD);
#else
                                                                                                                                    MPI_Allreduce(&v4_mpi[ik_prod][0][0], &v4_out[ik_prod][0][0],
                          count_sub,
                          MPI_COMPLEX16, MPI_SUM, MPI_COMM_WORLD);
#endif
        }
    } else {
        for (size_t ik_prod = 0; ik_prod < nk2_prod; ++ik_prod) {
            for (is = 0; is < ns2; ++is) {
#ifdef MPI_CXX_DOUBLE_COMPLEX
                MPI_Allreduce(&v4_mpi[ik_prod][is][0], &v4_out[ik_prod][is][0],
                              ns2,
                              MPI_CXX_DOUBLE_COMPLEX, MPI_SUM, MPI_COMM_WORLD);
#else
                                                                                                                                        MPI_Allreduce(&v4_mpi[ik_prod][is][0], &v4_out[ik_prod][is][0],
                              ns2,
                              MPI_COMPLEX16, MPI_SUM, MPI_COMM_WORLD);
#endif
            }
        }
    }
    if (mympi->my_rank == 0) {
        std::cout << "done.\n";
    }

    deallocate(v4_mpi);

    zerofill_elements_acoustic_at_gamma(omega2_harmonic_in, v4_out, 4,
                                        kmesh_dense_in->nk, kmesh_coarse_in->nk_irred);

    if (mympi->my_rank == 0) {
        std::cout << " done !\n";
        timer->print_elapsed();
    }
}

void Scph::zerofill_elements_acoustic_at_gamma(double **omega2,
                                               std::complex<double> ***v_elems,
                                               const int fc_order,
                                               const unsigned int nk_dense_in,
                                               const unsigned int nk_irred_coarse_in) const
{
    // Set V3 or V4 elements involving acoustic modes at Gamma point
    // exactly zero.

    int jk;
    int is, js, ks, ls;
    const auto ns = dynamical->neval;
    bool *is_acoustic;
    allocate(is_acoustic, ns);
    int nacoustic;
    auto threshould = 1.0e-24;
    constexpr auto complex_zero = std::complex<double>(0.0, 0.0);

    if (!(fc_order == 3 || fc_order == 4)) {
        exit("zerofill_elements_acoustic_at_gamma",
             "The fc_order must be either 3 or 4.");
    }

    do {
        nacoustic = 0;
        for (is = 0; is < ns; ++is) {
            if (std::abs(omega2[0][is]) < threshould) {
                is_acoustic[is] = true;
                ++nacoustic;
            } else {
                is_acoustic[is] = false;
            }
        }
        if (nacoustic > 3) {
            exit("zerofill_elements_acoustic_at_gamma",
                 "Could not assign acoustic modes at Gamma.");
        }
        threshould *= 2.0;
    } while (nacoustic < 3);


    if (fc_order == 3) {

        // Set V3 to zeros so as to avoid mixing with gamma acoustic modes
        // jk = 0;
        for (is = 0; is < ns; ++is) {
            for (ks = 0; ks < ns; ++ks) {
                for (ls = 0; ls < ns; ++ls) {
                    if (is_acoustic[ks] || is_acoustic[ls]) {
                        v_elems[0][is][ns * ks + ls] = complex_zero;
                    }
                }
            }
        }

        // ik = 0;
        for (jk = 0; jk < nk_dense_in; ++jk) {
            for (is = 0; is < ns; ++is) {
                if (is_acoustic[is]) {
                    for (ks = 0; ks < ns; ++ks) {
                        for (ls = 0; ls < ns; ++ls) {
                            v_elems[jk][is][ns * ks + ls] = complex_zero;
                        }
                    }
                }
            }
        }

    } else if (fc_order == 4) {
        // Set V4 to zeros so as to avoid mixing with gamma acoustic modes
        // jk = 0;
        for (int ik = 0; ik < nk_irred_coarse_in; ++ik) {
            for (is = 0; is < ns; ++is) {
                for (js = 0; js < ns; ++js) {
                    for (ks = 0; ks < ns; ++ks) {
                        for (ls = 0; ls < ns; ++ls) {
                            if (is_acoustic[ks] || is_acoustic[ls]) {
                                v_elems[nk_dense_in * ik][ns * is + js][ns * ks + ls] = complex_zero;
                            }
                        }
                    }
                }
            }
        }
        // ik = 0;
        for (jk = 0; jk < nk_dense_in; ++jk) {
            for (is = 0; is < ns; ++is) {
                for (js = 0; js < ns; ++js) {
                    if (is_acoustic[is] || is_acoustic[js]) {
                        for (ks = 0; ks < ns; ++ks) {
                            for (ls = 0; ls < ns; ++ls) {
                                v_elems[jk][ns * is + js][ns * ks + ls] = complex_zero;
                            }
                        }
                    }
                }
            }
        }
    }

    deallocate(is_acoustic);
}


FcsClassExtent Scph::from_FcsArrayWithCell_to_FcsClassExtent(const FcsArrayWithCell &fc_in)
{

    FcsClassExtent fc_out;
    unsigned int atm1, atm2, xyz1, xyz2, cell_s;
    double fcs_val;

    if (fc_in.pairs.size() != 2) {
        std::cout
                << "Warning in from_FcsArrayWithCell_to_FcsClassExtent:\n only harmonic IFC can be transformed to FcsClassExtent format.\n";
    }

    fc_out.atm1 = fc_in.pairs[0].index / 3;
    fc_out.atm2 = system->map_p2s_anharm[fc_in.pairs[1].index / 3][fc_in.pairs[1].tran];
    fc_out.xyz1 = fc_in.pairs[0].index % 3;
    fc_out.xyz2 = fc_in.pairs[1].index % 3;
    fc_out.cell_s = fc_in.pairs[1].cell_s;
    fc_out.fcs_val = fc_in.fcs_val;

    return fc_out;
}

void Scph::calculate_del_v0_del_umn_renorm(std::complex<double> *del_v0_del_umn_renorm,
                                           double *C1_array,
                                           double **C2_array,
                                           double ***C3_array,
                                           double **eta_tensor,
                                           double **u_tensor,
                                           std::complex<double> **del_v1_del_umn,
                                           std::complex<double> **del2_v1_del_umn2,
                                           std::complex<double> **del3_v1_del_umn3,
                                           std::complex<double> ***del_v2_del_umn,
                                           std::complex<double> ***del2_v2_del_umn2,
                                           std::complex<double> ****del_v3_del_umn,
                                           double *q0,
                                           double pvcell,
                                           const KpointMeshUniform *kmesh_dense_in)
{

    int ns = dynamical->neval;
    int nk = kmesh_dense_in->nk;
    double **del_eta_del_u;
    double *del_v0_del_eta;
    double *del_v0_strain_with_strain;

    std::complex<double> **del_v1_del_umn_with_umn;
    std::complex<double> ***del_v2_del_umn_with_umn;

    allocate(del_eta_del_u, 9, 9);
    allocate(del_v0_del_eta, 9);
    allocate(del_v0_strain_with_strain, 9);

    allocate(del_v1_del_umn_with_umn, 9, ns);
    allocate(del_v2_del_umn_with_umn, 9, ns, ns);

    double factor = 1.0 / 6.0 * 4.0 * nk;
    int i1, i2, i3, ixyz1, ixyz2, ixyz3, ixyz4;
    int is1, is2, is3;



    // calculate the derivative of eta_tensor by u_tensor
    for (i1 = 0; i1 < 9; i1++) {
        ixyz1 = i1 / 3;
        ixyz2 = i1 % 3;
        for (i2 = 0; i2 < 9; i2++) {
            ixyz3 = i2 / 3;
            ixyz4 = i2 % 3;

            del_eta_del_u[i1][i2] = 0.0;

            if (ixyz1 == ixyz3 && ixyz2 == ixyz4) {
                del_eta_del_u[i1][i2] += 0.5;
            }
            if (ixyz2 == ixyz3 && ixyz1 == ixyz4) {
                del_eta_del_u[i1][i2] += 0.5;
            }
            if (ixyz1 == ixyz3) {
                del_eta_del_u[i1][i2] += 0.5 * u_tensor[ixyz2][ixyz4];
            }
            if (ixyz2 == ixyz3) {
                del_eta_del_u[i1][i2] += 0.5 * u_tensor[ixyz1][ixyz4];
            }
        }
    }

    // calculate del_v0_del_eta
    for (i1 = 0; i1 < 9; i1++) {
        del_v0_del_eta[i1] = C1_array[i1];
        for (i2 = 0; i2 < 9; i2++) {
            del_v0_del_eta[i1] += C2_array[i1][i2] * eta_tensor[i2 / 3][i2 % 3];
            for (i3 = 0; i3 < 9; i3++) {
                del_v0_del_eta[i1] +=
                        0.5 * C3_array[i1][i2][i3] * eta_tensor[i2 / 3][i2 % 3] * eta_tensor[i3 / 3][i3 % 3];
            }
        }
    }

    // calculate contribution from v0 without atomic displacements
    for (i1 = 0; i1 < 9; i1++) {
        del_v0_strain_with_strain[i1] = 0.0;
        for (i2 = 0; i2 < 9; i2++) {
            del_v0_strain_with_strain[i1] += del_eta_del_u[i2][i1] * del_v0_del_eta[i2];
        }
    }

    // add pV term
    double F_tensor[3][3]; // F_{mu nu} = delta_{mu nu} + u_{mu nu}
    for (i1 = 0; i1 < 3; i1++) {
        for (i2 = 0; i2 < 3; i2++) {
            F_tensor[i1][i2] = u_tensor[i1][i2];
        }
        F_tensor[i1][i1] += 1.0;
    }
    for (i1 = 0; i1 < 9; i1++) {
        is1 = i1 / 3;
        is2 = i1 % 3;
        ixyz1 = (is1 + 1) % 3;
        ixyz2 = (is1 + 2) % 3;
        ixyz3 = (is2 + 1) % 3;
        ixyz4 = (is2 + 2) % 3;

        del_v0_strain_with_strain[i1] += pvcell * (F_tensor[ixyz1][ixyz3] * F_tensor[ixyz2][ixyz4] -
                                                   F_tensor[ixyz1][ixyz4] * F_tensor[ixyz2][ixyz3]);
    }

    // calculate del_v1_del_umn
    for (i1 = 0; i1 < 9; i1++) {
        for (is1 = 0; is1 < ns; is1++) {
            del_v1_del_umn_with_umn[i1][is1] = del_v1_del_umn[i1][is1];
            for (i2 = 0; i2 < 9; i2++) {
                del_v1_del_umn_with_umn[i1][is1] += del2_v1_del_umn2[i1 * 9 + i2][is1] * u_tensor[i2 / 3][i2 % 3];
                for (i3 = 0; i3 < 9; i3++) {
                    del_v1_del_umn_with_umn[i1][is1] +=
                            0.5 * del3_v1_del_umn3[i1 * 81 + i2 * 9 + i3][is1] * u_tensor[i2 / 3][i2 % 3] *
                            u_tensor[i3 / 3][i3 % 3];
                }
            }
        }
    }

    // calculate del_v2_del_umn
    for (i1 = 0; i1 < 9; i1++) {
        for (is1 = 0; is1 < ns; is1++) {
            for (is2 = 0; is2 < ns; is2++) {
                del_v2_del_umn_with_umn[i1][is1][is2] = del_v2_del_umn[i1][0][is1 * ns + is2];
                for (i2 = 0; i2 < 9; i2++) {
                    del_v2_del_umn_with_umn[i1][is1][is2] +=
                            del2_v2_del_umn2[i1 * 9 + i2][0][is1 * ns + is2] * u_tensor[i2 / 3][i2 % 3];
                }
            }
        }
    }

    // calculate del_v0_del_umn_renorm
    for (i1 = 0; i1 < 9; i1++) {
        del_v0_del_umn_renorm[i1] = del_v0_strain_with_strain[i1];
        for (is1 = 0; is1 < ns; is1++) {
            del_v0_del_umn_renorm[i1] += del_v1_del_umn_with_umn[i1][is1] * q0[is1];
            for (is2 = 0; is2 < ns; is2++) {
                del_v0_del_umn_renorm[i1] += 0.5 * del_v2_del_umn_with_umn[i1][is1][is2] * q0[is1] * q0[is2];
                for (is3 = 0; is3 < ns; is3++) {
                    del_v0_del_umn_renorm[i1] +=
                            factor * del_v3_del_umn[i1][0][is1][is2 * ns + is3] * q0[is1] * q0[is2] * q0[is3];
                }
            }
        }
    }


    deallocate(del_eta_del_u);
    deallocate(del_v0_del_eta);
    deallocate(del_v0_strain_with_strain);
    deallocate(del_v1_del_umn_with_umn);
    deallocate(del_v2_del_umn_with_umn);

    return;
}


void Scph::compute_anharmonic_v1_array(std::complex<double> *v1_SCP,
                                       std::complex<double> *v1_renorm,
                                       std::complex<double> ***v3_renorm,
                                       std::complex<double> ***cmat_convert,
                                       double **omega2_anharm_T,
                                       const double T_in,
                                       const KpointMeshUniform *kmesh_dense_in)
{
    using namespace Eigen;

    int is, js, js1, js2, ik;
    double n1, omega1_tmp;
    std::complex<double> Qtmp;
    const auto ns = dynamical->neval;
    int nk_scph = kmesh_dense_in->nk;

    int count_zero;

    MatrixXcd Cmat(ns, ns);
    MatrixXcd v3mat_original_mode(ns, ns), v3mat_tmp(ns, ns);

    // get gradient of the BO surface
    for (is = 0; is < ns; is++) {
        v1_SCP[is] = v1_renorm[is];
    }

    // calculate SCP renormalization
    for (is = 0; is < ns; is++) {
        for (ik = 0; ik < nk_scph; ik++) {
            // unitary transform phi3 to SCP mode
            for (js1 = 0; js1 < ns; js1++) {
                for (js2 = 0; js2 < ns; js2++) {
                    Cmat(js2, js1) = cmat_convert[ik][js1][js2]; // transpose
                    v3mat_original_mode(js1, js2) = v3_renorm[ik][is][js1 * ns + js2];
                }
            }
            v3mat_tmp = Cmat * v3mat_original_mode * Cmat.adjoint();

            // update v1_SCP
            count_zero = 0;
            for (js = 0; js < ns; js++) {
                omega1_tmp = std::sqrt(std::fabs(omega2_anharm_T[ik][js]));
                if (std::abs(omega1_tmp) < eps8) {
                    Qtmp = 0.0;
                    count_zero++;
                } else {
                    if (thermodynamics->classical) {
                        Qtmp = std::complex<double>(2.0 * T_in * thermodynamics->T_to_Ryd / (omega1_tmp * omega1_tmp),
                                                    0.0);
                    } else {
                        n1 = thermodynamics->fB(omega1_tmp, T_in);
                        Qtmp = std::complex<double>((2.0 * n1 + 1.0) / omega1_tmp, 0.0);
                    }
                }

                v1_SCP[is] += v3mat_tmp(js, js) * Qtmp;
            }
            if (ik == 0 && count_zero != 3) {
                std::cout << "Warning in compute_anharmonic_v1_array : ";
                std::cout << count_zero << " acoustic modes are detected in Gamma point.\n\n";
            } else if (ik != 0 && count_zero != 0) {
                std::cout << "Warning in compute_anharmonic_v1_array : ";
                std::cout << count_zero << " zero frequencies are detected in non-Gamma point (ik = " << ik << ").\n\n";
            }
        }
    }

}

void Scph::compute_anharmonic_del_v0_del_umn(std::complex<double> *del_v0_del_umn_SCP,
                                             std::complex<double> *del_v0_del_umn_renorm,
                                             std::complex<double> ***del_v2_del_umn,
                                             std::complex<double> ***del2_v2_del_umn2,
                                             std::complex<double> ****del_v3_del_umn,
                                             double **u_tensor,
                                             double *q0,
                                             std::complex<double> ***cmat_convert,
                                             double **omega2_anharm_T,
                                             const double T_in,
                                             const KpointMeshUniform *kmesh_dense_in)
{

    using namespace Eigen;

    int nk = kmesh_dense_in->nk;
    int ns = dynamical->neval;
    double factor = 4.0 * static_cast<double>(nk);
    double factor2 = 1.0 / factor;

    std::complex<double> ***del_v2_del_umn_renorm;
    allocate(del_v2_del_umn_renorm, 9, nk, ns * ns);

    int i1, i2;
    int ik;
    int is1, is2, is3, js, js1, js2;
    double n1, omega1_tmp;
    std::complex<double> Qtmp;
    int count_zero;

    MatrixXcd Cmat(ns, ns);
    MatrixXcd del_v2_strain_mat_original_mode(ns, ns), del_v2_strain_mat(ns, ns);

    // calculate del_v2_del_umn_renorm
    for (i1 = 0; i1 < 9; i1++) {
        for (ik = 0; ik < nk; ik++) {
            for (is1 = 0; is1 < ns; is1++) {
                for (is2 = 0; is2 < ns; is2++) {
                    del_v2_del_umn_renorm[i1][ik][is1 * ns + is2] = del_v2_del_umn[i1][ik][is1 * ns + is2];
                    // renormalization by strain
                    for (i2 = 0; i2 < 9; i2++) {
                        del_v2_del_umn_renorm[i1][ik][is1 * ns + is2] +=
                                del2_v2_del_umn2[i1 * 9 + i2][ik][is1 * ns + is2] * u_tensor[i2 / 3][i2 % 3];
                    }
                    // renormalization by displace
                    for (is3 = 0; is3 < ns; is3++) {
                        del_v2_del_umn_renorm[i1][ik][is1 * ns + is2] +=
                                factor * del_v3_del_umn[i1][ik][is3][is2 * ns + is1] * q0[is3];
                    }
                }
            }
        }
    }

    // potential energy term
    for (i1 = 0; i1 < 9; i1++) {
        del_v0_del_umn_SCP[i1] = del_v0_del_umn_renorm[i1];
    }

    // SCP renormalization
    for (i1 = 0; i1 < 9; i1++) {
        for (ik = 0; ik < nk; ik++) {
            // unitary transform the derivative of harmonic IFCs to SCP mode
            for (js1 = 0; js1 < ns; js1++) {
                for (js2 = 0; js2 < ns; js2++) {
                    Cmat(js1, js2) = cmat_convert[ik][js1][js2];
                    del_v2_strain_mat_original_mode(js1, js2) = del_v2_del_umn_renorm[i1][ik][js1 * ns + js2];
                }
            }
            del_v2_strain_mat = Cmat.adjoint() * del_v2_strain_mat_original_mode * Cmat;

            // update del_v0_del_umn_SCP
            count_zero = 0;
            for (js = 0; js < ns; js++) {
                omega1_tmp = std::sqrt(std::fabs(omega2_anharm_T[ik][js]));
                if (std::abs(omega1_tmp) < eps8) {
                    Qtmp = 0.0;
                    count_zero++;
                } else {
                    if (omega2_anharm_T[ik][js] < 0.0) {
                        std::cout
                                << "Warning in compute_anharmonic_del_v0_del_umn: squared SCP frequency is negative. ik = "
                                << ik << '\n';
                    }
                    if (thermodynamics->classical) {
                        Qtmp = std::complex<double>(2.0 * T_in * thermodynamics->T_to_Ryd / (omega1_tmp * omega1_tmp),
                                                    0.0);
                    } else {
                        n1 = thermodynamics->fB(omega1_tmp, T_in);
                        Qtmp = std::complex<double>((2.0 * n1 + 1.0) / omega1_tmp, 0.0);
                    }
                }

                del_v0_del_umn_SCP[i1] += factor2 * del_v2_strain_mat(js, js) * Qtmp;
            }
        }
    }

    deallocate(del_v2_del_umn_renorm);
}


void Scph::setup_kmesh()
{
    // Setup k points for SCPH equation
    MPI_Bcast(&kmesh_scph[0], 3, MPI_UNSIGNED, 0, MPI_COMM_WORLD);
    MPI_Bcast(&kmesh_interpolate[0], 3, MPI_UNSIGNED, 0, MPI_COMM_WORLD);

    kmesh_coarse = new KpointMeshUniform(kmesh_interpolate);
    kmesh_dense = new KpointMeshUniform(kmesh_scph);
    kmesh_coarse->setup(symmetry->SymmList, system->rlavec_p, true);
    kmesh_dense->setup(symmetry->SymmList, system->rlavec_p, true);

    if (mympi->my_rank == 0) {
//        if (verbosity > 0) {
        std::cout << " Setting up the SCPH calculations ...\n\n";
        std::cout << "  Gamma-centered uniform grid with the following mesh density:\n";
        std::cout << "  nk1:" << std::setw(5) << kmesh_scph[0] << '\n';
        std::cout << "  nk2:" << std::setw(5) << kmesh_scph[1] << '\n';
        std::cout << "  nk3:" << std::setw(5) << kmesh_scph[2] << "\n\n";
        std::cout << "  Number of k points : " << kmesh_dense->nk << '\n';
        std::cout << "  Number of irreducible k points : " << kmesh_dense->nk_irred << "\n\n";
        std::cout << "  Fourier interpolation from reciprocal to real space\n";
        std::cout << "  will be performed with the following mesh density:\n";
        std::cout << "  nk1:" << std::setw(5) << kmesh_interpolate[0] << '\n';
        std::cout << "  nk2:" << std::setw(5) << kmesh_interpolate[1] << '\n';
        std::cout << "  nk3:" << std::setw(5) << kmesh_interpolate[2] << "\n\n";
        std::cout << "  Number of k points : " << kmesh_coarse->nk << '\n';
        std::cout << "  Number of irreducible k points : "
                  << kmesh_coarse->nk_irred << '\n';
//        }
    }

    auto info_mapping = kpoint->get_kmap_coarse_to_dense(kmesh_coarse,
                                                         kmesh_dense,
                                                         kmap_interpolate_to_scph);
    if (info_mapping == 1) {
        exit("setup_kmesh",
             "KMESH_INTERPOLATE should be a integral multiple of KMESH_SCPH");
    }

    kmesh_coarse->setup_kpoint_symmetry(symmetry->SymmListWithMap);
}

void Scph::setup_eigvecs()
{
    const auto ns = dynamical->neval;

    if (mympi->my_rank == 0) {
        std::cout << '\n'
                  << " Diagonalizing dynamical matrices for all k points ... ";
    }

    allocate(evec_harmonic, kmesh_dense->nk, ns, ns);
    allocate(omega2_harmonic, kmesh_dense->nk, ns);

    // Calculate phonon eigenvalues and eigenvectors for all k-points for scph

#pragma omp parallel for
    for (int ik = 0; ik < kmesh_dense->nk; ++ik) {

        dynamical->eval_k(kmesh_dense->xk[ik],
                          kmesh_dense->kvec_na[ik],
                          fcs_phonon->fc2_ext,
                          omega2_harmonic[ik],
                          evec_harmonic[ik], true);

        for (auto is = 0; is < ns; ++is) {
            if (std::abs(omega2_harmonic[ik][is]) < eps) {
                omega2_harmonic[ik][is] = 1.0e-30;
            }
        }
    }

    if (mympi->my_rank == 0) {
        std::cout << "done !\n";
    }
}

void Scph::setup_pp_interaction()
{
    // Prepare information for calculating ph-ph interaction coefficients.

    const auto relax_str = relaxation->relax_str;

    if (mympi->my_rank == 0) {
        if (relax_str || bubble > 0) {
            std::cout << " Preparing for calculating V3 & V4  ...";
        } else {
            std::cout << " Preparing for calculating V4  ...";
        }
    }

    if (anharmonic_core->quartic_mode != 1) {
        exit("setup_pp_interaction",
             "quartic_mode should be 1 for SCPH");
    }

    // Setup for V3 if relax_str = True.
    if (relax_str || bubble > 0) {
        allocate(phi3_reciprocal, anharmonic_core->get_ngroup_fcs(3));
    }
    allocate(phi4_reciprocal, anharmonic_core->get_ngroup_fcs(4));

    phase_factor_scph = new PhaseFactorStorage(kmesh_dense->nk_i);
    phase_factor_scph->create(true);

    if (mympi->my_rank == 0) {
        std::cout << " done!\n";
    }
}

void Scph::find_degeneracy(std::vector<int> *degeneracy_out,
                           const unsigned int nk_in,
                           double **eval_in) const
{
    // eval is omega^2 in atomic unit

    const auto ns = dynamical->neval;
    const auto tol_omega = 1.0e-7;

    for (unsigned int ik = 0; ik < nk_in; ++ik) {

        degeneracy_out[ik].clear();

        auto omega_prev = eval_in[ik][0];
        auto ideg = 1;

        for (unsigned int is = 1; is < ns; ++is) {
            const auto omega_now = eval_in[ik][is];

            if (std::abs(omega_now - omega_prev) < tol_omega) {
                ++ideg;
            } else {
                degeneracy_out[ik].push_back(ideg);
                ideg = 1;
                omega_prev = omega_now;
            }

        }
        degeneracy_out[ik].push_back(ideg);
    }
}


void Scph::compute_anharmonic_frequency(std::complex<double> ***v4_array_all,
                                        double **omega2_out,
                                        std::complex<double> ***evec_anharm_scph,
                                        const double temp,
                                        bool &flag_converged,
                                        std::complex<double> ***cmat_convert,
                                        const bool offdiag,
                                        std::complex<double> **delta_v2_renorm,
                                        const unsigned int verbosity)
{
    // This is the main function of the SCPH equation.
    // The detailed algorithm can be found in PRB 92, 054301 (2015).
    // Eigen3 library is used for the compact notation of matrix-matrix products.

    using namespace Eigen;

    int ik, jk;
    unsigned int i;
    unsigned int is, js, ks;
    unsigned int kk;
    const auto nk = kmesh_dense->nk;
    const auto ns = dynamical->neval;
    unsigned int knum, knum_interpolate;
    const auto nk_interpolate = kmesh_coarse->nk;
    const auto nk_irred_interpolate = kmesh_coarse->nk_irred;
    const auto nk1 = kmesh_interpolate[0];
    const auto nk2 = kmesh_interpolate[1];
    const auto nk3 = kmesh_interpolate[2];
    int iloop;

    MatrixXd omega_now(nk, ns), omega_old(nk, ns);
    MatrixXd omega2_HA(nk, ns);
    MatrixXcd mat_tmp(ns, ns), evec_tmp(ns, ns);

    VectorXd eval_tmp(ns);
    MatrixXcd Dymat(ns, ns);
    MatrixXcd Fmat(ns, ns);
    MatrixXcd Qmat = MatrixXcd::Zero(ns, ns);
    MatrixXcd Cmat(ns, ns), Dmat(ns, ns);

    double diff;
    double conv_tol = tolerance_scph;
    double alpha = mixalpha;

    double **eval_interpolate;
    double re_tmp, im_tmp;
    bool has_negative;

    std::complex<double> ctmp;
    std::complex<double> ***evec_new;
    std::complex<double> ***dymat_r_new;
    std::complex<double> ***dymat_q, ***dymat_q_HA;

    std::vector<MatrixXcd> dmat_convert, dmat_convert_old;
    std::vector<MatrixXcd> evec_initial;
    std::vector<MatrixXcd> Fmat0;

    dmat_convert.resize(nk);
    dmat_convert_old.resize(nk);
    evec_initial.resize(nk);
    Fmat0.resize(nk_irred_interpolate);

    for (ik = 0; ik < nk; ++ik) {
        dmat_convert[ik].resize(ns, ns);
        dmat_convert_old[ik].resize(ns, ns);
        evec_initial[ik].resize(ns, ns);
    }
    for (ik = 0; ik < nk_irred_interpolate; ++ik) {
        Fmat0[ik].resize(ns, ns);
    }

    const auto complex_one = std::complex<double>(1.0, 0.0);
    const auto complex_zero = std::complex<double>(0.0, 0.0);

    SelfAdjointEigenSolver<MatrixXcd> saes;

    allocate(eval_interpolate, nk, ns);
    allocate(evec_new, nk, ns, ns);
    allocate(dymat_r_new, ns, ns, nk_interpolate);
    allocate(dymat_q, ns, ns, nk_interpolate);
    allocate(dymat_q_HA, ns, ns, nk_interpolate);

    const auto T_in = temp;

    std::cout << " Temperature = " << T_in << " K\n";

    // Set initial values

    for (ik = 0; ik < nk; ++ik) {
        for (is = 0; is < ns; ++is) {

            if (flag_converged) {
                if (omega2_out[ik][is] < 0.0 && std::abs(omega2_out[ik][is]) > 1.0e-16 && verbosity > 0) {
                    std::cout << "Warning : Large negative frequency detected\n";
                }

                if (omega2_out[ik][is] < 0.0) {
                    omega_now(ik, is) = std::sqrt(-omega2_out[ik][is]);
                } else {
                    omega_now(ik, is) = std::sqrt(omega2_out[ik][is]);
                }
            } else {
                if (omega2_harmonic[ik][is] < 0.0) {
                    omega_now(ik, is) = std::sqrt(-omega2_harmonic[ik][is]);
                } else {
                    omega_now(ik, is) = std::sqrt(omega2_harmonic[ik][is]);
                }
            }

            omega2_HA(ik, is) = omega2_harmonic[ik][is];

            for (js = 0; js < ns; ++js) {
                // transpose evec so that evec_initial can be used as is.
                evec_initial[ik](js, is) = evec_harmonic[ik][is][js];

                if (!flag_converged) {
                    // Initialize Cmat with identity matrix
                    if (is == js) {
                        cmat_convert[ik][is][js] = complex_one;
                    } else {
                        cmat_convert[ik][is][js] = complex_zero;
                    }
                }
            }
        }
    }

    // Set initial harmonic dymat and eigenvalues

    for (ik = 0; ik < nk_irred_interpolate; ++ik) {
        knum_interpolate = kmesh_coarse->kpoint_irred_all[ik][0].knum;
        knum = kmap_interpolate_to_scph[knum_interpolate];

        Dymat = omega2_HA.row(knum).asDiagonal();
        evec_tmp = evec_initial[knum];

        // Harmonic dynamical matrix
        Dymat = evec_tmp * Dymat.eval() * evec_tmp.adjoint();

        dynamical->symmetrize_dynamical_matrix(ik, kmesh_coarse,
                                               mat_transform_sym,
                                               Dymat);

        for (is = 0; is < ns; ++is) {
            for (js = 0; js < ns; ++js) {
                dymat_q_HA[is][js][knum_interpolate] = Dymat(is, js);
            }
        }

        // Harmonic Fmat
        Fmat0[ik] = omega2_HA.row(knum).asDiagonal();
        for (is = 0; is < ns; ++is) {
            for (js = 0; js < ns; ++js) {
                Fmat0[ik](is, js) += delta_v2_renorm[knum_interpolate][is * ns + js];
            }
        }
    } // close loop ik


    dynamical->replicate_dymat_for_all_kpoints(kmesh_coarse, mat_transform_sym,
                                               dymat_q_HA);

    int icount = 0;

    // Main loop
    for (iloop = 0; iloop < maxiter; ++iloop) {

        for (ik = 0; ik < nk; ++ik) {
            for (is = 0; is < ns; ++is) {
                auto omega1 = omega_now(ik, is);
                if (std::abs(omega1) < eps8) {
                    Qmat(is, is) = complex_zero;
                } else {
                    // Note that the missing factor 2 in the denominator of Qmat is
                    // already considered in the v4_array_all.
                    if (thermodynamics->classical) {
                        Qmat(is, is) = std::complex<double>(2.0 * T_in * thermodynamics->T_to_Ryd / (omega1 * omega1),
                                                            0.0);
                    } else {
                        auto n1 = thermodynamics->fB(omega1, T_in);
                        Qmat(is, is) = std::complex<double>((2.0 * n1 + 1.0) / omega1, 0.0);
                    }
                }
            }

            for (is = 0; is < ns; ++is) {
                for (js = 0; js < ns; ++js) {
                    Cmat(is, js) = cmat_convert[ik][is][js];
                }
            }

            Dmat = Cmat * Qmat * Cmat.adjoint();
            dmat_convert[ik] = Dmat;
        }

        // Mixing dmat
        if (iloop > 0) {
            for (ik = 0; ik < nk; ++ik) {
                dmat_convert[ik] = alpha * dmat_convert[ik].eval() + (1.0 - alpha) * dmat_convert_old[ik];
            }
        }

        for (ik = 0; ik < nk_irred_interpolate; ++ik) {

            knum_interpolate = kmesh_coarse->kpoint_irred_all[ik][0].knum;
            knum = kmap_interpolate_to_scph[knum_interpolate];

            // Fmat harmonic
            Fmat = Fmat0[ik];

            // Anharmonic correction to Fmat
            if (!offdiag) {
                for (is = 0; is < ns; ++is) {
                    i = (ns + 1) * is;
                    // OpenMP parallelization for this part turned out to be inefficient (even slower than serial version)
                    for (jk = 0; jk < nk; ++jk) {
                        kk = nk * ik + jk;
                        for (ks = 0; ks < ns; ++ks) {
                            Fmat(is, is) += v4_array_all[kk][i][(ns + 1) * ks]
                                            * dmat_convert[jk](ks, ks);
                        }
                    }
                }
            } else {
                for (is = 0; is < ns; ++is) {
                    for (js = 0; js <= is; ++js) {
                        i = ns * is + js;
                        // OpenMP parallelization for this part turned out to be inefficient (even slower than serial version)
                        for (jk = 0; jk < nk; ++jk) {
                            kk = nk * ik + jk;
                            for (ks = 0; ks < ns; ++ks) {
                                for (unsigned int ls = 0; ls < ns; ++ls) {
                                    Fmat(is, js) += v4_array_all[kk][i][ns * ks + ls]
                                                    * dmat_convert[jk](ks, ls);
                                }
                            }
                        }
                    }
                }
            }

            saes.compute(Fmat);
            eval_tmp = saes.eigenvalues();

            for (is = 0; is < ns; ++is) {

                double omega2_tmp = eval_tmp(is);

                if (omega2_tmp < 0.0 && std::abs(omega2_tmp) > 1.0e-16) {

                    if (verbosity > 1) {
                        std::cout << " Detect imaginary : ";
                        std::cout << "  knum = " << knum + 1 << " is = " << is + 1 << '\n';
                        for (int j = 0; j < 3; ++j) {
                            std::cout << "  xk = " << std::setw(15) << kmesh_dense->xk[knum][j];
                        }
                        std::cout << '\n';
                    }

                    if (v4_array_all[nk * ik + knum][(ns + 1) * is][(ns + 1) * is].real() > 0.0) {
                        if (verbosity > 1) {
                            std::cout << "  onsite V4 is positive\n\n";
                        }

                        if (flag_converged) {
                            ++icount;
                            eval_tmp(is) = omega2_out[knum][is] * std::pow(0.99, icount);
                        } else {
                            ++icount;
                            eval_tmp(is) = -eval_tmp(is) * std::pow(0.99, icount);
                        }
                    } else {
                        if (verbosity > 1) {
                            std::cout << "  onsite V4 is negative\n\n";
                        }
                        eval_tmp(is) = std::abs(omega2_tmp);
                    }
                }
            }

            // New eigenvector matrix E_{new}= E_{old} * C
            mat_tmp = evec_initial[knum] * saes.eigenvectors();
            Dymat = mat_tmp * eval_tmp.asDiagonal() * mat_tmp.adjoint();

#ifdef _DEBUG2
                                                                                                                                    Dymat_sym = Dymat;
            symmetrize_dynamical_matrix(ik, Dymat_sym);
            std::complex<double> **dymat_exact;
            allocate(dymat_exact, ns, ns);
            std::cout << "ik = " << ik + 1 << std::endl;
            std::cout << "Dymat" << std::endl;
            std::cout << Dymat << std::endl;
            std::cout << "Dymat_sym" << std::endl;
            std::cout << Dymat_sym << std::endl;
            dynamical->calc_analytic_k(xk_interpolate[knum_interpolate], fcs_phonon->fc2_ext, dymat_exact);
            for (is = 0; is < ns; ++is) {
                for (js = 0; js < ns; ++js) {
                    Dymat_sym(is,js) = dymat_exact[is][js];
                }
            }
            std::cout << "Dymat_exact" << std::endl;
            std::cout << Dymat_sym << std::endl;
            deallocate(dymat_exact);jjj

#endif
            dynamical->symmetrize_dynamical_matrix(ik, kmesh_coarse, mat_transform_sym,
                                                   Dymat);
            for (is = 0; is < ns; ++is) {
                for (js = 0; js < ns; ++js) {
                    dymat_q[is][js][knum_interpolate] = Dymat(is, js);
                }
            }
        } // close loop ik

        dynamical->replicate_dymat_for_all_kpoints(kmesh_coarse,
                                                   mat_transform_sym,
                                                   dymat_q);

#ifdef _DEBUG2
                                                                                                                                for (ik = 0; ik < nk_interpolate; ++ik) {

            knum = kmap_interpolate_to_scph[ik];

            for (is = 0; is < ns; ++is) {
                for (js = 0; js < ns; ++js) {
                    Dymat(is,js) = dymat_q[is][js][ik];
                }
            }

            saes.compute(Dymat);
            eval_tmp = saes.eigenvalues();

            for (is = 0; is < ns; ++is) {
                eval_orig(is) = omega2_harmonic(knum,is);
            }

            std::cout << " ik = " << std::setw(4) << ik + 1 << " : ";
            for (i = 0; i < 3; ++i)  std::cout << std::setw(15) << xk_scph[knum][i];
            std::cout << std::endl;

            for (is = 0; is < ns; ++is) {
                std::cout << std::setw(15) << eval_tmp(is);
                std::cout << std::setw(15) << eval_orig(is);
                std::cout << std::setw(15) << eval_tmp(is) - eval_orig(is) << std::endl;
            }

        }
#endif

        // Subtract harmonic contribution to the dynamical matrix
        for (ik = 0; ik < nk_interpolate; ++ik) {
            for (is = 0; is < ns; ++is) {
                for (js = 0; js < ns; ++js) {
                    dymat_q[is][js][ik] -= dymat_q_HA[is][js][ik];
                }
            }
        }

        for (is = 0; is < ns; ++is) {
            for (js = 0; js < ns; ++js) {
                fftw_plan plan = fftw_plan_dft_3d(nk1, nk2, nk3,
                                                  reinterpret_cast<fftw_complex *>(dymat_q[is][js]),
                                                  reinterpret_cast<fftw_complex *>(dymat_r_new[is][js]),
                                                  FFTW_FORWARD, FFTW_ESTIMATE);
                fftw_execute(plan);
                fftw_destroy_plan(plan);

                for (ik = 0; ik < nk_interpolate; ++ik)
                    dymat_r_new[is][js][ik] /= static_cast<double>(nk_interpolate);
            }
        }

        dynamical->exec_interpolation(kmesh_interpolate,
                                      dymat_r_new,
                                      nk,
                                      kmesh_dense->xk,
                                      kmesh_dense->kvec_na,
                                      eval_interpolate,
                                      evec_new,
                                      dymat_harm_short,
                                      dymat_harm_long,
                                      mindist_list_scph,
                                      false, true);

        for (ik = 0; ik < nk; ++ik) {
            for (is = 0; is < ns; ++is) {
                for (js = 0; js < ns; ++js) {
                    evec_tmp(is, js) = evec_new[ik][js][is];
                }
            }

            Cmat = evec_initial[ik].adjoint() * evec_tmp;

            for (is = 0; is < ns; ++is) {
                omega_now(ik, is) = eval_interpolate[ik][is];
                for (js = 0; js < ns; ++js) {
                    cmat_convert[ik][is][js] = Cmat(is, js);
                }
            }
        }

        if (iloop == 0) {
            if (verbosity > 0) {
                std::cout << "  SCPH ITER " << std::setw(5) << iloop + 1 << " :  DIFF = N/A\n";
            }

            omega_old = omega_now;

        } else {

            diff = 0.0;

            for (ik = 0; ik < nk_interpolate; ++ik) {
                knum = kmap_interpolate_to_scph[ik];
                for (is = 0; is < ns; ++is) {
                    diff += std::pow(omega_now(knum, is) - omega_old(knum, is), 2.0);
                }
            }
            diff /= static_cast<double>(nk_interpolate * ns);
            if (verbosity > 0) {
                std::cout << "  SCPH ITER " << std::setw(5) << iloop + 1 << " : ";
                std::cout << " DIFF = " << std::setw(15) << std::sqrt(diff) << '\n';
            }

            omega_old = omega_now;

            if (std::sqrt(diff) < conv_tol) {
                has_negative = false;

                for (ik = 0; ik < nk_interpolate; ++ik) {
                    knum = kmap_interpolate_to_scph[ik];
                    for (is = 0; is < ns; ++is) {
                        if (omega_now(knum, is) < 0.0 && std::abs(omega_now(knum, is)) > eps8) {
                            has_negative = true;
                            break;
                        }
                    }
                }
                if (!has_negative) {
                    if (verbosity > 0) std::cout << "  DIFF < SCPH_TOL : break SCPH loop\n";
                    break;
                }
                if (verbosity > 0) std::cout << "  DIFF < SCPH_TOL but a negative frequency is detected.\n";
            }
        }

        for (ik = 0; ik < nk; ++ik) {
            dmat_convert_old[ik] = dmat_convert[ik];
        }
    } // end loop iteration

    if (std::sqrt(diff) < conv_tol) {
        if (verbosity > 0) {
            std::cout << " Temp = " << T_in;
            std::cout << " : convergence achieved in " << std::setw(5)
                      << iloop + 1 << " iterations.\n";
        }
        flag_converged = true;
    } else {
        if (verbosity > 0) {
            std::cout << "Temp = " << T_in;
            std::cout << " : not converged.\n";
        }
        flag_converged = false;
    }

    for (ik = 0; ik < nk; ++ik) {
        for (is = 0; is < ns; ++is) {
            if (eval_interpolate[ik][is] < 0.0) {
                if (std::abs(eval_interpolate[ik][is]) <= eps10) {
                    omega2_out[ik][is] = 0.0;
                } else {
                    omega2_out[ik][is] = -std::pow(eval_interpolate[ik][is], 2.0);
                }
            } else {
                omega2_out[ik][is] = std::pow(eval_interpolate[ik][is], 2.0);
            }
            for (js = 0; js < ns; ++js) {
                evec_anharm_scph[ik][is][js] = evec_new[ik][is][js];
            }
        }
    }

    if (verbosity > 1) {
        std::cout << "New eigenvalues\n";
        for (ik = 0; ik < nk_interpolate; ++ik) {
            knum = kmap_interpolate_to_scph[ik];
            for (is = 0; is < ns; ++is) {
                std::cout << " ik_interpolate = " << std::setw(5) << ik + 1;
                std::cout << " is = " << std::setw(5) << is + 1;
                std::cout << " omega2 = " << std::setw(15) << omega2_out[knum][is] << '\n';
            }
            std::cout << '\n';
        }
    }

    deallocate(eval_interpolate);
    deallocate(evec_new);
    deallocate(dymat_r_new);
    deallocate(dymat_q);
    deallocate(dymat_q_HA);
}


void Scph::compute_anharmonic_frequency2(std::complex<double> ***v4_array_all,
                                         double **omega2_anharm,
                                         std::complex<double> ***evec_anharm_scph,
                                         const double temp,
                                         bool &flag_converged,
                                         std::complex<double> ***cmat_convert,
                                         const bool offdiag,
                                         const unsigned int verbosity)
{
    // This is the main function of the SCPH equation.
    // The detailed algorithm can be found in PRB 92, 054301 (2015).
    // Eigen3 library is used for the compact notation of matrix-matrix products.

    using namespace Eigen;

    int ik, jk;
    unsigned int i;
    unsigned int is, js, ks;
    unsigned int kk;
    const auto nk = kmesh_dense->nk;
    const auto ns = dynamical->neval;
    unsigned int knum, knum_interpolate;
    const auto nk_interpolate = kmesh_coarse->nk;
    const auto nk_irred_interpolate = kmesh_coarse->nk_irred;

    MatrixXd omega2_in(nk, ns), omega2_out(nk, ns);
    MatrixXd omega2_HA(nk, ns);
    MatrixXd omega2_in_sorted(nk, ns);
    std::vector<MatrixXd> permutation1, permutation2, permutation3;
    MatrixXcd Dymat(ns, ns);
    MatrixXd permutation;

    const double conv_tol = tolerance_scph;
    double alpha = mixalpha;

    std::complex<double> ***evec_new;
    std::complex<double> ***dymat_q, ***dymat_q_HA;

    std::vector<MatrixXcd> dmat_convert;
    std::vector<MatrixXcd> evec_initial;
    std::vector<MatrixXcd> Fmat0;

    dmat_convert.resize(nk);
    evec_initial.resize(nk);
    Fmat0.resize(nk_irred_interpolate);

    for (ik = 0; ik < nk; ++ik) {
        dmat_convert[ik].resize(ns, ns);
        evec_initial[ik].resize(ns, ns);
    }
    for (ik = 0; ik < nk_irred_interpolate; ++ik) {
        Fmat0[ik].resize(ns, ns);
    }
    const auto complex_one = std::complex<double>(1.0, 0.0);
    const auto complex_zero = std::complex<double>(0.0, 0.0);

    allocate(evec_new, nk, ns, ns);
    allocate(dymat_q, ns, ns, nk_interpolate);
    allocate(dymat_q_HA, ns, ns, nk_interpolate);

    const auto T_in = temp;

    std::vector<unsigned int> is_acoustic(ns);

    std::cout << " Temperature = " << T_in << " K\n";


    const int imix_algo = 1;

    // Set initial values

    for (ik = 0; ik < nk; ++ik) {
        for (is = 0; is < ns; ++is) {

            if (flag_converged) {
                if (omega2_anharm[ik][is] < 0.0 && std::abs(omega2_anharm[ik][is]) > 1.0e-16 && verbosity > 0) {
                    std::cout << "Warning : Large negative frequency detected\n";
                }

                if (omega2_anharm[ik][is] < 0.0) {
                    omega2_in(ik, is) = -omega2_anharm[ik][is];
                } else {
                    omega2_in(ik, is) = omega2_anharm[ik][is];
                }
            } else {
                if (omega2_harmonic[ik][is] < 0.0) {
                    omega2_in(ik, is) = -omega2_harmonic[ik][is];
                } else {
                    omega2_in(ik, is) = omega2_harmonic[ik][is];
                }
            }

            omega2_HA(ik, is) = omega2_harmonic[ik][is];

            for (js = 0; js < ns; ++js) {
                // transpose evec so that evec_initial can be used as is.
                evec_initial[ik](js, is) = evec_harmonic[ik][is][js];

                if (!flag_converged) {
                    // Initialize Cmat with identity matrix
                    if (is == js) {
                        cmat_convert[ik][is][js] = complex_one;
                    } else {
                        cmat_convert[ik][is][js] = complex_zero;
                    }
                }
            }
        }
    }

    int nacoustic;
    auto threshould = 1.0e-24;
    do {
        nacoustic = 0;
        for (is = 0; is < ns; ++is) {
            if (std::abs(omega2_harmonic[0][is]) < threshould) {
                is_acoustic[is] = 1;
                ++nacoustic;
            } else {
                is_acoustic[is] = 0;
            }
        }
        if (nacoustic > 3) {
            exit("compute_anharmonic_frequency2",
                 "Could not assign acoustic modes at Gamma.");
        }
        threshould *= 2.0;
    } while (nacoustic < 3);

    for (is = 0; is < ns; ++is) {
        if (is_acoustic[is]) {
            omega2_in(0, is) = 0.0;
            omega2_HA(0, is) = 0.0;
        }
    }

    // Set initial harmonic dymat and eigenvalues
    for (ik = 0; ik < nk_irred_interpolate; ++ik) {
        knum_interpolate = kmesh_coarse->kpoint_irred_all[ik][0].knum;
        knum = kmap_interpolate_to_scph[knum_interpolate];
        Dymat = omega2_HA.row(knum).asDiagonal();

        // Harmonic dynamical matrix
        Dymat = evec_initial[knum] * Dymat.eval() * evec_initial[knum].adjoint();
        dynamical->symmetrize_dynamical_matrix(ik, kmesh_coarse,
                                               mat_transform_sym,
                                               Dymat);
        for (is = 0; is < ns; ++is) {
            for (js = 0; js < ns; ++js) {
                dymat_q_HA[is][js][knum_interpolate] = Dymat(is, js);
            }
        }

        // Harmonic Fmat
        Fmat0[ik] = omega2_HA.row(knum).asDiagonal();
    } // close loop ik
    dynamical->replicate_dymat_for_all_kpoints(kmesh_coarse,
                                               mat_transform_sym,
                                               dymat_q_HA);

    // Main loop
    int iloop = 0;

    permutation1.resize(nk);
    permutation2.resize(nk);
    permutation3.resize(nk);

    for (ik = 0; ik < nk; ++ik) {
        get_permutation_matrix(ns, cmat_convert[ik], permutation);
        permutation1[ik] = permutation;
    }


    update_frequency(T_in,
                     omega2_in,
                     Fmat0,
                     evec_initial,
                     dymat_q_HA,
                     v4_array_all,
                     cmat_convert,
                     dmat_convert,
                     dymat_q,
                     evec_new,
                     1.0,
                     offdiag,
                     omega2_out);

    for (ik = 0; ik < nk; ++ik) {
        get_permutation_matrix(ns, cmat_convert[ik], permutation);
        permutation2[ik] = permutation;
    }


    if (verbosity > 0) {
        std::cout << "  SCPH ITER " << std::setw(5) << iloop + 1 << " :  DIFF = N/A\n";
    }

    double diff;

    if (imix_algo == 0) {

        omega2_in = omega2_out;

        for (iloop = 1; iloop < maxiter; ++iloop) {

            update_frequency(T_in,
                             omega2_in,
                             Fmat0,
                             evec_initial,
                             dymat_q_HA,
                             v4_array_all,
                             cmat_convert,
                             dmat_convert,
                             dymat_q,
                             evec_new,
                             1.0,
                             offdiag,
                             omega2_out);

            omega2_out = alpha * omega2_out + (1.0 - alpha) * omega2_in;

            diff = 0.0;
            double diff2 = 0.0;
            double omega_in, omega_out;

            for (ik = 0; ik < nk_interpolate; ++ik) {
                knum = kmap_interpolate_to_scph[ik];
                for (is = 0; is < ns; ++is) {
                    if (omega2_out(knum, is) >= 0.0) {
                        omega_out = std::sqrt(omega2_out(knum, is));
                    } else {
                        omega_out = -std::sqrt(-omega2_out(knum, is));
                    }
                    if (omega2_in(knum, is) >= 0.0) {
                        omega_in = std::sqrt(omega2_in(knum, is));
                    } else {
                        omega_in = -std::sqrt(-omega2_in(knum, is));
                    }
                    diff += (omega_out - omega_in) * (omega_out - omega_in);
                }
                diff2 += (omega2_out.row(knum) - omega2_in.row(knum)).norm();
            }
            diff /= static_cast<double>(nk_interpolate * ns);
            diff2 /= static_cast<double>(nk_interpolate * ns);
            diff = std::sqrt(diff);
            diff2 = std::sqrt(diff2);
            if (verbosity > 0) {
                std::cout << "  SCPH ITER " << std::setw(5) << iloop + 1 << " : ";
                std::cout << " DIFF = " << std::setw(15) << diff << '\n';
            }

            if (diff < conv_tol) {
                auto has_negative = false;

                for (ik = 0; ik < nk_interpolate; ++ik) {
                    knum = kmap_interpolate_to_scph[ik];
                    for (is = 0; is < ns; ++is) {
                        if (omega2_out(knum, is) < 0.0 && std::abs(omega2_out(knum, is)) > eps15) {
                            has_negative = true;
                            break;
                        }
                    }
                }
                if (!has_negative) {
                    if (verbosity > 0) std::cout << "  DIFF < SCPH_TOL : break SCPH loop\n";
                    break;
                }
                if (verbosity > 0) std::cout << "  DIFF < SCPH_TOL but a negative frequency is detected.\n";
            }

            omega2_in = omega2_out;
//        omega2_in = alpha * omega2_out + (1.0 - alpha) * omega2_in;

        } // end loop iteration

    } else if (imix_algo == 1) {

        MatrixXd omega2_prev(nk, ns), res_now(nk, ns), res_prev(nk, ns);
        MatrixXd omega2_tmp(nk, ns);
        VectorXd beta1_k(nk);
        MatrixXd beta1_ks(nk, ns);

        omega2_prev = omega2_in; // x_{i-1}
        omega2_in = omega2_out; // x_{i}

        double beta1, beta2;

        for (iloop = 1; iloop < maxiter; ++iloop) {

            update_frequency(T_in,
                             omega2_in,
                             Fmat0,
                             evec_initial,
                             dymat_q_HA,
                             v4_array_all,
                             cmat_convert,
                             dmat_convert,
                             dymat_q,
                             evec_new,
                             1.0,
                             offdiag,
                             omega2_out);

            for (ik = 0; ik < nk; ++ik) {
                get_permutation_matrix(ns, cmat_convert[ik], permutation);
                permutation3[ik] = permutation;
            }

//            std::cout << "omega2_prev = " << omega2_prev.row(0)<< '\n';
//            std::cout << "omega2_in   = " << omega2_in.row(0)  << '\n';
//            std::cout << "omega2_out  = " << omega2_out.row(0) << '\n';

//            std::cout << "omega2_prev perm = " << omega2_prev.row(0) * permutation1[0] << '\n';
//            std::cout << "omega2_in perm   = " << omega2_in.row(0) * permutation2[0] << '\n';
//            std::cout << "omega2_out perm  = " << omega2_out.row(0)  * permutation3[0] << '\n';

//            std::cout << "permutation1:\n" << permutation1[0] << '\n';
//            std::cout << "permutation2:\n" << permutation2[0] << '\n';
//            std::cout << "permutation3:\n" << permutation3[0] << '\n';

            res_now = omega2_out - omega2_in; // (f(x_i) - x_i)
            res_prev = omega2_in - omega2_prev; // f(x_{i-1}) - x_{i-1} = x_{i} - x_{i-1}
//
//            for (ik = 0; ik < nk; ++ik) {
//                res_now.row(ik) = omega2_out.row(ik) * permutation3[ik] - omega2_in.row(ik) * permutation2[ik];
//                res_prev.row(ik) = omega2_in.row(ik) * permutation2[ik] - omega2_prev.row(ik) * permutation1[ik];
//            }
            std::cout << "res_prev = " << res_prev.row(0) << '\n';
            std::cout << "rev_now  = " << res_now.row(0) << '\n';

            beta1 = 0.0;
            beta2 = 0.0;
            auto denom = 0.0;
            auto numerator = 0.0;
            auto numerator2 = 0.0;
            for (ik = 0; ik < nk_interpolate; ++ik) {
                knum = kmap_interpolate_to_scph[ik];
                for (is = 0; is < ns; ++is) {
                    numerator += (res_now(knum, is) - res_prev(knum, is)) * res_now(knum, is);
                    numerator2 += (res_prev(knum, is) - res_now(knum, is)) * res_prev(knum, is);
                    denom += std::pow(res_now(knum, is) - res_prev(knum, is), 2.0);
                }
            }

            beta1 = numerator / denom;
            beta2 = numerator2 / denom;

            std::cout << "Beta1 = " << beta1 << " Beta2 = " << beta2 << " Beta1 + Beta2 = " << beta1 + beta2 << '\n';

//            if (iloop < 3) beta1 = 1.0;
            beta1 = 1.0;

            omega2_out = beta1 * (omega2_prev + alpha * res_prev) +
                         (1.0 - beta1) * (omega2_in + alpha * res_now);
//            for (ik = 0; ik < nk; ++ik) {
//                omega2_out.row(ik) = (beta1 * (omega2_prev.row(ik) * permutation1[ik] + alpha * res_prev.row(ik))
//                                      + (1.0 - beta1) * (omega2_in.row(ik) * permutation2[ik] + alpha * res_now.row(ik))) *
//                                     permutation3[ik];
//            }

            std::cout << "omega2_out (after_mix) = " << omega2_out.row(0) << '\n';
            diff = 0.0;
            double diff2 = 0.0;
            double omega_in, omega_out;

            for (ik = 0; ik < nk_interpolate; ++ik) {
                knum = kmap_interpolate_to_scph[ik];
                for (is = 0; is < ns; ++is) {
                    if (omega2_out(knum, is) >= 0.0) {
                        omega_out = std::sqrt(omega2_out(knum, is));
                    } else {
                        omega_out = -std::sqrt(-omega2_out(knum, is));
                    }
                    if (omega2_in(knum, is) >= 0.0) {
                        omega_in = std::sqrt(omega2_in(knum, is));
                    } else {
                        omega_in = -std::sqrt(-omega2_in(knum, is));
                    }
                    diff += (omega_out - omega_in) * (omega_out - omega_in);
                }
                diff2 += (omega2_out.row(knum) - omega2_in.row(knum)).norm();
            }
            diff /= static_cast<double>(nk_interpolate * ns);
            diff2 /= static_cast<double>(nk_interpolate * ns);
            diff = std::sqrt(diff);
            diff2 = std::sqrt(diff2);
            if (verbosity > 0) {
                std::cout << "  SCPH ITER " << std::setw(5) << iloop + 1 << " : ";
                std::cout << " DIFF = " << std::setw(15) << diff << '\n';
            }

            if (diff < conv_tol) {
                auto has_negative = false;

                for (ik = 0; ik < nk_interpolate; ++ik) {
                    knum = kmap_interpolate_to_scph[ik];
                    for (is = 0; is < ns; ++is) {
                        if (omega2_out(knum, is) < 0.0 && std::abs(omega2_out(knum, is)) > eps15) {
                            has_negative = true;
                            break;
                        }
                    }
                }
                if (!has_negative) {
                    if (verbosity > 0) std::cout << "  DIFF < SCPH_TOL : break SCPH loop\n";
                    break;
                }
                if (verbosity > 0) std::cout << "  DIFF < SCPH_TOL but a negative frequency is detected.\n";
            }

            omega2_prev = omega2_in;
            omega2_in = omega2_out;

            permutation1 = permutation2;
            permutation2 = permutation3;
//        omega2_in = alpha * omega2_out + (1.0 - alpha) * omega2_in;

        } // end loop iteration
    }

    if (diff < conv_tol) {
        if (verbosity > 0) {
            std::cout << " Temp = " << T_in;
            std::cout << " : convergence achieved in " << std::setw(5)
                      << iloop + 1 << " iterations.\n";
        }
        flag_converged = true;
    } else {
        if (verbosity > 0) {
            std::cout << "Temp = " << T_in;
            std::cout << " : not converged.\n";
        }
        flag_converged = false;
    }

    for (ik = 0; ik < nk; ++ik) {
        for (is = 0; is < ns; ++is) {
            if (omega2_out(ik, is) < 0.0) {
                if (std::abs(omega2_out(ik, is)) <= eps10) {
                    omega2_anharm[ik][is] = 0.0;
                } else {
                    omega2_anharm[ik][is] = omega2_out(ik, is);
                }
            } else {
                omega2_anharm[ik][is] = omega2_out(ik, is);
            }
            for (js = 0; js < ns; ++js) {
                evec_anharm_scph[ik][is][js] = evec_new[ik][is][js];
            }
        }
    }

    if (verbosity > 1) {
        std::cout << "New eigenvalues\n";
        for (ik = 0; ik < nk_interpolate; ++ik) {
            knum = kmap_interpolate_to_scph[ik];
            for (is = 0; is < ns; ++is) {
                std::cout << " ik_interpolate = " << std::setw(5) << ik + 1;
                std::cout << " is = " << std::setw(5) << is + 1;
                std::cout << " omega2 = " << std::setw(15) << omega2_anharm[knum][is] << '\n';
            }
            std::cout << '\n';
        }
    }

    deallocate(evec_new);
    deallocate(dymat_q);
    deallocate(dymat_q_HA);
}


void Scph::get_permutation_matrix(const int ns, std::complex<double> **cmat_in,
                                  Eigen::MatrixXd &permutation_matrix) const
{
    std::vector<int> has_visited(ns, 0);
    permutation_matrix = Eigen::MatrixXd::Zero(ns, ns);

    for (auto is = 0; is < ns; ++is) {

        if (has_visited[is]) continue;
        auto iloc = -1;
        auto maxelem = 0.0;

        for (auto js = 0; js < ns; ++js) {
            const auto cnorm = std::abs(cmat_in[js][is]);
            if (cnorm > maxelem && (has_visited[js] == 0)) {
                iloc = js;
                maxelem = cnorm;
            }
        }
        if (iloc == -1) {
            exit("get_permutation_matrix", "Band index mapping failed.");
        } else {
            permutation_matrix(is, iloc) = 1.0;
            permutation_matrix(iloc, is) = 1.0;
            has_visited[iloc] = 1;
            has_visited[is] = 1;
        }
    }
}

void Scph::update_frequency(const double temperature_in,
                            const Eigen::MatrixXd &omega2_in,
                            const std::vector<Eigen::MatrixXcd> &Fmat0,
                            const std::vector<Eigen::MatrixXcd> &evec0,
                            std::complex<double> ***dymat0,
                            std::complex<double> ***v4_array_all,
                            std::complex<double> ***cmat_convert,
                            std::vector<Eigen::MatrixXcd> &dmat,
                            std::complex<double> ***dymat_out,
                            std::complex<double> ***evec_out,
                            const double alpha,
                            const bool offdiag,
                            Eigen::MatrixXd &omega2_out)
{
    using namespace Eigen;
    const auto nk = kmesh_dense->nk;
    const auto ns = dynamical->neval;
    const auto nk_interpolate = kmesh_coarse->nk;

    VectorXcd Kmat(ns);
    MatrixXcd Cmat(ns, ns), Dmat(ns, ns);
    constexpr auto complex_zero = std::complex<double>(0.0, 0.0);
    std::complex<double> ***dymat_r_new;

    allocate(dymat_r_new, ns, ns, nk_interpolate);


    for (auto ik = 0; ik < nk; ++ik) {
        for (auto is = 0; is < ns; ++is) {
            auto omega_tmp = omega2_in(ik, is);
            if (std::abs(omega_tmp) < eps15) {
//            if (omega_tmp < eps15) {
                Kmat(is) = complex_zero;
                std::cout << "Kmat is zero for " << std::setw(4) << ik << std::setw(5) << is << " omega = " << omega_tmp
                          << '\n';
            } else {
                // Note that the missing factor 2 in the denominator of Qmat is
                // already considered in the v4_array_all.
                if (thermodynamics->classical) {
                    Kmat(is) = std::complex<double>(
                            2.0 * temperature_in * thermodynamics->T_to_Ryd / (std::abs(omega_tmp)),
                            0.0);
                } else {
                    const auto omega1 = std::sqrt(std::abs(omega_tmp));
                    auto n1 = thermodynamics->fB(omega1, temperature_in);
                    Kmat(is) = std::complex<double>((2.0 * n1 + 1.0) / omega1, 0.0);
                }
            }
        }

        for (auto is = 0; is < ns; ++is) {
            for (auto js = 0; js < ns; ++js) {
                Cmat(is, js) = cmat_convert[ik][is][js];
            }
        }

        Dmat = Cmat * Kmat.asDiagonal() * Cmat.adjoint();
        // if iloop > 0
        dmat[ik] = alpha * Dmat.eval() + (1.0 - alpha) * dmat[ik];
    }

    const auto nk_irred_interpolate = kmesh_coarse->nk_irred;

    MatrixXcd mat_tmp(ns, ns);
    SelfAdjointEigenSolver<MatrixXcd> saes;

    MatrixXcd Dymat(ns, ns);
    MatrixXcd Fmat(ns, ns);

    for (auto ik = 0; ik < nk_irred_interpolate; ++ik) {

        const auto knum_interpolate = kmesh_coarse->kpoint_irred_all[ik][0].knum;
        const auto knum = kmap_interpolate_to_scph[knum_interpolate];

        // Fmat harmonic
        Fmat = Fmat0[ik];

        // Anharmonic correction to Fmat
        if (!offdiag) {
            for (auto is = 0; is < ns; ++is) {
                const auto i = (ns + 1) * is;
                // OpenMP parallelization for this part turned out to be inefficient (even slower than serial version)
                for (auto jk = 0; jk < nk; ++jk) {
                    const auto kk = nk * ik + jk;
                    for (auto ks = 0; ks < ns; ++ks) {
                        Fmat(is, is) += v4_array_all[kk][i][(ns + 1) * ks]
                                        * dmat[jk](ks, ks);
                    }
                }
            }
        } else {
            for (auto is = 0; is < ns; ++is) {
                for (auto js = 0; js <= is; ++js) {
                    const auto i = ns * is + js;
                    // OpenMP parallelization for this part turned out to be inefficient (even slower than serial version)
                    for (auto jk = 0; jk < nk; ++jk) {
                        const auto kk = nk * ik + jk;
                        for (auto ks = 0; ks < ns; ++ks) {
                            for (unsigned int ls = 0; ls < ns; ++ls) {
                                Fmat(is, js) += v4_array_all[kk][i][ns * ks + ls]
                                                * dmat[jk](ks, ls);
                            }
                        }
                    }
                }
            }
        }

        saes.compute(Fmat);

        // New eigenvector matrix E_{new}= E_{old} * C
        mat_tmp = evec0[knum] * saes.eigenvectors();
        Dymat = mat_tmp * saes.eigenvalues().asDiagonal() * mat_tmp.adjoint();
        dynamical->symmetrize_dynamical_matrix(ik, kmesh_coarse,
                                               mat_transform_sym,
                                               Dymat);

        for (auto is = 0; is < ns; ++is) {
            for (auto js = 0; js < ns; ++js) {
                dymat_out[is][js][knum_interpolate] = Dymat(is, js);
            }
        }
    } // close loop ik

    dynamical->replicate_dymat_for_all_kpoints(kmesh_coarse, mat_transform_sym,
                                               dymat_out);

    // Subtract harmonic contribution to the dynamical matrix
    for (auto ik = 0; ik < nk_interpolate; ++ik) {
        for (auto is = 0; is < ns; ++is) {
            for (auto js = 0; js < ns; ++js) {
                dymat_out[is][js][ik] -= dymat0[is][js][ik];
            }
        }
    }

    const auto nk1 = kmesh_interpolate[0];
    const auto nk2 = kmesh_interpolate[1];
    const auto nk3 = kmesh_interpolate[2];

    for (auto is = 0; is < ns; ++is) {
        for (auto js = 0; js < ns; ++js) {
            fftw_plan plan = fftw_plan_dft_3d(nk1, nk2, nk3,
                                              reinterpret_cast<fftw_complex *>(dymat_out[is][js]),
                                              reinterpret_cast<fftw_complex *>(dymat_r_new[is][js]),
                                              FFTW_FORWARD, FFTW_ESTIMATE);
            fftw_execute(plan);
            fftw_destroy_plan(plan);

            for (auto ik = 0; ik < nk_interpolate; ++ik)
                dymat_r_new[is][js][ik] /= static_cast<double>(nk_interpolate);
        }
    }

    double **eval_tmp;

    allocate(eval_tmp, nk, ns);

    dynamical->exec_interpolation(kmesh_interpolate,
                                  dymat_r_new,
                                  nk,
                                  kmesh_dense->xk,
                                  kmesh_dense->kvec_na,
                                  eval_tmp,
                                  evec_out,
                                  dymat_harm_short,
                                  dymat_harm_long,
                                  mindist_list_scph,
                                  true,
                                  false);

    Eigen::MatrixXcd evec_tmp(ns, ns);

    for (auto ik = 0; ik < nk; ++ik) {
        for (auto is = 0; is < ns; ++is) {
            for (auto js = 0; js < ns; ++js) {
                evec_tmp(is, js) = evec_out[ik][js][is];
            }
        }

        Cmat = evec0[ik].adjoint() * evec_tmp;

        for (auto is = 0; is < ns; ++is) {
            omega2_out(ik, is) = eval_tmp[ik][is];

            for (auto js = 0; js < ns; ++js) {
                cmat_convert[ik][is][js] = Cmat(is, js);
            }
        }
    }
    deallocate(eval_tmp);
    deallocate(dymat_r_new);
}


void Scph::compute_free_energy_bubble_SCPH(const unsigned int kmesh[3],
                                           std::complex<double> ****delta_dymat_scph)
{
    const auto NT = static_cast<unsigned int>((system->Tmax - system->Tmin) / system->dT) + 1;
    const auto nk_ref = dos->kmesh_dos->nk;
    const auto ns = dynamical->neval;
    double ***eval;
    std::complex<double> ****evec;

    if (mympi->my_rank == 0) {
        std::cout << '\n';
        std::cout << " -----------------------------------------------------------------\n";
        std::cout << " Calculating the vibrational free energy from the Bubble diagram \n";
        std::cout << " on top of the SCPH calculation.\n\n";
        std::cout << " This calculation requires allocation of additional memory:\n";

        size_t nsize = nk_ref * ns * ns * NT * sizeof(std::complex<double>)
                       + nk_ref * ns * NT * sizeof(double);

        const auto nsize_dble = static_cast<double>(nsize) / 1000000000.0;
        std::cout << "  Estimated memory usage per MPI process: " << std::setw(10)
                  << std::fixed << std::setprecision(4) << nsize_dble << " GByte.\n";
        std::cout << "  To avoid possible faults associated with insufficient memory,\n"
                     "  please reduce the number of MPI processes per node and/or\n"
                     "  the number of temperagure grids.\n\n";
    }

    allocate(thermodynamics->FE_bubble, NT);
    allocate(eval, NT, nk_ref, ns);
    allocate(evec, NT, nk_ref, ns, ns); // This requires lots of RAM

    for (auto iT = 0; iT < NT; ++iT) {
        dynamical->exec_interpolation(kmesh,
                                      delta_dymat_scph[iT],
                                      nk_ref,
                                      dos->kmesh_dos->xk,
                                      dos->kmesh_dos->kvec_na,
                                      eval[iT],
                                      evec[iT],
                                      dymat_harm_short,
                                      dymat_harm_long,
                                      mindist_list_scph);
    }

    thermodynamics->compute_FE_bubble_SCPH(eval, evec, thermodynamics->FE_bubble);

    deallocate(eval);
    deallocate(evec);

    if (mympi->my_rank == 0) {
        std::cout << " done!\n\n";
    }
}

void Scph::bubble_correction(std::complex<double> ****delta_dymat_scph,
                             std::complex<double> ****delta_dymat_scph_plus_bubble)
{
    const auto NT = static_cast<unsigned int>((system->Tmax - system->Tmin) / system->dT) + 1;
    const auto ns = dynamical->neval;

    auto epsilon = integration->epsilon;
    const auto nk_irred_interpolate = kmesh_coarse->nk_irred;
    const auto nk_scph = kmesh_dense->nk;

    double **eval = nullptr;
    double ***eval_bubble = nullptr;
    std::complex<double> ***evec;
    double *real_self = nullptr;
    std::vector<std::complex<double>> omegalist;

    if (mympi->my_rank == 0) {
        std::cout << '\n';
        std::cout << " -----------------------------------------------------------------\n";
        std::cout << " Calculating the bubble self-energy \n";
        std::cout << " on top of the SCPH calculation.\n\n";
    }

    allocate(eval, nk_scph, ns);
    allocate(evec, nk_scph, ns, ns);

    if (mympi->my_rank == 0) {
        allocate(eval_bubble, NT, nk_scph, ns);
        for (auto iT = 0; iT < NT; ++iT) {
            for (auto ik = 0; ik < nk_scph; ++ik) {
                for (auto is = 0; is < ns; ++is) {
                    eval_bubble[iT][ik][is] = 0.0;
                }
            }
        }
        allocate(real_self, ns);
    }

    std::vector<int> *degeneracy_at_k;
    allocate(degeneracy_at_k, nk_scph);

    for (auto iT = 0; iT < NT; ++iT) {
        const auto temp = system->Tmin + system->dT * float(iT);

        dynamical->exec_interpolation(kmesh_interpolate,
                                      delta_dymat_scph[iT],
                                      nk_scph,
                                      kmesh_dense->xk,
                                      kmesh_dense->kvec_na,
                                      eval,
                                      evec,
                                      dymat_harm_short,
                                      dymat_harm_long,
                                      mindist_list_scph);

        find_degeneracy(degeneracy_at_k,
                        nk_scph,
                        eval);

        if (mympi->my_rank == 0) std::cout << " Temperature (K) : " << std::setw(6) << temp << '\n';

        for (auto ik = 0; ik < nk_irred_interpolate; ++ik) {

            auto knum_interpolate = kmesh_coarse->kpoint_irred_all[ik][0].knum;
            auto knum = kmap_interpolate_to_scph[knum_interpolate];

            if (mympi->my_rank == 0) {
                std::cout << "  Irred. k: " << std::setw(5) << ik + 1 << " (";
                for (auto m = 0; m < 3; ++m) std::cout << std::setw(15) << kmesh_dense->xk[knum][m];
                std::cout << ")\n";
            }

            for (unsigned int snum = 0; snum < ns; ++snum) {

                if (eval[knum][snum] < eps8) {
                    if (mympi->my_rank == 0) real_self[snum] = 0.0;
                } else {
                    omegalist.clear();

                    if (bubble == 1) {

                        omegalist.push_back(im * epsilon);

                        auto se_bubble = get_bubble_selfenergy(kmesh_dense,
                                                               ns,
                                                               eval,
                                                               evec,
                                                               knum,
                                                               snum,
                                                               temp,
                                                               omegalist);

                        if (mympi->my_rank == 0) real_self[snum] = se_bubble[0].real();

                    } else if (bubble == 2) {

                        omegalist.push_back(eval[knum][snum] + im * epsilon);

                        auto se_bubble = get_bubble_selfenergy(kmesh_dense,
                                                               ns,
                                                               eval,
                                                               evec,
                                                               knum,
                                                               snum,
                                                               temp,
                                                               omegalist);

                        if (mympi->my_rank == 0) real_self[snum] = se_bubble[0].real();

                    } else if (bubble == 3) {

                        auto maxfreq = eval[knum][snum] + 50.0 * time_ry / Hz_to_kayser;
                        auto minfreq = eval[knum][snum] - 50.0 * time_ry / Hz_to_kayser;

                        if (minfreq < 0.0) minfreq = 0.0;

                        const auto domega = 0.1 * time_ry / Hz_to_kayser;
                        auto nomega = static_cast<unsigned int>((maxfreq - minfreq) / domega) + 1;

                        for (auto iomega = 0; iomega < nomega; ++iomega) {
                            omegalist.push_back(minfreq + static_cast<double>(iomega) * domega + im * epsilon);
                        }

                        auto se_bubble = get_bubble_selfenergy(kmesh_dense,
                                                               ns,
                                                               eval,
                                                               evec,
                                                               knum,
                                                               snum,
                                                               temp,
                                                               omegalist);

                        if (mympi->my_rank == 0) {

                            std::vector<double> nonlinear_func(nomega);
                            for (auto iomega = 0; iomega < nomega; ++iomega) {
                                nonlinear_func[iomega] = omegalist[iomega].real() * omegalist[iomega].real()
                                                         - eval[knum][snum] * eval[knum][snum]
                                                         + 2.0 * eval[knum][snum] * se_bubble[iomega].real();
                            }

                            // find a root of nonlinear_func = 0 from the sign change.
                            int count_root = 0;
                            std::vector<unsigned int> root_index;

                            for (auto iomega = 0; iomega < nomega - 1; ++iomega) {
                                if (nonlinear_func[iomega] * nonlinear_func[iomega + 1] < 0.0) {
                                    ++count_root;
                                    root_index.push_back(iomega);
                                }
                            }

                            if (count_root == 0) {
                                warn("bubble_correction",
                                     "Could not find a root in the nonlinear equation at this temperature. "
                                     "Use the w=0 component.");

                                real_self[snum] = se_bubble[0].real();

                            } else {
                                if (count_root > 1) {
                                    warn("bubble_correction",
                                         "Multiple roots were found in the nonlinear equation at this temperature. "
                                         "Use the lowest-frequency solution");
                                    std::cout << "   solution found at the following frequencies:\n";
                                    for (auto iroot = 0; iroot < count_root; ++iroot) {
                                        std::cout << std::setw(15)
                                                  << writes->in_kayser(omegalist[root_index[iroot]].real());
                                    }
                                    std::cout << '\n';
                                }

                                // Instead of performing a linear interpolation (secant method) of nonlinear_func,
                                // we interpolate the bubble self-energy. Since the frequency grid is dense (0.1 cm^-1 step),
                                // this approximation should not make any problems (hopefully).

                                double omega_solution = omegalist[root_index[0] + 1].real()
                                                        - nonlinear_func[root_index[0] + 1]
                                                          * domega / (nonlinear_func[root_index[0] + 1] -
                                                                      nonlinear_func[root_index[0]]);

                                real_self[snum] = (se_bubble[root_index[0] + 1].real()
                                                   - se_bubble[root_index[0]].real())
                                                  * (omega_solution - omegalist[root_index[0] + 1].real()) / domega
                                                  + se_bubble[root_index[0] + 1].real();
                            }
                        }
                    }
                }
                if (mympi->my_rank == 0) {
                    std::cout << "   branch : " << std::setw(5) << snum + 1;
                    std::cout << " omega (SC1) = " << std::setw(15) << writes->in_kayser(eval[knum][snum])
                              << " (cm^-1); ";
                    std::cout << " Re[Self] = " << std::setw(15) << writes->in_kayser(real_self[snum]) << " (cm^-1)\n";
                }
            }

            if (mympi->my_rank == 0) {
                // average self energy of degenerate modes
                int ishift = 0;
                double real_self_avg = 0.0;

                for (const auto &it: degeneracy_at_k[knum]) {
                    for (auto m = 0; m < it; ++m) {
                        real_self_avg += real_self[m + ishift];
                    }
                    real_self_avg /= static_cast<double>(it);

                    for (auto m = 0; m < it; ++m) {
                        real_self[m + ishift] = real_self_avg;
                    }
                    real_self_avg = 0.0;
                    ishift += it;
                }

                for (unsigned int snum = 0; snum < ns; ++snum) {
                    eval_bubble[iT][knum][snum] = eval[knum][snum] * eval[knum][snum]
                                                  - 2.0 * eval[knum][snum] * real_self[snum];
                    for (auto jk = 1; jk < kmesh_coarse->kpoint_irred_all[ik].size(); ++jk) {
                        auto knum2 = kmap_interpolate_to_scph[kmesh_coarse->kpoint_irred_all[ik][jk].knum];
                        eval_bubble[iT][knum2][snum] = eval_bubble[iT][knum][snum];
                    }
                }

                std::cout << '\n';
            }
        }

        if (mympi->my_rank == 0) {
            dynamical->calc_new_dymat_with_evec(delta_dymat_scph_plus_bubble[iT],
                                                eval_bubble[iT],
                                                evec,
                                                kmesh_coarse,
                                                kmap_interpolate_to_scph);
        }
    }

    deallocate(eval);
    deallocate(evec);
    deallocate(degeneracy_at_k);

    if (eval_bubble) deallocate(eval_bubble);

    if (mympi->my_rank == 0) {
        std::cout << " done!\n\n";
    }
}

std::vector<std::complex<double>> Scph::get_bubble_selfenergy(const KpointMeshUniform *kmesh_in,
                                                              const unsigned int ns_in,
                                                              const double *const *eval_in,
                                                              const std::complex<double> *const *const *evec_in,
                                                              const unsigned int knum,
                                                              const unsigned int snum,
                                                              const double temp_in,
                                                              const std::vector<std::complex<double>> &omegalist)
{
    unsigned int arr_cubic[3];
    double xk_tmp[3];
    std::complex<double> omega_sum[2];

    double factor = 1.0 / (static_cast<double>(kmesh_in->nk) * std::pow(2.0, 4));
    const auto ns2 = ns_in * ns_in;
    const auto nks = kmesh_in->nk * ns2;

    double n1, n2;
    double f1, f2;

    auto knum_minus = kmesh_in->kindex_minus_xk[knum];
    arr_cubic[0] = ns_in * knum_minus + snum;

    std::vector<std::complex<double>> se_bubble(omegalist.size());

    const auto nomega = omegalist.size();

    std::complex<double> *ret_sum, *ret_mpi;
    allocate(ret_sum, nomega);
    allocate(ret_mpi, nomega);

    for (auto iomega = 0; iomega < nomega; ++iomega) {
        ret_sum[iomega] = std::complex<double>(0.0, 0.0);
        ret_mpi[iomega] = std::complex<double>(0.0, 0.0);
    }

    for (auto iks = mympi->my_rank; iks < nks; iks += mympi->nprocs) {

        auto ik1 = iks / ns2;
        auto is1 = (iks % ns2) / ns_in;
        auto is2 = iks % ns_in;

        for (auto m = 0; m < 3; ++m) xk_tmp[m] = kmesh_in->xk[knum][m] - kmesh_in->xk[ik1][m];
        auto ik2 = kmesh_in->get_knum(xk_tmp);

        double omega1 = eval_in[ik1][is1];
        double omega2 = eval_in[ik2][is2];

        arr_cubic[1] = ns_in * ik1 + is1;
        arr_cubic[2] = ns_in * ik2 + is2;

        double v3_tmp = std::norm(anharmonic_core->V3(arr_cubic,
                                                      kmesh_in->xk,
                                                      eval_in,
                                                      evec_in,
                                                      phase_factor_scph));

        if (thermodynamics->classical) {
            n1 = thermodynamics->fC(omega1, temp_in);
            n2 = thermodynamics->fC(omega2, temp_in);
            f1 = n1 + n2;
            f2 = n2 - n1;
        } else {
            n1 = thermodynamics->fB(omega1, temp_in);
            n2 = thermodynamics->fB(omega2, temp_in);
            f1 = n1 + n2 + 1.0;
            f2 = n2 - n1;
        }
        for (auto iomega = 0; iomega < nomega; ++iomega) {
            omega_sum[0] = 1.0 / (omegalist[iomega] + omega1 + omega2) - 1.0 / (omegalist[iomega] - omega1 - omega2);
            omega_sum[1] = 1.0 / (omegalist[iomega] + omega1 - omega2) - 1.0 / (omegalist[iomega] - omega1 + omega2);
            ret_mpi[iomega] += v3_tmp * (f1 * omega_sum[0] + f2 * omega_sum[1]);
        }
    }
    for (auto iomega = 0; iomega < nomega; ++iomega) {
        ret_mpi[iomega] *= factor;
    }

    MPI_Reduce(&ret_mpi[0], &ret_sum[0], nomega, MPI_COMPLEX16, MPI_SUM, 0, MPI_COMM_WORLD);

    for (auto iomega = 0; iomega < nomega; ++iomega) {
        se_bubble[iomega] = ret_sum[iomega];
    }

    deallocate(ret_mpi);
    deallocate(ret_sum);

    return se_bubble;
}


void Scph::write_anharmonic_correction_fc2(std::complex<double> ****delta_dymat,
                                           const unsigned int NT,
                                           const KpointMeshUniform *kmesh_coarse_in,
                                           MinimumDistList ***mindist_list_in,
                                           const bool is_qha,
                                           const int type)
{
    unsigned int i, j;
    const auto Tmin = system->Tmin;
    const auto dT = system->dT;
    double ***delta_fc2;
    double **xtmp;
    const auto ns = dynamical->neval;
    unsigned int is, js, icell;
    unsigned int iat, jat;

    std::string file_fc2;
    std::ofstream ofs_fc2;

    if (is_qha) {
        file_fc2 = input->job_title + ".qha_dfc2";
    } else {
        if (type == 0) {
            file_fc2 = input->job_title + ".scph_dfc2";
        } else if (type == 1) {
            file_fc2 = input->job_title + ".scph+bubble(0)_dfc2";
        } else if (type == 2) {
            file_fc2 = input->job_title + ".scph+bubble(w)_dfc2";
        } else if (type == 3) {
            file_fc2 = input->job_title + ".scph+bubble(wQP)_dfc2";
        }
    }

    ofs_fc2.open(file_fc2.c_str(), std::ios::out);
    if (!ofs_fc2)
        exit("write_anharmonic_correction_fc2",
             "Cannot open file_fc2");

    const auto ncell = kmesh_coarse_in->nk_i[0] * kmesh_coarse_in->nk_i[1] * kmesh_coarse_in->nk_i[2];

    allocate(delta_fc2, ns, ns, ncell);

    allocate(xtmp, system->natmin, 3);

    ofs_fc2.precision(10);

    for (i = 0; i < system->natmin; ++i) {
        rotvec(xtmp[i], system->xr_s[system->map_p2s[i][0]], system->lavec_s);
        rotvec(xtmp[i], xtmp[i], system->rlavec_p);
        for (j = 0; j < 3; ++j) xtmp[i][j] /= 2.0 * pi;
    }

    for (i = 0; i < 3; ++i) {
        for (j = 0; j < 3; ++j) {
            ofs_fc2 << std::setw(20) << system->lavec_p[j][i];
        }
        ofs_fc2 << '\n';
    }
    ofs_fc2 << std::setw(5) << system->natmin << std::setw(5) << system->nkd << '\n';
    for (i = 0; i < system->nkd; ++i) {
        ofs_fc2 << std::setw(5) << system->symbol_kd[i];
    }
    ofs_fc2 << '\n';

    for (i = 0; i < system->natmin; ++i) {
        for (j = 0; j < 3; ++j) {
            ofs_fc2 << std::setw(20) << xtmp[i][j];
        }
        ofs_fc2 << std::setw(5) << system->kd[system->map_p2s[i][0]] + 1 << '\n';
    }

    deallocate(xtmp);

    for (unsigned int iT = 0; iT < NT; ++iT) {
        const auto temp = Tmin + dT * static_cast<double>(iT);

        ofs_fc2 << "# Temp = " << temp << '\n';

        for (is = 0; is < ns; ++is) {
            iat = is / 3;

            for (js = 0; js < ns; ++js) {
                jat = js / 3;

                for (icell = 0; icell < ncell; ++icell) {
                    delta_fc2[is][js][icell]
                            = delta_dymat[iT][is][js][icell].real()
                              * std::sqrt(system->mass[system->map_p2s[iat][0]]
                                          * system->mass[system->map_p2s[jat][0]]);
                }

            }
        }

        for (icell = 0; icell < ncell; ++icell) {

            for (is = 0; is < ns; ++is) {
                iat = is / 3;
                const auto icrd = is % 3;

                for (js = 0; js < ns; ++js) {
                    jat = js / 3;
                    const auto jcrd = js % 3;

                    const auto nmulti = mindist_list_in[iat][jat][icell].shift.size();

                    for (auto it = mindist_list_in[iat][jat][icell].shift.cbegin();
                         it != mindist_list_in[iat][jat][icell].shift.cend(); ++it) {

                        ofs_fc2 << std::setw(4) << (*it).sx;
                        ofs_fc2 << std::setw(4) << (*it).sy;
                        ofs_fc2 << std::setw(4) << (*it).sz;
                        ofs_fc2 << std::setw(5) << iat << std::setw(3) << icrd;
                        ofs_fc2 << std::setw(4) << jat << std::setw(3) << jcrd;
                        ofs_fc2 << std::setprecision(15) << std::setw(25)
                                << delta_fc2[is][js][icell] / static_cast<double>(nmulti) << '\n';

                    }

                }
            }
        }

        ofs_fc2 << '\n';
    }

    deallocate(delta_fc2);

    ofs_fc2.close();
    std::cout << "  " << std::setw(input->job_title.length() + 12) << std::left << file_fc2;

    if (is_qha) {
        std::cout << " : Anharmonic corrections to the second-order IFCs (QHA)\n";
    } else {
        if (type == 0) {
            std::cout << " : Anharmonic corrections to the second-order IFCs (SCPH)\n";
        } else if (type == 1) {
            std::cout << " : Anharmonic corrections to the second-order IFCs (SCPH+Bubble(0))\n";
        } else if (type == 2) {
            std::cout << " : Anharmonic corrections to the second-order IFCs (SCPH+Bubble(w))\n";
        } else if (type == 3) {
            std::cout << " : Anharmonic corrections to the second-order IFCs (SCPH+Bubble(wQP))\n";
        }
    }
}

void Scph::mpi_bcast_complex(std::complex<double> ****data,
                             const unsigned int NT,
                             const unsigned int nk,
                             const unsigned int ns)
{
    const int _NT = static_cast<int>(NT);
    const int _nk = static_cast<int>(nk);
    const int _ns = static_cast<int>(ns);

#ifdef MPI_CXX_DOUBLE_COMPLEX
    MPI_Bcast(&data[0][0][0][0], _NT * _nk * _ns * _ns,
              MPI_CXX_DOUBLE_COMPLEX, 0, MPI_COMM_WORLD);
#elif defined MPI_DOUBLE_COMPLEX
                                                                                                                            MPI_Bcast(&data[0][0][0][0], _NT * _nk * _ns * _ns, MPI_DOUBLE_COMPLEX, 0, MPI_COMM_WORLD);
#else
    MPI_Bcast(&data[0][0][0][0], _NT * _nk * _ns * _ns, MPI_COMPLEX16, 0, MPI_COMM_WORLD);
#endif
}

void Scph::get_derivative_central_diff(const double delta_t,
                                       const unsigned int nk,
                                       double **omega0,
                                       double **omega2,
                                       double **domega_dt)
{
    const auto ns = dynamical->neval;
    const auto inv_dt = 1.0 / (2.0 * delta_t);
    for (auto ik = 0; ik < nk; ++ik) {
        for (auto is = 0; is < ns; ++is) {
            domega_dt[ik][is] = (omega2[ik][is] - omega0[ik][is]) * inv_dt;
            //    std::cout << "domega_dt = " << domega_dt[ik][is] << '\n';
        }
    }
}






<|MERGE_RESOLUTION|>--- conflicted
+++ resolved
@@ -1777,6 +1777,10 @@
     unsigned int is, js, ks;
     unsigned int **ind;
     unsigned int i, j;
+
+    size_t js2_1, js2_2;
+    size_t is2, js2, ks2;
+
     std::complex<double> ret;
     long int ii;
 
@@ -1787,6 +1791,8 @@
     std::complex<double> *v3_array_at_kpair;
     std::complex<double> ***v3_mpi;
 
+    std::complex<double> **v3_tmp0, **v3_tmp1, **v3_tmp2, **v3_tmp3;
+
     if (mympi->my_rank == 0) {
         if (self_offdiag) {
             std::cout << " SELF_OFFDIAG = 1: Calculating all components of v3_array ... ";
@@ -1798,6 +1804,11 @@
     allocate(v3_array_at_kpair, ngroup_v3);
     allocate(ind, ngroup_v3, 3);
     allocate(v3_mpi, nk_scph, ns, ns2);
+
+    allocate(v3_tmp0, ns, ns2);
+    allocate(v3_tmp1, ns, ns2);
+    allocate(v3_tmp2, ns, ns2);
+    allocate(v3_tmp3, ns, ns2);
 
     for (unsigned int ik = mympi->my_rank; ik < nk_scph; ik += mympi->nprocs) {
 
@@ -1828,23 +1839,75 @@
             // All matrix elements will be calculated when considering the off-diagonal
             // elements of the phonon self-energy (i.e., when considering polarization mixing).
 
-#pragma omp parallel for private(is, js, ks, ret, i)
+            // initialize temporary matrices
+#pragma omp parallel for private(js)
+            for (is = 0; is < ns; ++is) {
+                for (js = 0; js < ns2; ++js) {
+                    v3_tmp0[is][js] = complex_zero;
+                    v3_tmp1[is][js] = complex_zero;
+                    v3_tmp2[is][js] = complex_zero;
+                    v3_tmp3[is][js] = complex_zero;
+                }
+            }
+
+            // copy v3 in (alpha,mu) representation to the temporary matrix
+#pragma omp parallel for private(is, js)
+            for (ii = 0; ii < ngroup_v3; ++ii) {
+
+                is = ind[ii][0];
+                js = ind[ii][1] * ns + ind[ii][2];
+                v3_tmp0[is][js] = v3_array_at_kpair[ii];
+            }
+
+            // transform the first index
+#pragma omp parallel for private(js2_1, is, js, ks, js2_2, is2, js2, ks2)
             for (ii = 0; ii < ns3; ++ii) {
                 is = ii / ns2;
-                js = (ii - ns2 * is) / ns;
-                ks = ii % ns;
-
-                ret = std::complex<double>(0.0, 0.0);
-
-                for (i = 0; i < ngroup_v3; ++i) {
-
-                    ret += v3_array_at_kpair[i]
-                           * evec_in[0][is][ind[i][0]]
-                           * evec_in[ik][js][ind[i][1]]
-                           * std::conj(evec_in[ik][ks][ind[i][2]]);
-                }
-
-                v3_mpi[ik][is][ns * js + ks] = factor * ret;
+                js2_1 = ii % ns2;
+
+                for (is2 = 0; is2 < ns; ++is2) {
+                    v3_tmp1[is][js2_1] += v3_tmp0[is2][js2_1]
+                                          * evec_in[0][is][is2];
+                }
+            }
+
+            // transform the second index
+#pragma omp parallel for private(js2_1, is, js, ks, js2_2, is2, js2, ks2)
+            for (ii = 0; ii < ns3; ++ii) {
+                is = ii / ns2;
+                js2_1 = ii % ns2;
+                js = js2_1 / ns; // second index
+                ks = js2_1 % ns; // third index
+
+                for (js2 = 0; js2 < ns; ++js2) {
+                    js2_2 = js2 * ns + ks;
+                    v3_tmp2[is][js2_1] += v3_tmp1[is][js2_2]
+                                          * evec_in[ik][js][js2];
+                }
+            }
+
+            // transform the third index
+#pragma omp parallel for private(js2_1, is, js, ks, js2_2, is2, js2, ks2)
+            for (ii = 0; ii < ns3; ++ii) {
+                is = ii / ns2;
+                js2_1 = ii % ns2;
+                js = js2_1 / ns; // third index
+                ks = js2_1 % ns; // fourth index
+
+                for (ks2 = 0; ks2 < ns; ++ks2) {
+                    js2_2 = js * ns + ks2;
+                    v3_tmp3[is][js2_1] += v3_tmp2[is][js2_2]
+                                          * std::conj(evec_in[ik][ks][ks2]);
+                }
+            }
+
+            // copy to the final matrix
+#pragma omp parallel for private(is, js2_1)
+            for (ii = 0; ii < ns3; ++ii) {
+                is = ii / ns2;
+                js2_1 = ii % ns2;
+
+                v3_mpi[ik][is][js2_1] = factor * v3_tmp3[is][js2_1];
             }
 
         } else {
@@ -1905,6 +1968,11 @@
 #endif
 
     deallocate(v3_mpi);
+    deallocate(v3_tmp0);
+    deallocate(v3_tmp1);
+    deallocate(v3_tmp2);
+    deallocate(v3_tmp3);
+
 
     zerofill_elements_acoustic_at_gamma(omega2_harmonic_in, v3_out, 3,
                                         kmesh_dense_in->nk, kmesh_coarse_in->nk_irred);
@@ -1936,6 +2004,9 @@
     unsigned int is, js, ks;
     unsigned int **ind;
     unsigned int i, j;
+    size_t js2_1, js2_2;
+    size_t is2, js2, ks2;
+
     std::complex<double> ret;
     long int ii;
 
@@ -1946,10 +2017,17 @@
     std::complex<double> ***v3_mpi;
     std::complex<double> *phi3_reciprocal_tmp;
 
+    std::complex<double> **v3_tmp0, **v3_tmp1, **v3_tmp2, **v3_tmp3;
+
     allocate(phi3_reciprocal_tmp, ngroup_v3_in);
     allocate(v3_array_at_kpair, ngroup_v3_in);
     allocate(ind, ngroup_v3_in, 3);
     allocate(v3_mpi, nk_scph, ns, ns2);
+
+    allocate(v3_tmp0, ns, ns2);
+    allocate(v3_tmp1, ns, ns2);
+    allocate(v3_tmp2, ns, ns2);
+    allocate(v3_tmp3, ns, ns2);
 
     for (unsigned int ik = mympi->my_rank; ik < nk_scph; ik += mympi->nprocs) {
 
@@ -1982,23 +2060,75 @@
             // All matrix elements will be calculated when considering the off-diagonal
             // elements of the phonon self-energy (i.e., when considering polarization mixing).
 
-#pragma omp parallel for private(is, js, ks, ret, i)
+            // initialize temporary matrices
+#pragma omp parallel for private(js)
+            for (is = 0; is < ns; ++is) {
+                for (js = 0; js < ns2; ++js) {
+                    v3_tmp0[is][js] = complex_zero;
+                    v3_tmp1[is][js] = complex_zero;
+                    v3_tmp2[is][js] = complex_zero;
+                    v3_tmp3[is][js] = complex_zero;
+                }
+            }
+
+            // copy v3 in (alpha,mu) representation to the temporary matrix
+#pragma omp parallel for private(is, js)
+            for (ii = 0; ii < ngroup_v3_in; ++ii) {
+
+                is = ind[ii][0];
+                js = ind[ii][1] * ns + ind[ii][2];
+                v3_tmp0[is][js] = v3_array_at_kpair[ii];
+            }
+
+            // transform the first index
+#pragma omp parallel for private(js2_1, is, js, ks, js2_2, is2, js2, ks2)
             for (ii = 0; ii < ns3; ++ii) {
                 is = ii / ns2;
-                js = (ii - ns2 * is) / ns;
-                ks = ii % ns;
-
-                ret = std::complex<double>(0.0, 0.0);
-
-                for (i = 0; i < ngroup_v3_in; ++i) {
-
-                    ret += v3_array_at_kpair[i]
-                           * evec_in[0][is][ind[i][0]]
-                           * evec_in[ik][js][ind[i][1]]
-                           * std::conj(evec_in[ik][ks][ind[i][2]]);
-                }
-
-                v3_mpi[ik][is][ns * js + ks] = factor * ret;
+                js2_1 = ii % ns2;
+
+                for (is2 = 0; is2 < ns; ++is2) {
+                    v3_tmp1[is][js2_1] += v3_tmp0[is2][js2_1]
+                                          * evec_in[0][is][is2];
+                }
+            }
+
+            // transform the second index
+#pragma omp parallel for private(js2_1, is, js, ks, js2_2, is2, js2, ks2)
+            for (ii = 0; ii < ns3; ++ii) {
+                is = ii / ns2;
+                js2_1 = ii % ns2;
+                js = js2_1 / ns; // second index
+                ks = js2_1 % ns; // third index
+
+                for (js2 = 0; js2 < ns; ++js2) {
+                    js2_2 = js2 * ns + ks;
+                    v3_tmp2[is][js2_1] += v3_tmp1[is][js2_2]
+                                          * evec_in[ik][js][js2];
+                }
+            }
+
+            // transform the third index
+#pragma omp parallel for private(js2_1, is, js, ks, js2_2, is2, js2, ks2)
+            for (ii = 0; ii < ns3; ++ii) {
+                is = ii / ns2;
+                js2_1 = ii % ns2;
+                js = js2_1 / ns; // third index
+                ks = js2_1 % ns; // fourth index
+
+                for (ks2 = 0; ks2 < ns; ++ks2) {
+                    js2_2 = js * ns + ks2;
+                    v3_tmp3[is][js2_1] += v3_tmp2[is][js2_2]
+                                          * std::conj(evec_in[ik][ks][ks2]);
+                }
+            }
+
+            // copy to the final matrix
+#pragma omp parallel for private(is, js2_1)
+            for (ii = 0; ii < ns3; ++ii) {
+                is = ii / ns2;
+                js2_1 = ii % ns2;
+
+                v3_mpi[ik][is][js2_1] = factor * v3_tmp3[is][js2_1];
             }
 
         } else {
@@ -2059,1362 +2189,31 @@
 #endif
 
     deallocate(v3_mpi);
-
-    zerofill_elements_acoustic_at_gamma(omega2_harmonic_in, v3_out, 3,
-                                        kmesh_dense_in->nk, kmesh_coarse_in->nk_irred);
-}
-
-<<<<<<< HEAD
-=======
-                } else if (relax_str == 2) {
-                    // calculate renormalized stress tensor
-                    calculate_del_v0_del_umn_renorm(del_v0_del_umn_renorm,
-                                                    C1_array, C2_array, C3_array,
-                                                    eta_tensor, u_tensor,
-                                                    del_v1_del_umn, del2_v1_del_umn2, del3_v1_del_umn3,
-                                                    del_v2_del_umn, del2_v2_del_umn2, del_v3_del_umn,
-                                                    q0, pvcell);
-
-                    // calculate renormalized strain-force coupling for ZSISA and v-ZSISA.
-                    calculate_del_v1_del_umn_renorm(del_v1_del_umn_renorm,
-                                                    u_tensor,
-                                                    del_v1_del_umn, del2_v1_del_umn2, del3_v1_del_umn3,
-                                                    del_v2_del_umn, del2_v2_del_umn2, del_v3_del_umn,
-                                                    q0);
-                }
-
-                compute_renormalized_harmonic_frequency(omega2_harm_renorm[iT],
-                                                        evec_harm_renorm_tmp,
-                                                        delta_v2_renorm,
-                                                        writes->getVerbosity());
-
-                calc_new_dymat_with_evec(delta_harmonic_dymat_renormalize[iT],
-                                         omega2_harm_renorm[iT],
-                                         evec_harm_renorm_tmp);
-                // delta_harmonic_dymat_renormalize is copied to dymat_anharm after structure convergence,
-                // which is required for postprocess.
-
-                compute_cmat(cmat_convert, evec_harm_renorm_tmp);
-
-                // The same functions (compute_anharmonic_v1_array, compute_anharmonic_del_v0_del_umn) as
-                // in Scph::exec_scph_relax_cell_coordinate_main can be used for
-                // calculating the finite-temperature forces and stress tensor.
-                // This is because we truncate the Taylor expansion of PES at the fourth order (?)
-                compute_anharmonic_v1_array(v1_QHA, v1_renorm, v3_renorm, cmat_convert, omega2_harm_renorm[iT], temp);
-
-                if (relax_str == 1) {
-                    for (i1 = 0; i1 < 9; i1++) {
-                        del_v0_del_umn_QHA[i1] = complex_zero;
-                    }
-                }
-                else if (relax_str == 2) {
-                    compute_anharmonic_del_v0_del_umn(del_v0_del_umn_QHA,
-                                                    del_v0_del_umn_renorm,
-                                                    del_v2_del_umn,
-                                                    del2_v2_del_umn2,
-                                                    del_v3_del_umn,
-                                                    u_tensor, q0, cmat_convert,
-                                                    omega2_harm_renorm[iT], temp);
-
-                    compute_ZSISA_stress(delq_delu_ZSISA, del_v0_del_umn_ZSISA,
-                                        cmat_convert, omega2_harm_renorm[iT], del_v0_del_umn_QHA,
-                                        del_v1_del_umn_renorm, v1_QHA, harm_optical_modes);
-
-                    // qha_scheme == 1 : ZSISA
-                    if (qha_scheme == 1) {
-                        // overwrite v1_QHA by zero-temperature first-order IFCs.
-                        for (is = 0; is < ns; is++) {
-                            v1_QHA[is] = v1_renorm[is];
-                        }
-                        // overwrite finite-temperature stress tensor
-                        for (i1 = 0; i1 < 9; i1++) {
-                            del_v0_del_umn_QHA[i1] = del_v0_del_umn_ZSISA[i1];
-                        }
-                    }
-
-                    // calculate renormalized second-order elastic constants
-                    calculate_C2_array_renorm(C2_array_renorm,
-                                            u_tensor, eta_tensor, C2_array, C3_array,
-                                            del2_v1_del_umn2, del3_v1_del_umn3, del2_v2_del_umn2, q0);
-
-                    calculate_C2_array_ZSISA(C2_array_ZSISA, C2_array_renorm,
-                                            del_v1_del_umn_renorm, delq_delu_ZSISA);
-
-                    compute_vZSISA_stress(del_v0_del_umn_vZSISA,
-                                        C2_array_ZSISA, del_v0_del_umn_renorm, del_v0_del_umn_ZSISA,
-                                        u_tensor);
-
-                    // qha_scheme == 2 : v-ZSISA
-                    // overwrite finite-temperature force and stress tensor
-                    if (qha_scheme == 2) {
-                        for (is = 0; is < ns; is++) {
-                            v1_QHA[is] = v1_renorm[is];
-                        }
-
-                        for (i1 = 0; i1 < 9; i1++) {
-                            del_v0_del_umn_QHA[i1] = del_v0_del_umn_vZSISA[i1];
-                        }
-                    }
-                }
-
-                update_cell_coordinate(q0, u0, u_tensor,
-                                       v1_QHA, omega2_harm_renorm[iT],
-                                       del_v0_del_umn_QHA, C2_array,
-                                       cmat_convert, harm_optical_modes,
-                                       delta_q0, delta_u0, delta_umn,
-                                       du0, du_tensor);
-
-                write_stepresfile(q0, u_tensor, u0, i_str_loop + 1,
-                                  fout_step_q0, fout_step_u0, fout_step_u_tensor);
-
-                check_str_divergence(str_diverged,
-                                     q0, u0, u_tensor);
-
-                if (str_diverged) {
-                    converged_prev = false;
-                    std::cout << " The crystal structure diverged.";
-                    std::cout << " Break from the structure loop." << std::endl;
-                    break;
-                }
-
-                // check convergence
-                std::cout << " du0 =" << std::scientific << std::setw(15) << std::setprecision(6) << du0 << " [Bohr]"
-                          << std::endl;
-                std::cout << " du_tensor =" << std::scientific << std::setw(15) << std::setprecision(6) << du_tensor;
-
-                if (du0 < coord_conv_tol && du_tensor < cell_conv_tol) {
-                    std::cout << std::endl << std::endl;
-                    std::cout << " du0 is smaller than COORD_CONV_TOL = " << std::scientific << std::setw(15)
-                              << std::setprecision(6) << coord_conv_tol << std::endl;
-                    if (relax_str == 2) {
-                        std::cout << " du_tensor is smaller than CELL_CONV_TOL = " << std::scientific << std::setw(15)
-                                << std::setprecision(6) << cell_conv_tol << std::endl;
-                    }
-                    std::cout << " Structural optimization converged in " << i_str_loop + 1 << "-th loop." << std::endl
-                              << std::endl;
-                    std::cout << " break structural loop." << std::endl << std::endl;
-                    break;
-                }
-
-            }// close structure loop
-
-            std::cout << " ----------------------------------------------------------------" << std::endl;
-            std::cout << " Final atomic displacements [Bohr] at " << temp << " K" << std::endl;
-            for (iat1 = 0; iat1 < system->natmin; iat1++) {
-                std::cout << " ";
-                for (ixyz1 = 0; ixyz1 < 3; ixyz1++) {
-                    get_xyz_string(ixyz1, str_tmp);
-                    std::cout << std::setw(10) << ("u_{" + std::to_string(iat1) + "," + str_tmp + "}");
-                }
-                std::cout << " :";
-                for (ixyz1 = 0; ixyz1 < 3; ixyz1++) {
-                    std::cout << std::scientific << std::setw(15) << std::setprecision(6) << u0[iat1 * 3 + ixyz1];
-                }
-                std::cout << std::endl;
-            }
-            std::cout << std::endl;
-
-            if (relax_str == 2){
-                std::cout << " Final strain (displacement gradient tensor u_{mu nu}) : " << std::endl;
-                for (ixyz1 = 0; ixyz1 < 3; ixyz1++) {
-                    std::cout << " ";
-                    for (ixyz2 = 0; ixyz2 < 3; ixyz2++) {
-                        std::cout << std::scientific << std::setw(15) << std::setprecision(6) << u_tensor[ixyz1][ixyz2];
-                    }
-                    std::cout << std::endl;
-                }
-            }
-            if (i_temp_loop == NT - 1) {
-                std::cout << " ----------------------------------------------------------------" << std::endl
-                          << std::endl;
-            } else {
-                std::cout << std::endl;
-            }
-
-            // record zero-th order term of PES
-            V0[iT] = v0_renorm;
-
-            // copy delta_harmonic_dymat_renormalize to dymat_anharm
-            // This process is required for postprocess.
-            for (is1 = 0; is1 < ns; is1++) {
-                for (is2 = 0; is2 < ns; is2++) {
-                    for (ik = 0; ik < kmesh_coarse->nk; ik++) {
-                        dymat_anharm[iT][is1][is2][ik] = delta_harmonic_dymat_renormalize[iT][is1][is2][ik];
-                    }
-                }
-            }
-
-            // print obtained structure
-            calculate_u0(q0, u0);
-
-            write_resfile_atT(q0, u_tensor, u0, temp, fout_q0, fout_u0, fout_u_tensor);
-
-        }
-
-        // Output files of structural optimization
-        fout_step_q0.close();
-        fout_step_u0.close();
-        fout_q0.close();
-        fout_u0.close();
-        if (relax_str == 2) {
-            fout_step_u_tensor.close();
-            fout_u_tensor.close();
-        }
-
-        deallocate(cmat_convert);
-
-        deallocate(C1_array);
-        deallocate(C2_array);
-        deallocate(C3_array);
-        deallocate(C2_array_ZSISA);
-    }
-
-    deallocate(delta_v2_renorm);
-    deallocate(delta_v2_with_umn);
-    deallocate(omega2_harm_renorm);
-    deallocate(evec_harm_renorm_tmp);
-
-    deallocate(v1_ref);
-    deallocate(v1_with_umn);
-    deallocate(v1_renorm);
-
-    deallocate(v3_ref);
-    deallocate(v3_renorm);
-    deallocate(v3_with_umn);
-
-    deallocate(v4_ref);
-    deallocate(v4_renorm);
-    deallocate(v4_with_umn);
-
-
-    deallocate(del_v1_del_umn);
-    deallocate(del2_v1_del_umn2);
-    deallocate(del3_v1_del_umn3);
-    deallocate(del_v2_del_umn);
-    deallocate(del2_v2_del_umn2);
-    deallocate(del_v3_del_umn);
-
-    deallocate(q0);
-    deallocate(u0);
-    deallocate(u_tensor);
-    deallocate(eta_tensor);
-
-    deallocate(delta_q0);
-    deallocate(delta_u0);
-    deallocate(delta_umn);
-
-    deallocate(v1_QHA);
-    deallocate(del_v1_del_umn_renorm);
-    deallocate(del_v0_del_umn_QHA);
-    deallocate(del_v0_del_umn_ZSISA);
-    deallocate(del_v0_del_umn_vZSISA);
-    deallocate(del_v0_del_umn_renorm);
-
-    deallocate(delq_delu_ZSISA);
-
-    deallocate(C2_array_renorm);
-}
-
-
-void Scph::exec_perturbative_QHA(std::complex<double> ****dymat_anharm,
-                                 std::complex<double> ****delta_harmonic_dymat_renormalize)
-{
-    using namespace Eigen;
-
-    int ik, is, js, ik1, is1, is2;
-    int ixyz1, ixyz2, ixyz3;
-    int itmp1, itmp2, itmp3, itmp4;
-    static auto complex_zero = std::complex<double>(0.0, 0.0);
-
-    const auto nk = kmesh_dense->nk;
-    const auto nk_interpolate = kmesh_coarse->nk;
-    const auto ns = dynamical->neval;
-    const auto nk_irred_interpolate = kmesh_coarse->nk_irred;
-    const auto Tmin = system->Tmin;
-    const auto Tmax = system->Tmax;
-    const auto dT = system->dT;
-
-    // renormalization of harmonic dynamical matrix
-    std::complex<double> **delta_v2_renorm;
-    std::complex<double> **delta_v2_with_umn;
-    double ***omega2_harm_renorm;
-    std::complex<double> ***evec_harm_renorm_tmp;
-    // original and renormalized IFCs
-    std::complex<double> *v1_ref, *v1_renorm, *v1_with_umn;
-    std::complex<double> ***v3_ref; // We fix cubic IFCs in perturbative QHA.
-    std::complex<double> ***v4_array_dummy; // We set quartic IFCs as zero.
-
-    // elastic constants
-    double *C1_array;
-    double **C2_array;
-    double ***C3_array;
-
-    // force and stress tensor from F_vib
-    std::complex<double> *v1_vib;
-    std::complex<double> *del_v0_del_umn_vib;
-
-    // strain-derivative of k-space IFCs
-    // (calculated by real-space IFC renormalization or finite-difference method)
-    std::complex<double> **del_v1_del_umn;
-    std::complex<double> **del2_v1_del_umn2;
-    std::complex<double> **del3_v1_del_umn3_dummy;
-    std::complex<double> ***del_v2_del_umn;
-    std::complex<double> ***del2_v2_del_umn2_dummy;
-    std::complex<double> ****del_v3_del_umn_dummy;
-
-    // IFC renormalization
-    double v0_with_umn, v0_renorm;
-
-    // structural optimization
-    int i_temp_loop;
-    double *q0, *u0;
-    double **u_tensor, **eta_tensor;
-    std::vector<int> harm_optical_modes(ns - 3);
-
-    // temperature grid
-    std::vector<double> vec_temp;
-    const auto NT = static_cast<unsigned int>((Tmax - Tmin) / dT) + 1;
-
-    MatrixXcd elastic_mat_tmp(ns - 3 + 6, ns - 3 + 6); // optical phonons + independent strain
-    VectorXcd q0_umn(ns - 3 + 6), del_Fvib_q0_umn(ns - 3 + 6);
-
-    allocate(omega2_harm_renorm, NT, nk, ns);
-    allocate(evec_harm_renorm_tmp, nk, ns, ns);
-    allocate(delta_v2_renorm, nk_interpolate, ns * ns);
-    allocate(delta_v2_with_umn, nk_interpolate, ns * ns);
-
-    allocate(v1_ref, ns);
-    allocate(v1_with_umn, ns);
-    allocate(v1_renorm, ns);
-
-    allocate(v1_vib, ns);
-    allocate(del_v0_del_umn_vib, 9);
-
-    allocate(q0, ns);
-    allocate(u0, ns);
-    allocate(u_tensor, 3, 3);
-    allocate(eta_tensor, 3, 3);
-
-    allocate(v4_array_dummy, nk_irred_interpolate * kmesh_dense->nk,
-             ns * ns, ns * ns);
-
-    for (ik1 = 0; ik1 < nk_irred_interpolate * kmesh_dense->nk; ik1++) {
-        for (is1 = 0; is1 < ns * ns; is1++) {
-            for (is2 = 0; is2 < ns * ns; is2++) {
-                v4_array_dummy[ik1][is1][is2] = complex_zero;
-            }
-        }
-    }
-
-    allocate(v3_ref, nk, ns, ns * ns);
-
-    compute_V3_elements_mpi_over_kpoint(v3_ref,
-                                        evec_harmonic,
-                                        selfenergy_offdiagonal);
-
-    // assume that the atomic forces are zero at initial structure
-    for (is = 0; is < ns; is++) {
-        v1_ref[is] = 0.0;
-    }
-
-    allocate(del_v1_del_umn, 9, ns);
-    allocate(del2_v1_del_umn2, 81, ns);
-    allocate(del_v2_del_umn, 9, nk, ns * ns);
-
-    allocate(del3_v1_del_umn3_dummy, 729, ns);
-    allocate(del2_v2_del_umn2_dummy, 81, nk, ns * ns);
-    allocate(del_v3_del_umn_dummy, 9, nk, ns, ns * ns);
-
-    compute_del_v_strain(del_v1_del_umn,
-                         del2_v1_del_umn2, nullptr,
-                         del_v2_del_umn,
-                         nullptr, nullptr,
-                         evec_harmonic, relax_str);
-
-    // set dummy variables as zero.
-    // These are used for the preparation for the postprocess
-    for (ixyz1 = 0; ixyz1 < 729; ixyz1++) {
-        for (is1 = 0; is1 < ns; is1++) {
-            del3_v1_del_umn3_dummy[ixyz1][is1] = complex_zero;
-        }
-    }
-    for (ixyz1 = 0; ixyz1 < 81; ixyz1++) {
-        for (ik1 = 0; ik1 < nk; ik1++) {
-            for (is1 = 0; is1 < ns * ns; is1++) {
-                del2_v2_del_umn2_dummy[ixyz1][ik1][is1] = complex_zero;
-            }
-        }
-    }
-    for (ixyz1 = 0; ixyz1 < 9; ixyz1++) {
-        for (ik1 = 0; ik1 < nk; ik1++) {
-            for (is1 = 0; is1 < ns; is1++) {
-                for (is2 = 0; is2 < ns * ns; is2++) {
-                    del_v3_del_umn_dummy[ixyz1][ik1][is1][is2] = complex_zero;
-                }
-            }
-        }
-    }
-
-    allocate(C1_array, 9);
-    allocate(C2_array, 9, 9);
-    allocate(C3_array, 9, 9, 9);
-
-    // get indices of optical modes at Gamma point
-    js = 0;
-    for (is = 0; is < ns; is++) {
-        if (std::fabs(omega2_harmonic[0][is]) < eps8) {
-            continue;
-        }
-        harm_optical_modes[js] = is;
-        js++;
-    }
-    if (js != ns - 3) {
-        exit("exec_scph_relax_cell_coordinate_main",
-             "The number of detected optical modes is not ns-3.");
-    }
-
-    if (mympi->my_rank == 0) {
-
-        precompute_dymat_harm(kmesh_dense->nk,
-                              kmesh_dense->xk,
-                              kmesh_dense->kvec_na);
-
-
-        vec_temp.clear();
-
-        if (lower_temp) {
-            for (int i = NT - 1; i >= 0; --i) {
-                vec_temp.push_back(Tmin + static_cast<double>(i) * dT);
-            }
-        } else {
-            for (int i = 0; i < NT; ++i) {
-                vec_temp.push_back(Tmin + static_cast<double>(i) * dT);
-            }
-        }
-
-        // set elastic constants
-        set_elastic_constants(C1_array,
-                              C2_array,
-                              C3_array);
-
-        // output files of structural optimization
-        std::ofstream fout_q0, fout_u0, fout_u_tensor;
-
-        fout_q0.open(input->job_title + ".normal_disp");
-        fout_u0.open(input->job_title + ".atom_disp");
-        fout_u_tensor.open(input->job_title + ".umn_tensor");
-
-        write_resfile_header(fout_q0, fout_u0, fout_u_tensor);
-
-        i_temp_loop = -1;
-
-        std::cout << " Start QHA calculation." << std::endl;
-        std::cout
-                << " Internal coordinates and shape of the unit cell are calculated by lowest-order perturbation theory ..."
-                << std::endl << std::endl;
-
-        for (double temp: vec_temp) {
-            i_temp_loop++;
-            auto iT = static_cast<unsigned int>((temp - Tmin) / dT);
-
-            // std::cout << " ----------------------------------------------------------------" << std::endl;
-            // std::cout << " Temperature = " << temp << " K" << std::endl;
-            // std::cout << " temperature index : " << std::setw(4) << i_temp_loop << "/" << std::setw(4) << NT << std::endl << std::endl;
-
-            calc_v1_vib(v1_vib, v3_ref, temp);
-            calc_del_v0_del_umn_vib(del_v0_del_umn_vib, del_v2_del_umn, temp);
-
-            // calculate matrix
-            // elastic_mat_tmp
-            for (itmp1 = 0; itmp1 < ns + 3; itmp1++) {
-                for (itmp2 = 0; itmp2 < ns + 3; itmp2++) {
-                    elastic_mat_tmp(itmp1, itmp2) = complex_zero;
-                }
-            }
-
-            for (is1 = 0; is1 < ns - 3; is1++) {
-                elastic_mat_tmp(is1, is1) = omega2_harmonic[0][harm_optical_modes[is1]];
-            }
-
-            for (is1 = 0; is1 < ns - 3; is1++) {
-                is2 = harm_optical_modes[is1];
-                for (ixyz1 = 0; ixyz1 < 3; ixyz1++) {
-                    elastic_mat_tmp(is1, ns - 3 + ixyz1) = del_v1_del_umn[ixyz1 * 3 + ixyz1][is2];
-                    elastic_mat_tmp(ns - 3 + ixyz1, is1) = elastic_mat_tmp(is1, ns - 3 + ixyz1);
-                }
-
-                for (ixyz1 = 0; ixyz1 < 3; ixyz1++) {
-                    ixyz2 = (ixyz1 + 1) % 3;
-                    ixyz3 = (ixyz1 + 2) % 3;
-
-                    elastic_mat_tmp(is1, ns + ixyz1) = del_v1_del_umn[ixyz2 * 3 + ixyz3][is2]
-                                                       + del_v1_del_umn[ixyz3 * 3 + ixyz2][is2];
-                    elastic_mat_tmp(ns + ixyz1, is1) = elastic_mat_tmp(is1, ns + ixyz1);
-                }
-
-            }
-
-            for (ixyz1 = 0; ixyz1 < 3; ixyz1++) {
-                for (ixyz2 = 0; ixyz2 < 3; ixyz2++) {
-                    itmp1 = (ixyz1 + 1) % 3;
-                    itmp2 = (ixyz1 + 2) % 3;
-                    itmp3 = (ixyz2 + 1) % 3;
-                    itmp4 = (ixyz2 + 2) % 3;
-
-                    elastic_mat_tmp(ns - 3 + ixyz1, ns - 3 + ixyz2) = C2_array[ixyz1 * 4][ixyz2 * 4];
-
-                    elastic_mat_tmp(ns - 3 + ixyz1, ns + ixyz2) =
-                            C2_array[ixyz1 * 4][itmp3 * 3 + itmp4] + C2_array[ixyz1 * 4][itmp4 * 3 + itmp3];
-                    elastic_mat_tmp(ns + ixyz1, ns - 3 + ixyz2) =
-                            C2_array[itmp1 * 3 + itmp2][ixyz2 * 4] + C2_array[itmp2 * 3 + itmp1][ixyz2 * 4];
-
-                    elastic_mat_tmp(ns + ixyz1, ns + ixyz2) = C2_array[itmp1 * 3 + itmp2][itmp3 * 3 + itmp4] +
-                                                              C2_array[itmp2 * 3 + itmp1][itmp3 * 3 + itmp4] +
-                                                              C2_array[itmp1 * 3 + itmp2][itmp4 * 3 + itmp3] + 
-                                                              C2_array[itmp2 * 3 + itmp1][itmp4 * 3 + itmp3];
-                }
-            }
-
-            for (is1 = 0; is1 < ns - 3; is1++) {
-                is2 = harm_optical_modes[is1];
-                del_Fvib_q0_umn(is1) = -v1_vib[is2];
-            }
-            for (ixyz1 = 0; ixyz1 < 3; ixyz1++) {
-                ixyz2 = (ixyz1 + 1) % 3;
-                ixyz3 = (ixyz1 + 2) % 3;
-
-                del_Fvib_q0_umn(ns - 3 + ixyz1) = -del_v0_del_umn_vib[ixyz1 * 3 + ixyz1];
-                del_Fvib_q0_umn(ns + ixyz1) =
-                        -del_v0_del_umn_vib[ixyz2 * 3 + ixyz3] + del_v0_del_umn_vib[ixyz3 * 3 + ixyz2];
-            }
-            q0_umn = elastic_mat_tmp.colPivHouseholderQr().solve(del_Fvib_q0_umn);
-
-            for (is1 = 0; is1 < ns; is1++) {
-                q0[is1] = 0.0;
-            }
-            for (is1 = 0; is1 < ns - 3; is1++) {
-                is2 = harm_optical_modes[is1];
-                q0[is2] = q0_umn(is1).real();
-            }
-            calculate_u0(q0, u0);
-
-            for (ixyz1 = 0; ixyz1 < 3; ixyz1++) {
-                ixyz2 = (ixyz1 + 1) % 3;
-                ixyz3 = (ixyz1 + 2) % 3;
-
-                u_tensor[ixyz1][ixyz1] = q0_umn(ns - 3 + ixyz1).real();
-                u_tensor[ixyz2][ixyz3] = q0_umn(ns + ixyz1).real();
-                u_tensor[ixyz3][ixyz2] = q0_umn(ns + ixyz1).real();
-            }
-
-            // print obtained structure
-            calculate_u0(q0, u0);
-
-            write_resfile_atT(q0, u_tensor, u0, temp, fout_q0, fout_u0, fout_u_tensor);
-
-            // calculate renormalized IFCs for postprocess
-            // Note that the cubic IFCs are fixed at the reference values in perturbative QHA.
-
-            // renormalization by strain
-            calculate_eta_tensor(eta_tensor, u_tensor);
-            renormalize_v0_from_umn(v0_with_umn, 0.0, eta_tensor, C1_array, C2_array, C3_array, u_tensor,
-                                    0.0); // pressure is limited to zero
-
-            renormalize_v1_from_umn(v1_with_umn, v1_ref,
-                                    del_v1_del_umn, del2_v1_del_umn2, del3_v1_del_umn3_dummy,
-                                    u_tensor);
-
-            renormalize_v2_from_umn(delta_v2_with_umn, del_v2_del_umn, del2_v2_del_umn2_dummy, u_tensor);
-
-            // renormalization by displacements
-            renormalize_v1_from_q0(v1_renorm, v1_with_umn, delta_v2_with_umn, v3_ref, v4_array_dummy, q0);
-
-            renormalize_v2_from_q0(delta_v2_renorm, delta_v2_with_umn, v3_ref, v4_array_dummy, q0);
-
-            renormalize_v0_from_q0(v0_renorm, v0_with_umn, v1_with_umn, delta_v2_with_umn, v3_ref, v4_array_dummy, q0);
-
-            V0[iT] = v0_renorm;
-
-            // calculate renormalizations of harmonic IFCs, which is stored in delta_harmonic_dymat_renormalize
-            compute_renormalized_harmonic_frequency(omega2_harm_renorm[iT],
-                                                    evec_harm_renorm_tmp,
-                                                    delta_v2_renorm,
-                                                    writes->getVerbosity());
-
-            calc_new_dymat_with_evec(delta_harmonic_dymat_renormalize[iT],
-                                     omega2_harm_renorm[iT],
-                                     evec_harm_renorm_tmp);
-
-            // copy delta_harmonic_dymat_renormalize to dymat_anharm
-            for (is1 = 0; is1 < ns; is1++) {
-                for (is2 = 0; is2 < ns; is2++) {
-                    for (ik = 0; ik < kmesh_coarse->nk; ik++) {
-                        dymat_anharm[iT][is1][is2][ik] = delta_harmonic_dymat_renormalize[iT][is1][is2][ik];
-                    }
-                }
-            }
-        }
-
-        fout_q0.close();
-        fout_u0.close();
-        fout_u_tensor.close();
-    }
-
-    deallocate(del_v0_del_umn_vib);
-
-    deallocate(v1_vib);
-    deallocate(v1_ref);
-    deallocate(v1_with_umn);
-    deallocate(v1_renorm);
-
-    deallocate(omega2_harm_renorm);
-    deallocate(evec_harm_renorm_tmp);
-    deallocate(delta_v2_renorm);
-    deallocate(delta_v2_with_umn);
-
-    deallocate(q0);
-    deallocate(u0);
-    deallocate(u_tensor);
-    deallocate(eta_tensor);
-
-    deallocate(v4_array_dummy);
-    deallocate(v3_ref);
-
-    deallocate(del_v1_del_umn);
-    deallocate(del2_v1_del_umn2);
-    deallocate(del_v2_del_umn);
-    deallocate(del3_v1_del_umn3_dummy);
-    deallocate(del2_v2_del_umn2_dummy);
-    deallocate(del_v3_del_umn_dummy);
-
-    deallocate(C1_array);
-    deallocate(C2_array);
-    deallocate(C3_array);
-
-}
-
-void Scph::set_elastic_constants(double *C1_array,
-                                 double **C2_array,
-                                 double ***C3_array)
-{
-    int i1, i2, i3, i4;
-
-    // if the shape of the unit cell is relaxed,
-    // read elastic constants from file
-    if (relax_str == 2 || relax_str == 3) {
-        read_C1_array(C1_array);
-        read_elastic_constants(C2_array, C3_array);
-    }
-        // if the unit cell is fixed,
-        // dummy values are set in the elastic constants
-    else if (relax_str == 1) {
-        for (i1 = 0; i1 < 9; i1++) {
-            C1_array[i1] = 0.0;
-        }
-
-        // The elastic constant should be positive-definite
-        // except for the rotational degrees of freedom
-        for (i1 = 0; i1 < 3; i1++) {
-            for (i2 = 0; i2 < 3; i2++) {
-                for (i3 = 0; i3 < 3; i3++) {
-                    for (i4 = 0; i4 < 3; i4++) {
-                        if ((i1 == i3 && i2 == i4) || (i1 == i4 && i2 == i3)) {
-                            C2_array[i1 * 3 + i2][i3 * 3 + i4] = 10.0; // This dummy value can be any positiva value
-                        } else {
-                            C2_array[i1 * 3 + i2][i3 * 3 + i4] = 0.0;
-                        }
-                    }
-                }
-            }
-        }
-
-        for (i1 = 0; i1 < 9; i1++) {
-            for (i2 = 0; i2 < 9; i2++) {
-                for (i3 = 0; i3 < 9; i3++) {
-                    C3_array[i1][i2][i3] = 0.0;
-                }
-            }
-        }
-    }
-
-}
-
-void Scph::read_C1_array(double *const C1_array)
-{
-    std::fstream fin_C1_array;
-    std::string str_tmp;
-    int natmin = system->natmin;
-    int i1, i2, i3;
-
-    // initialize elastic constants
-    for (i1 = 0; i1 < 9; i1++) {
-        C1_array[i1] = 0.0;
-    }
-
-    fin_C1_array.open("C1_array.in");
-
-    if (!fin_C1_array) {
-        std::cout << "  Warning: file C1_array.in could not be open." << std::endl;
-        std::cout << "  The stress tensor at the reference structure is set zero." << std::endl;
-        return;
-    }
-
-    fin_C1_array >> str_tmp;
-    for (i1 = 0; i1 < 9; i1++) {
-        fin_C1_array >> C1_array[i1];
-    }
-}
-
-void Scph::read_elastic_constants(double *const *const C2_array,
-                                  double *const *const *const C3_array)
-{
-    std::fstream fin_elastic_constants;
-    std::string str_tmp;
-    int natmin = system->natmin;
-    int i1, i2, i3;
-
-    // read elastic_constants.in from strain_IFC_dir directory
-    fin_elastic_constants.open(strain_IFC_dir + "elastic_constants.in");
-
-    if (!fin_elastic_constants) {
-        exit("read_elastic_constants", "could not open file elastic_constants.in");
-    }
-
-    fin_elastic_constants >> str_tmp;
-    for (i1 = 0; i1 < 9; i1++) {
-        for (i2 = 0; i2 < 9; i2++) {
-            fin_elastic_constants >> C2_array[i1][i2];
-        }
-    }
-    fin_elastic_constants >> str_tmp;
-    for (i1 = 0; i1 < 9; i1++) {
-        for (i2 = 0; i2 < 9; i2++) {
-            for (i3 = 0; i3 < 9; i3++) {
-                fin_elastic_constants >> C3_array[i1][i2][i3];
-            }
-        }
-    }
-}
-
-void Scph::set_init_structure_atT(double *q0,
-                                  double **u_tensor,
-                                  double *u0,
-                                  bool &converged_prev,
-                                  int &str_diverged,
-                                  const int set_init_str,
-                                  const int i_temp_loop)
-{
-
-    int i1, i2;
-
-    if (str_diverged) {
-        std::cout << " The crystal structure at the previous temperature is divergent." << std::endl;
-        std::cout << " read initial structure from input files." << std::endl << std::endl;
-
-        set_initial_q0(q0);
-        calculate_u0(q0, u0);
-
-        // set initial strain
-        if (relax_str == 1) {
-            for (i1 = 0; i1 < 3; i1++) {
-                for (i2 = 0; i2 < 3; i2++) {
-                    u_tensor[i1][i2] = 0.0;
-                }
-            }
-        } else {
-            set_initial_strain(u_tensor);
-        }
-        converged_prev = false;
-        str_diverged = 0;
-
-        return;
-    }
-
-    std::cout << " SET_INIT_STR = " << set_init_str << ":";
-
-    if (set_init_str == 1) {
-        std::cout << " set initial structure from the input file." << std::endl << std::endl;
-
-        set_initial_q0(q0);
-        calculate_u0(q0, u0);
-        if (relax_str == 1) {
-            for (i1 = 0; i1 < 3; i1++) {
-                for (i2 = 0; i2 < 3; i2++) {
-                    u_tensor[i1][i2] = 0.0;
-                }
-            }
-        } else {
-            set_initial_strain(u_tensor);
-        }
-        converged_prev = false;
-
-        return;
-    } else if (set_init_str == 2) {
-        if (i_temp_loop == 0) {
-            std::cout << " set initial structure from the input file." << std::endl << std::endl;
-
-            set_initial_q0(q0);
-            calculate_u0(q0, u0);
-            if (relax_str == 1) {
-                for (i1 = 0; i1 < 3; i1++) {
-                    for (i2 = 0; i2 < 3; i2++) {
-                        u_tensor[i1][i2] = 0.0;
-                    }
-                }
-            } else {
-                set_initial_strain(u_tensor);
-            }
-        } else {
-            std::cout << " start from structure from the previous temperature." << std::endl << std::endl;
-        }
-
-        return;
-    } else if (set_init_str == 3) {
-        // read initial structure at initial temperature
-        if (i_temp_loop == 0) {
-            std::cout << " read initial structure from input files." << std::endl << std::endl;
-
-            set_initial_q0(q0);
-            calculate_u0(q0, u0);
-            if (relax_str == 1) {
-                for (i1 = 0; i1 < 3; i1++) {
-                    for (i2 = 0; i2 < 3; i2++) {
-                        u_tensor[i1][i2] = 0.0;
-                    }
-                }
-            } else {
-                set_initial_strain(u_tensor);
-            }
-        }
-            // read initial DISPLACEMENT if the structure converges
-            // to the high-symmetry one.
-        else if (std::fabs(u0[cooling_u0_index]) < cooling_u0_thr) {
-            std::cout << std::endl;
-            std::cout << " u0[" << cooling_u0_index << "] < " << std::setw(15) << std::setprecision(6) << cooling_u0_thr
-                      << " is satisfied." << std::endl;
-            std::cout << " the structure is back to the high-symmetry phase." << std::endl;
-            std::cout << " set again initial displacement from input file." << std::endl << std::endl;
-
-            set_initial_q0(q0);
-            calculate_u0(q0, u0);
-            converged_prev = false;
-        } else {
-            std::cout << " start from the structure at the previous temperature." << std::endl << std::endl;
-        }
-        return;
-    }
-}
-
-void Scph::set_initial_q0(double *const q0)
-{
-    auto ns = dynamical->neval;
-    auto natmin = system->natmin;
-    int is, i_atm, ixyz;
-
-    for (is = 0; is < ns; is++) {
-        q0[is] = 0.0;
-        for (i_atm = 0; i_atm < natmin; i_atm++) {
-            for (ixyz = 0; ixyz < 3; ixyz++) {
-                q0[is] += evec_harmonic[0][is][i_atm * 3 + ixyz].real() *
-                          std::sqrt(system->mass[system->map_p2s[i_atm][0]])
-                          * init_u0[i_atm * 3 + ixyz];
-            }
-        }
-    }
-}
-
-void Scph::set_initial_strain(double *const *const u_tensor)
-{
-    int i, j;
-    for (i = 0; i < 3; i++) {
-        for (j = 0; j < 3; j++) {
-            u_tensor[i][j] = init_u_tensor[i][j];
-        }
-    }
-}
-
-void Scph::calculate_u0(const double *const q0, double *const u0)
-{
-    int natmin = system->natmin;
-    int is, is2, i_atm, ixyz;
-    auto ns = dynamical->neval;
-
-    for (i_atm = 0; i_atm < natmin; i_atm++) {
-        for (ixyz = 0; ixyz < 3; ixyz++) {
-            is = i_atm * 3 + ixyz;
-            u0[is] = 0.0;
-            for (is2 = 0; is2 < ns; is2++) {
-                if (std::fabs(omega2_harmonic[0][is2]) < eps8) {
-                    continue;
-                }
-                u0[is] += evec_harmonic[0][is2][is].real() * q0[is2];
-            }
-            u0[is] /= std::sqrt(system->mass[system->map_p2s[i_atm][0]]);
-        }
-    }
-}
-
-void Scph::calculate_force_in_real_space(const std::complex<double> *const v1_renorm,
-                                         double *force_array)
-{
-    int natmin = system->natmin;
-    auto ns = dynamical->neval;
-    int is, iatm, ixyz;
-    double force[3] = {0.0, 0.0, 0.0};
-
-    for (iatm = 0; iatm < natmin; iatm++) {
-        for (ixyz = 0; ixyz < 3; ixyz++) {
-            force[ixyz] = 0.0;
-            for (is = 0; is < ns; is++) {
-                force[ixyz] -= evec_harmonic[0][is][iatm * 3 + ixyz].real() *
-                               std::sqrt(system->mass[system->map_p2s[iatm][0]]) * v1_renorm[is].real();
-            }
-            force_array[iatm * 3 + ixyz] = force[ixyz];
-        }
-    }
-}
-
-void Scph::compute_V3_elements_mpi_over_kpoint(std::complex<double> ***v3_out,
-                                               const std::complex<double> *const *const *evec_in,
-                                               const bool self_offdiag)
-{
-    // Calculate the matrix elements of quartic terms in reciprocal space.
-    // This is the most expensive part of the SCPH calculation.
-
-    auto ns = dynamical->neval;
-    auto ns2 = ns * ns;
-    auto ns3 = ns * ns * ns;
-    unsigned int is, js, ks;
-    unsigned int **ind;
-    unsigned int i, j;
-
-    size_t js2_1, js2_2;
-    size_t is2, js2, ks2;
-
-    std::complex<double> ret;
-    long int ii;
-
-    const auto nk_scph = kmesh_dense->nk;
-    const auto ngroup_v3 = anharmonic_core->get_ngroup_fcs(3);
-    const auto factor = std::pow(0.5, 2) / static_cast<double>(nk_scph);
-    static auto complex_zero = std::complex<double>(0.0, 0.0);
-    std::complex<double> *v3_array_at_kpair;
-    std::complex<double> ***v3_mpi;
-
-    std::complex<double> **v3_tmp0, **v3_tmp1, **v3_tmp2, **v3_tmp3;
-
-    if (mympi->my_rank == 0) {
-        if (self_offdiag) {
-            std::cout << " SELF_OFFDIAG = 1: Calculating all components of v3_array ... ";
-        } else {
-            std::cout << " SELF_OFFDIAG = 0: Calculating diagonal components of v3_array ... ";
-        }
-    }
-
-    allocate(v3_array_at_kpair, ngroup_v3);
-    allocate(ind, ngroup_v3, 3);
-    allocate(v3_mpi, nk_scph, ns, ns2);
-
-    allocate(v3_tmp0, ns, ns2);
-    allocate(v3_tmp1, ns, ns2);
-    allocate(v3_tmp2, ns, ns2);
-    allocate(v3_tmp3, ns, ns2);
-
-    for (unsigned int ik = mympi->my_rank; ik < nk_scph; ik += mympi->nprocs) {
-
-        anharmonic_core->calc_phi3_reciprocal(kmesh_dense->xk[ik],
-                                              kmesh_dense->xk[kmesh_dense->kindex_minus_xk[ik]],
-                                              anharmonic_core->get_ngroup_fcs(3),
-                                              anharmonic_core->get_fcs_group(3),
-                                              anharmonic_core->get_relvec(3),
-                                              phase_factor_scph,
-                                              phi3_reciprocal);
-
-#ifdef _OPENMP
-#pragma omp parallel for private(j)
-#endif
-        for (ii = 0; ii < ngroup_v3; ++ii) {
-            v3_array_at_kpair[ii] = phi3_reciprocal[ii] * anharmonic_core->get_invmass_factor(3)[ii];
-            for (j = 0; j < 3; ++j) ind[ii][j] = anharmonic_core->get_evec_index(3)[ii][j];
-        }
-
-#pragma omp parallel for private(is)
-        for (ii = 0; ii < ns; ++ii) {
-            for (is = 0; is < ns2; ++is) {
-                v3_mpi[ik][ii][is] = complex_zero;
-                v3_out[ik][ii][is] = complex_zero;
-            }
-        }
-
-        if (self_offdiag) {
-
-            // All matrix elements will be calculated when considering the off-diagonal
-            // elements of the phonon self-energy (i.e., when considering polarization mixing).
-
-            // initialize temporary matrices
-#pragma omp parallel for private(js)
-            for(is = 0; is < ns; ++is){
-                for(js = 0; js < ns2; ++js){
-                    v3_tmp0[is][js] = complex_zero;
-                    v3_tmp1[is][js] = complex_zero;
-                    v3_tmp2[is][js] = complex_zero;
-                    v3_tmp3[is][js] = complex_zero;
-                }
-            }
-
-            // copy v3 in (alpha,mu) representation to the temporary matrix
-#pragma omp parallel for private(is, js)
-            for (ii = 0; ii < ngroup_v3; ++ii) {
-
-                is = ind[ii][0];
-                js = ind[ii][1]*ns + ind[ii][2];
-                v3_tmp0[is][js] = v3_array_at_kpair[ii];
-            }
-
-            // transform the first index
-#pragma omp parallel for private(js2_1, is, js, ks, js2_2, is2, js2, ks2)
-            for(ii = 0; ii < ns3; ++ii){
-                is = ii/ns2;
-                js2_1 = ii%ns2;
-                
-                for(is2 = 0; is2 < ns; ++is2){
-                    v3_tmp1[is][js2_1] += v3_tmp0[is2][js2_1]
-                           * evec_in[0][is][is2];
-                }
-            }
-
-            // transform the second index
-#pragma omp parallel for private(js2_1, is, js, ks, js2_2, is2, js2, ks2)
-            for(ii = 0; ii < ns3; ++ii){
-                is = ii/ns2;
-                js2_1 = ii%ns2;
-                js = js2_1/ns; // second index
-                ks = js2_1%ns; // third index
-
-                for(js2 = 0; js2 < ns; ++js2){
-                    js2_2 = js2*ns+ks;
-                    v3_tmp2[is][js2_1] += v3_tmp1[is][js2_2]
-                           * evec_in[ik][js][js2];
-                }
-            }
-
-            // transform the third index
-#pragma omp parallel for private(js2_1, is, js, ks, js2_2, is2, js2, ks2)
-            for(ii = 0; ii < ns3; ++ii){
-                is = ii/ns2;
-                js2_1 = ii%ns2;
-                js = js2_1/ns; // third index
-                ks = js2_1%ns; // fourth index
-                
-                for(ks2 = 0; ks2 < ns; ++ks2){
-                    js2_2 = js*ns+ks2;
-                    v3_tmp3[is][js2_1] += v3_tmp2[is][js2_2]
-                           * std::conj(evec_in[ik][ks][ks2]);
-                }
-            }
-
-            // copy to the final matrix
-#pragma omp parallel for private(is, js2_1)
-            for(ii = 0; ii < ns3; ++ii){
-                is = ii/ns2;
-                js2_1 = ii%ns2;
-
-                v3_mpi[ik][is][js2_1]  = factor*v3_tmp3[is][js2_1];
-            }
-            
-        } else {
-
-            // Only diagonal elements will be computed when neglecting the polarization mixing.
-
-            if (ik == 0) {
-#pragma omp parallel for private(is, js, ks, ret, i)
-                for (ii = 0; ii < ns3; ++ii) {
-                    is = ii / ns2;
-                    js = (ii - ns2 * is) / ns;
-                    ks = ii % ns;
-
-                    ret = std::complex<double>(0.0, 0.0);
-
-                    for (i = 0; i < ngroup_v3; ++i) {
-
-                        ret += v3_array_at_kpair[i]
-                               * evec_in[0][is][ind[i][0]]
-                               * evec_in[ik][js][ind[i][1]]
-                               * std::conj(evec_in[ik][ks][ind[i][2]]);
-                    }
-
-                    v3_mpi[ik][is][ns * js + ks] = factor * ret;
-                }
-            } else {
-
-#pragma omp parallel for private(is, js, ret, i)
-                for (ii = 0; ii < ns2; ++ii) {
-                    is = ii / ns;
-                    js = ii % ns;
-
-                    ret = std::complex<double>(0.0, 0.0);
-
-                    for (i = 0; i < ngroup_v3; ++i) {
-
-                        ret += v3_array_at_kpair[i]
-                               * evec_in[0][is][ind[i][0]]
-                               * evec_in[ik][js][ind[i][1]]
-                               * std::conj(evec_in[ik][js][ind[i][2]]);
-                    }
-
-                    v3_mpi[ik][is][(ns + 1) * js] = factor * ret;
-                }
-            }
-        }
-    }
-
-    deallocate(v3_array_at_kpair);
-    deallocate(ind);
-#ifdef MPI_CXX_DOUBLE_COMPLEX
-    MPI_Allreduce(&v3_mpi[0][0][0], &v3_out[0][0][0],
-                  static_cast<int>(nk_scph) * ns3,
-                  MPI_CXX_DOUBLE_COMPLEX, MPI_SUM, MPI_COMM_WORLD);
-#else
-                                                                                                                            MPI_Allreduce(&v3_mpi[0][0][0], &v3_out[0][0][0], static_cast<int>(nk_scph) * ns3,
-                  MPI_COMPLEX16, MPI_SUM, MPI_COMM_WORLD);
-#endif
-
-    deallocate(v3_mpi);
     deallocate(v3_tmp0);
     deallocate(v3_tmp1);
     deallocate(v3_tmp2);
     deallocate(v3_tmp3);
 
-
-    zerofill_elements_acoustic_at_gamma(omega2_harmonic, v3_out, 3);
-
-    if (mympi->my_rank == 0) {
-        std::cout << " done !" << std::endl;
-        timer->print_elapsed();
-    }
+    zerofill_elements_acoustic_at_gamma(omega2_harmonic_in, v3_out, 3,
+                                        kmesh_dense_in->nk, kmesh_coarse_in->nk_irred);
 }
 
-// This function should be merged with void Scph::compute_V3_elements_mpi_over_kpoint
-// after merged with dev2.0 because the implementation is redundant.
-void Scph::compute_V3_elements_for_given_IFCs(std::complex<double> ***v3_out,
-                                              const int ngroup_v3_in,
-                                              std::vector<double> *fcs_group_v3_in,
-                                              std::vector<RelativeVector> *relvec_v3_in,
-                                              double *invmass_v3_in,
-                                              int **evec_index_v3_in,
-                                              const std::complex<double> *const *const *evec_in,
-                                              const bool self_offdiag)
-{
-
-    auto ns = dynamical->neval;
-    auto ns2 = ns * ns;
-    auto ns3 = ns * ns * ns;
-    unsigned int is, js, ks;
-    unsigned int **ind;
-    unsigned int i, j;
-    size_t js2_1, js2_2;
-    size_t is2, js2, ks2;
-
-    std::complex<double> ret;
-    long int ii;
-
-    const auto nk_scph = kmesh_dense->nk;
-    const auto factor = std::pow(0.5, 2) / static_cast<double>(nk_scph);
-    static auto complex_zero = std::complex<double>(0.0, 0.0);
-    std::complex<double> *v3_array_at_kpair;
-    std::complex<double> ***v3_mpi;
-    std::complex<double> *phi3_reciprocal_tmp;
-
-    std::complex<double> **v3_tmp0, **v3_tmp1, **v3_tmp2, **v3_tmp3;
-
-    allocate(phi3_reciprocal_tmp, ngroup_v3_in);
-    allocate(v3_array_at_kpair, ngroup_v3_in);
-    allocate(ind, ngroup_v3_in, 3);
-    allocate(v3_mpi, nk_scph, ns, ns2);
-
-    allocate(v3_tmp0, ns, ns2);
-    allocate(v3_tmp1, ns, ns2);
-    allocate(v3_tmp2, ns, ns2);
-    allocate(v3_tmp3, ns, ns2);
-
-    for (unsigned int ik = mympi->my_rank; ik < nk_scph; ik += mympi->nprocs) {
-
-        anharmonic_core->calc_phi3_reciprocal(kmesh_dense->xk[ik],
-                                              kmesh_dense->xk[kmesh_dense->kindex_minus_xk[ik]],
-                                              ngroup_v3_in,
-                                              fcs_group_v3_in,
-                                              relvec_v3_in,
-                                              phase_factor_scph,
-                                              phi3_reciprocal_tmp);
-
-#ifdef _OPENMP
-#pragma omp parallel for private(j)
-#endif
-        for (ii = 0; ii < ngroup_v3_in; ++ii) {
-            v3_array_at_kpair[ii] = phi3_reciprocal_tmp[ii] * invmass_v3_in[ii];
-            for (j = 0; j < 3; ++j) ind[ii][j] = evec_index_v3_in[ii][j];
-        }
-
-#pragma omp parallel for private(is)
-        for (ii = 0; ii < ns; ++ii) {
-            for (is = 0; is < ns2; ++is) {
-                v3_mpi[ik][ii][is] = complex_zero;
-                v3_out[ik][ii][is] = complex_zero;
-            }
-        }
-
-        if (self_offdiag) {
-
-            // All matrix elements will be calculated when considering the off-diagonal
-            // elements of the phonon self-energy (i.e., when considering polarization mixing).
-
-            // initialize temporary matrices
-#pragma omp parallel for private(js)
-            for(is = 0; is < ns; ++is){
-                for(js = 0; js < ns2; ++js){
-                    v3_tmp0[is][js] = complex_zero;
-                    v3_tmp1[is][js] = complex_zero;
-                    v3_tmp2[is][js] = complex_zero;
-                    v3_tmp3[is][js] = complex_zero;
-                }
-            }
-
-            // copy v3 in (alpha,mu) representation to the temporary matrix
-#pragma omp parallel for private(is, js)
-            for (ii = 0; ii < ngroup_v3_in; ++ii) {
-
-                is = ind[ii][0];
-                js = ind[ii][1]*ns + ind[ii][2];
-                v3_tmp0[is][js] = v3_array_at_kpair[ii];
-            }
-
-            // transform the first index
-#pragma omp parallel for private(js2_1, is, js, ks, js2_2, is2, js2, ks2)
-            for(ii = 0; ii < ns3; ++ii){
-                is = ii/ns2;
-                js2_1 = ii%ns2;
-                
-                for(is2 = 0; is2 < ns; ++is2){
-                    v3_tmp1[is][js2_1] += v3_tmp0[is2][js2_1]
-                           * evec_in[0][is][is2];
-                }
-            }
-            
-            // transform the second index
-#pragma omp parallel for private(js2_1, is, js, ks, js2_2, is2, js2, ks2)
-            for(ii = 0; ii < ns3; ++ii){
-                is = ii/ns2;
-                js2_1 = ii%ns2;
-                js = js2_1/ns; // second index
-                ks = js2_1%ns; // third index
-
-                for(js2 = 0; js2 < ns; ++js2){
-                    js2_2 = js2*ns+ks;
-                    v3_tmp2[is][js2_1] += v3_tmp1[is][js2_2]
-                           * evec_in[ik][js][js2];
-                }
-            }
-
-            // transform the third index
-#pragma omp parallel for private(js2_1, is, js, ks, js2_2, is2, js2, ks2)
-            for(ii = 0; ii < ns3; ++ii){
-                is = ii/ns2;
-                js2_1 = ii%ns2;
-                js = js2_1/ns; // third index
-                ks = js2_1%ns; // fourth index
-                
-                for(ks2 = 0; ks2 < ns; ++ks2){
-                    js2_2 = js*ns+ks2;
-                    v3_tmp3[is][js2_1] += v3_tmp2[is][js2_2]
-                           * std::conj(evec_in[ik][ks][ks2]);
-                }
-            }
-
-            // copy to the final matrix
-#pragma omp parallel for private(is, js2_1)
-            for(ii = 0; ii < ns3; ++ii){
-                is = ii/ns2;
-                js2_1 = ii%ns2;
-
-                v3_mpi[ik][is][js2_1]  = factor*v3_tmp3[is][js2_1];
-            }
-
-        } else {
-
-            // Only diagonal elements will be computed when neglecting the polarization mixing.
-
-            if (ik == 0) {
-#pragma omp parallel for private(is, js, ks, ret, i)
-                for (ii = 0; ii < ns3; ++ii) {
-                    is = ii / ns2;
-                    js = (ii - ns2 * is) / ns;
-                    ks = ii % ns;
-
-                    ret = std::complex<double>(0.0, 0.0);
-
-                    for (i = 0; i < ngroup_v3_in; ++i) {
-
-                        ret += v3_array_at_kpair[i]
-                               * evec_in[0][is][ind[i][0]]
-                               * evec_in[ik][js][ind[i][1]]
-                               * std::conj(evec_in[ik][ks][ind[i][2]]);
-                    }
-
-                    v3_mpi[ik][is][ns * js + ks] = factor * ret;
-                }
-            } else {
-
-#pragma omp parallel for private(is, js, ret, i)
-                for (ii = 0; ii < ns2; ++ii) {
-                    is = ii / ns;
-                    js = ii % ns;
-
-                    ret = std::complex<double>(0.0, 0.0);
-
-                    for (i = 0; i < ngroup_v3_in; ++i) {
-
-                        ret += v3_array_at_kpair[i]
-                               * evec_in[0][is][ind[i][0]]
-                               * evec_in[ik][js][ind[i][1]]
-                               * std::conj(evec_in[ik][js][ind[i][2]]);
-                    }
-
-                    v3_mpi[ik][is][(ns + 1) * js] = factor * ret;
-                }
-            }
-        }
-    }
-
-    deallocate(v3_array_at_kpair);
-    deallocate(ind);
-#ifdef MPI_CXX_DOUBLE_COMPLEX
-    MPI_Allreduce(&v3_mpi[0][0][0], &v3_out[0][0][0],
-                  static_cast<int>(nk_scph) * ns3,
-                  MPI_CXX_DOUBLE_COMPLEX, MPI_SUM, MPI_COMM_WORLD);
-#else
-                                                                                                                            MPI_Allreduce(&v3_mpi[0][0][0], &v3_out[0][0][0], static_cast<int>(nk_scph) * ns3,
-                  MPI_COMPLEX16, MPI_SUM, MPI_COMM_WORLD);
-#endif
-
-    deallocate(v3_mpi);
-    deallocate(v3_tmp0);
-    deallocate(v3_tmp1);
-    deallocate(v3_tmp2);
-    deallocate(v3_tmp3);
-
-    zerofill_elements_acoustic_at_gamma(omega2_harmonic, v3_out, 3);
-}
-
 
 void Scph::compute_V4_elements_mpi_over_kpoint(std::complex<double> ***v4_out,
+                                               double **omega2_harmonic_in,
                                                std::complex<double> ***evec_in,
                                                const bool self_offdiag,
-                                               const bool relax)
+                                               const bool relax,
+                                               const KpointMeshUniform *kmesh_coarse_in,
+                                               const KpointMeshUniform *kmesh_dense_in,
+                                               const std::vector<int> &kmap_coarse_to_dense,
+                                               const PhaseFactorStorage *phase_storage_in,
+                                               std::complex<double> *phi4_reciprocal_inout)
 {
     // Calculate the matrix elements of quartic terms in reciprocal space.
     // This is the most expensive part of the SCPH calculation.
 
-    const size_t nk_reduced_interpolate = kmesh_coarse->nk_irred;
+    const size_t nk_reduced_interpolate = kmesh_coarse_in->nk_irred;
     const size_t ns = dynamical->neval;
     const size_t ns2 = ns * ns;
     const size_t ns3 = ns * ns * ns;
@@ -3427,7 +2226,7 @@
     std::complex<double> ret;
     long int ii;
 
-    const auto nk_scph = kmesh_dense->nk;
+    const auto nk_scph = kmesh_dense_in->nk;
     const auto ngroup_v4 = anharmonic_core->get_ngroup_fcs(4);
     const auto factor = std::pow(0.5, 2) / static_cast<double>(nk_scph);
     constexpr auto complex_zero = std::complex<double>(0.0, 0.0);
@@ -3450,7 +2249,7 @@
     allocate(v4_array_at_kpair, ngroup_v4);
     allocate(ind, ngroup_v4, 4);
     allocate(v4_mpi, nk2_prod, ns2, ns2);
-    allocate(evec_conj, kmesh_dense->nk, ns, ns);
+    allocate(evec_conj, kmesh_dense_in->nk, ns, ns);
 
     allocate(v4_tmp0, ns2, ns2);
     allocate(v4_tmp1, ns2, ns2);
@@ -3458,7 +2257,7 @@
     allocate(v4_tmp3, ns2, ns2);
     allocate(v4_tmp4, ns2, ns2);
 
-    const long int nks2 = kmesh_dense->nk * ns2;
+    const long int nks2 = kmesh_dense_in->nk * ns2;
 
 #pragma omp parallel for private(is, js)
     for (long int iks = 0; iks < nks2; ++iks) {
@@ -3472,17 +2271,17 @@
         const auto ik = ik_prod / nk_scph;
         const auto jk = ik_prod % nk_scph;
 
-        const unsigned int knum = kmap_interpolate_to_scph[kmesh_coarse->kpoint_irred_all[ik][0].knum];
-
-        anharmonic_core->calc_phi4_reciprocal(kmesh_dense->xk[knum],
-                                              kmesh_dense->xk[jk],
-                                              kmesh_dense->xk[kmesh_dense->kindex_minus_xk[jk]],
-                                              phase_factor_scph,
-                                              phi4_reciprocal);
+        const unsigned int knum = kmap_coarse_to_dense[kmesh_coarse_in->kpoint_irred_all[ik][0].knum];
+
+        anharmonic_core->calc_phi4_reciprocal(kmesh_dense_in->xk[knum],
+                                              kmesh_dense_in->xk[jk],
+                                              kmesh_dense_in->xk[kmesh_dense_in->kindex_minus_xk[jk]],
+                                              phase_storage_in,
+                                              phi4_reciprocal_inout);
 
 #pragma omp parallel for private(j)
         for (ii = 0; ii < ngroup_v4; ++ii) {
-            v4_array_at_kpair[ii] = phi4_reciprocal[ii] * anharmonic_core->get_invmass_factor(4)[ii];
+            v4_array_at_kpair[ii] = phi4_reciprocal_inout[ii] * anharmonic_core->get_invmass_factor(4)[ii];
             for (j = 0; j < 4; ++j) ind[ii][j] = anharmonic_core->get_evec_index(4)[ii][j];
         }
 
@@ -3496,8 +2295,8 @@
 
         // initialize temporary matrices
 #pragma omp parallel for private(js)
-        for(is = 0; is < ns2; ++is){
-            for(js = 0; js < ns2; ++js){
+        for (is = 0; is < ns2; ++is) {
+            for (js = 0; js < ns2; ++js) {
                 v4_tmp0[is][js] = complex_zero;
                 v4_tmp1[is][js] = complex_zero;
                 v4_tmp2[is][js] = complex_zero;
@@ -3506,7 +2305,7 @@
             }
         }
 
-        if (self_offdiag || relax_str) {
+        if (self_offdiag || relaxation->relax_str) {
 
             // All matrix elements will be calculated when considering the off-diagonal
             // elements of the phonon self-energy (loop diagram).
@@ -3516,75 +2315,75 @@
 #pragma omp parallel for private(is, js)
             for (ii = 0; ii < ngroup_v4; ++ii) {
 
-                is = ind[ii][0]*ns + ind[ii][1];
-                js = ind[ii][2]*ns + ind[ii][3];
+                is = ind[ii][0] * ns + ind[ii][1];
+                js = ind[ii][2] * ns + ind[ii][3];
                 v4_tmp0[is][js] = v4_array_at_kpair[ii];
             }
 
             // transform the first index
 #pragma omp parallel for private(is2_1, js2_1, is, js, ks, ls, is2_2, js2_2, is2, js2, ks2, ls2)
-            for(ii = 0; ii < ns4; ++ii){
-                is2_1 = ii/ns2;
-                js2_1 = ii%ns2;
-                is = is2_1/ns; // first index
-                js = is2_1%ns; // second index
-                
-                for(is2 = 0; is2 < ns; ++is2){
-                    is2_2 = is2*ns+js;
+            for (ii = 0; ii < ns4; ++ii) {
+                is2_1 = ii / ns2;
+                js2_1 = ii % ns2;
+                is = is2_1 / ns; // first index
+                js = is2_1 % ns; // second index
+
+                for (is2 = 0; is2 < ns; ++is2) {
+                    is2_2 = is2 * ns + js;
                     v4_tmp1[is2_1][js2_1] += v4_tmp0[is2_2][js2_1]
-                           * evec_conj[knum][is][is2];
+                                             * evec_conj[knum][is][is2];
                 }
             }
             // transform the second index
 #pragma omp parallel for private(is2_1, js2_1, is, js, ks, ls, is2_2, js2_2, is2, js2, ks2, ls2)
-            for(ii = 0; ii < ns4; ++ii){
-                is2_1 = ii/ns2;
-                js2_1 = ii%ns2;
-                is = is2_1/ns; // first index
-                js = is2_1%ns; // second index
-                
-                for(js2 = 0; js2 < ns; ++js2){
-                    is2_2 = is*ns+js2;
+            for (ii = 0; ii < ns4; ++ii) {
+                is2_1 = ii / ns2;
+                js2_1 = ii % ns2;
+                is = is2_1 / ns; // first index
+                js = is2_1 % ns; // second index
+
+                for (js2 = 0; js2 < ns; ++js2) {
+                    is2_2 = is * ns + js2;
                     v4_tmp2[is2_1][js2_1] += v4_tmp1[is2_2][js2_1]
-                           * evec_in[knum][js][js2];
+                                             * evec_in[knum][js][js2];
                 }
             }
             // transform the third index
 #pragma omp parallel for private(is2_1, js2_1, is, js, ks, ls, is2_2, js2_2, is2, js2, ks2, ls2)
-            for(ii = 0; ii < ns4; ++ii){
-                is2_1 = ii/ns2;
-                js2_1 = ii%ns2;
-                ks = js2_1/ns; // third index
-                ls = js2_1%ns; // fourth index
-                
-                for(ks2 = 0; ks2 < ns; ++ks2){
-                    js2_2 = ks2*ns+ls;
+            for (ii = 0; ii < ns4; ++ii) {
+                is2_1 = ii / ns2;
+                js2_1 = ii % ns2;
+                ks = js2_1 / ns; // third index
+                ls = js2_1 % ns; // fourth index
+
+                for (ks2 = 0; ks2 < ns; ++ks2) {
+                    js2_2 = ks2 * ns + ls;
                     v4_tmp3[is2_1][js2_1] += v4_tmp2[is2_1][js2_2]
-                           * evec_in[jk][ks][ks2];
+                                             * evec_in[jk][ks][ks2];
                 }
             }
 
             // transform the fourth index
 #pragma omp parallel for private(is2_1, js2_1, is, js, ks, ls, is2_2, js2_2, is2, js2, ks2, ls2)
-            for(ii = 0; ii < ns4; ++ii){
-                is2_1 = ii/ns2;
-                js2_1 = ii%ns2;
-                ks = js2_1/ns; // third index
-                ls = js2_1%ns; // fourth index
-                
-                for(ls2 = 0; ls2 < ns; ++ls2){
-                    js2_2 = ks*ns+ls2;
+            for (ii = 0; ii < ns4; ++ii) {
+                is2_1 = ii / ns2;
+                js2_1 = ii % ns2;
+                ks = js2_1 / ns; // third index
+                ls = js2_1 % ns; // fourth index
+
+                for (ls2 = 0; ls2 < ns; ++ls2) {
+                    js2_2 = ks * ns + ls2;
                     v4_tmp4[is2_1][js2_1] += v4_tmp3[is2_1][js2_2]
-                           * evec_conj[jk][ls][ls2];
+                                             * evec_conj[jk][ls][ls2];
                 }
             }
 
             // copy to the final matrix
-            for(ii = 0; ii < ns4; ++ii){
-                is2_1 = ii/ns2;
-                js2_1 = ii%ns2;
-
-                v4_mpi[ik_prod][is2_1][js2_1] = factor*v4_tmp4[is2_1][js2_1];
+            for (ii = 0; ii < ns4; ++ii) {
+                is2_1 = ii / ns2;
+                js2_1 = ii % ns2;
+
+                v4_mpi[ik_prod][is2_1][js2_1] = factor * v4_tmp4[is2_1][js2_1];
             }
 
         } else {
@@ -3593,35 +2392,35 @@
 #pragma omp parallel for private(is, js)
             for (ii = 0; ii < ngroup_v4; ++ii) {
 
-                is = ind[ii][0]*ns + ind[ii][1];
-                js = ind[ii][2]*ns + ind[ii][3];
+                is = ind[ii][0] * ns + ind[ii][1];
+                js = ind[ii][2] * ns + ind[ii][3];
                 v4_tmp0[is][js] = v4_array_at_kpair[ii];
             }
 
             // transform the first and the second index
 #pragma omp parallel for private(is, js, ks, is2_1, is2_2)
-            for(ii = 0; ii < ns3; ++ii){
-                is = ii/ns2;
-                is2_1 = ii%ns2;
-                for(is2_2 = 0; is2_2 < ns2; ++is2_2){
+            for (ii = 0; ii < ns3; ++ii) {
+                is = ii / ns2;
+                is2_1 = ii % ns2;
+                for (is2_2 = 0; is2_2 < ns2; ++is2_2) {
                     // is2_2 = js*ns+ks
-                    js = is2_2/ns;
-                    ks = is2_2%ns;
+                    js = is2_2 / ns;
+                    ks = is2_2 % ns;
 
                     v4_tmp1[(ns + 1) * is][is2_1] += v4_tmp0[is2_2][is2_1]
-                                                    * evec_conj[knum][is][js]
-                                                    * evec_in[knum][is][ks];
+                                                     * evec_conj[knum][is][js]
+                                                     * evec_in[knum][is][ks];
 
                 }
             }
 #pragma omp parallel for private(is, js, ks, ls, is2_2)
             // transform the third and the fourth index
-            for(is2_1 = 0; is2_1 < ns2; ++is2_1){
-                is = is2_1/ns;
-                js = is2_1%ns;
-                for(is2_2 = 0; is2_2 < ns2; ++is2_2){
-                    ks = is2_2/ns;
-                    ls = is2_2%ns;
+            for (is2_1 = 0; is2_1 < ns2; ++is2_1) {
+                is = is2_1 / ns;
+                js = is2_1 % ns;
+                for (is2_2 = 0; is2_2 < ns2; ++is2_2) {
+                    ks = is2_2 / ns;
+                    ls = is2_2 % ns;
 
                     v4_tmp2[(ns + 1) * is][(ns + 1) * js] += v4_tmp1[(ns + 1) * is][is2_2]
                                                              * evec_in[jk][js][ks]
@@ -3631,11 +2430,11 @@
             }
             // copy to the final matrix
 #pragma omp parallel for private(is, js)
-            for(ii = 0; ii < ns2; ++ii){
-                is = ii/ns;
-                js = ii%ns;
-
-                v4_mpi[ik_prod][(ns + 1) * is][(ns + 1) * js] = factor*v4_tmp2[(ns + 1) * is][(ns + 1) * js];
+            for (ii = 0; ii < ns2; ++ii) {
+                is = ii / ns;
+                js = ii % ns;
+
+                v4_mpi[ik_prod][(ns + 1) * is][(ns + 1) * js] = factor * v4_tmp2[(ns + 1) * is][(ns + 1) * js];
             }
         }
     }
@@ -3698,23 +2497,30 @@
 
     deallocate(v4_mpi);
 
-    zerofill_elements_acoustic_at_gamma(omega2_harmonic, v4_out, 4);
+    zerofill_elements_acoustic_at_gamma(omega2_harmonic_in, v4_out, 4,
+                                        kmesh_dense_in->nk, kmesh_coarse_in->nk_irred);
 
     if (mympi->my_rank == 0) {
-        std::cout << " done !" << std::endl;
+        std::cout << " done !\n";
         timer->print_elapsed();
     }
 }
 
 void Scph::compute_V4_elements_mpi_over_band(std::complex<double> ***v4_out,
+                                             double **omega2_harmonic_in,
                                              std::complex<double> ***evec_in,
-                                             const bool self_offdiag)
+                                             const bool self_offdiag,
+                                             const KpointMeshUniform *kmesh_coarse_in,
+                                             const KpointMeshUniform *kmesh_dense_in,
+                                             const std::vector<int> &kmap_coarse_to_dense,
+                                             const PhaseFactorStorage *phase_storage_in,
+                                             std::complex<double> *phi4_reciprocal_inout)
 {
     // Calculate the matrix elements of quartic terms in reciprocal space.
     // This is the most expensive part of the SCPH calculation.
 
     size_t ik_prod;
-    const size_t nk_reduced_interpolate = kmesh_coarse->nk_irred;
+    const size_t nk_reduced_interpolate = kmesh_coarse_in->nk_irred;
     const size_t ns = dynamical->neval;
     const size_t ns2 = ns * ns;
     const size_t ns3 = ns * ns * ns;
@@ -3729,7 +2535,7 @@
     unsigned int i, j;
     long int *nset_mpi;
 
-    const auto nk_scph = kmesh_dense->nk;
+    const auto nk_scph = kmesh_dense_in->nk;
     const auto ngroup_v4 = anharmonic_core->get_ngroup_fcs(4);
     auto factor = std::pow(0.5, 2) / static_cast<double>(nk_scph);
     constexpr auto complex_zero = std::complex<double>(0.0, 0.0);
@@ -3815,7 +2621,7 @@
     int jk_old = -1;
 
     if (mympi->my_rank == 0) {
-        std::cout << " Total number of sets to compute : " << nset_each << std::endl;
+        std::cout << " Total number of sets to compute : " << nset_each << '\n';
     }
 
     for (long int ii = 0; ii < nset_each; ++ii) {
@@ -3828,34 +2634,34 @@
 
             // Update v4_array_at_kpair and ind
 
-            knum = kmap_interpolate_to_scph[kmesh_coarse->kpoint_irred_all[ik_now][0].knum];
-
-            anharmonic_core->calc_phi4_reciprocal(kmesh_dense->xk[knum],
-                                                  kmesh_dense->xk[jk_now],
-                                                  kmesh_dense->xk[kmesh_dense->kindex_minus_xk[jk_now]],
-                                                  phase_factor_scph,
-                                                  phi4_reciprocal);
+            knum = kmap_coarse_to_dense[kmesh_coarse_in->kpoint_irred_all[ik_now][0].knum];
+
+            anharmonic_core->calc_phi4_reciprocal(kmesh_dense_in->xk[knum],
+                                                  kmesh_dense_in->xk[jk_now],
+                                                  kmesh_dense_in->xk[kmesh_dense_in->kindex_minus_xk[jk_now]],
+                                                  phase_storage_in,
+                                                  phi4_reciprocal_inout);
 
 #ifdef _OPENMP
 #pragma omp parallel for private(j)
 #endif
             for (i = 0; i < ngroup_v4; ++i) {
-                v4_array_at_kpair[i] = phi4_reciprocal[i] * anharmonic_core->get_invmass_factor(4)[i];
+                v4_array_at_kpair[i] = phi4_reciprocal_inout[i] * anharmonic_core->get_invmass_factor(4)[i];
                 for (j = 0; j < 4; ++j) ind[i][j] = anharmonic_core->get_evec_index(4)[i][j];
             }
             ik_old = ik_now;
             jk_old = jk_now;
 
-            for(is4_1 = 0; is4_1 < ns4; is4_1++){
-                is2_1 = is4_1/ns2;
-                js2_1 = is4_1%ns2;
+            for (is4_1 = 0; is4_1 < ns4; is4_1++) {
+                is2_1 = is4_1 / ns2;
+                js2_1 = is4_1 % ns2;
                 v4_tmp0[is2_1][js2_1] = complex_zero;
             }
 
             for (i = 0; i < ngroup_v4; ++i) {
 
-                is = ind[i][0]*ns + ind[i][1];
-                js = ind[i][2]*ns + ind[i][3];
+                is = ind[i][0] * ns + ind[i][1];
+                js = ind[i][2] * ns + ind[i][3];
                 v4_tmp0[is][js] = v4_array_at_kpair[i];
             }
 
@@ -3867,8 +2673,8 @@
 
         // initialize temporary matrices
 #pragma omp parallel for private(js)
-        for(is = 0; is < ns; ++is){
-            for(js = 0; js < ns2; ++js){
+        for (is = 0; is < ns; ++is) {
+            for (js = 0; js < ns2; ++js) {
                 v4_tmp1[is][js] = complex_zero;
                 v4_tmp2[is][js] = complex_zero;
                 v4_tmp3[is][js] = complex_zero;
@@ -3878,28 +2684,28 @@
 
         // transform the first index
 #pragma omp parallel for private(is2_1, is, js, ks, ls)
-        for(is2_2 = 0; is2_2 < ns2; ++is2_2){
-            ks = is2_2/ns;
-            ls = is2_2%ns;
-
-            for(is2_1 = 0; is2_1 < ns2; ++is2_1){
-                is = is2_1/ns;
-                js = is2_1%ns;
+        for (is2_2 = 0; is2_2 < ns2; ++is2_2) {
+            ks = is2_2 / ns;
+            ls = is2_2 % ns;
+
+            for (is2_1 = 0; is2_1 < ns2; ++is2_1) {
+                is = is2_1 / ns;
+                js = is2_1 % ns;
 
                 v4_tmp1[js][is2_2] += v4_tmp0[is2_1][is2_2]
-                                    * std::conj(evec_in[knum][is_now][is]);
+                                      * std::conj(evec_in[knum][is_now][is]);
             }
         }
 
         // transform the second index
 #pragma omp parallel for private(is2_1, is, js, ks, ls)
-        for(is2_2 = 0; is2_2 < ns2; ++is2_2){
-            ks = is2_2/ns;
-            ls = is2_2%ns;
-
-            for(is2_1 = 0; is2_1 < ns2; ++is2_1){
-                is = is2_1/ns;
-                js = is2_1%ns;
+        for (is2_2 = 0; is2_2 < ns2; ++is2_2) {
+            ks = is2_2 / ns;
+            ls = is2_2 % ns;
+
+            for (is2_1 = 0; is2_1 < ns2; ++is2_1) {
+                is = is2_1 / ns;
+                js = is2_1 % ns;
 
                 v4_tmp2[is][is2_2] += v4_tmp1[js][is2_2] * evec_in[knum][is][js];
 
@@ -3909,45 +2715,45 @@
 
         // transform the third index
 #pragma omp parallel for private(is2_2, is, js, ks, ls)
-        for(is2_1 = 0; is2_1 < ns2; ++is2_1){
-            is = is2_1/ns;
-            js = is2_1%ns;
-
-            for(is2_2 = 0; is2_2 < ns2; ++is2_2){
-                ks = is2_2/ns;
-                ls = is2_2%ns;
-
-                v4_tmp3[is][ks*ns+js] += v4_tmp2[is][ls*ns+js] * evec_in[jk_now][ks][ls];
+        for (is2_1 = 0; is2_1 < ns2; ++is2_1) {
+            is = is2_1 / ns;
+            js = is2_1 % ns;
+
+            for (is2_2 = 0; is2_2 < ns2; ++is2_2) {
+                ks = is2_2 / ns;
+                ls = is2_2 % ns;
+
+                v4_tmp3[is][ks * ns + js] += v4_tmp2[is][ls * ns + js] * evec_in[jk_now][ks][ls];
             }
         }
 
         // transform the fourth index
 #pragma omp parallel for private(is2_2, is, js, ks, ls)
-        for(is2_1 = 0; is2_1 < ns2; ++is2_1){
-            is = is2_1/ns;
-            js = is2_1%ns;
-
-            for(is2_2 = 0; is2_2 < ns2; ++is2_2){
-                ks = is2_2/ns;
-                ls = is2_2%ns;
-
-                v4_tmp4[is][js*ns+ks] += v4_tmp3[is][js*ns+ls] * std::conj(evec_in[jk_now][ks][ls]);
+        for (is2_1 = 0; is2_1 < ns2; ++is2_1) {
+            is = is2_1 / ns;
+            js = is2_1 % ns;
+
+            for (is2_2 = 0; is2_2 < ns2; ++is2_2) {
+                ks = is2_2 / ns;
+                ls = is2_2 % ns;
+
+                v4_tmp4[is][js * ns + ks] += v4_tmp3[is][js * ns + ls] * std::conj(evec_in[jk_now][ks][ls]);
             }
         }
 
         // copy to the final matrix
 #pragma omp parallel for private(is, js)
-        for(is2_1 = 0; is2_1 < ns2; ++is2_1){
-            is = is2_1/ns;
-            js = is2_1%ns;
-
-            for(is2 = 0; is2 < ns; is2++){
-                v4_mpi[ik_prod][is_now*ns+is2][is2_1] = factor * v4_tmp4[is2][is2_1];
+        for (is2_1 = 0; is2_1 < ns2; ++is2_1) {
+            is = is2_1 / ns;
+            js = is2_1 % ns;
+
+            for (is2 = 0; is2 < ns; is2++) {
+                v4_mpi[ik_prod][is_now * ns + is2][is2_1] = factor * v4_tmp4[is2][is2_1];
             }
         }
 
         if (mympi->my_rank == 0) {
-            std::cout << " SET " << ii + 1 << " done. " << std::endl;
+            std::cout << " SET " << ii + 1 << " done. \n";
         }
 
     } // loop over nk2_prod*ns
@@ -4013,3589 +2819,6 @@
     deallocate(v4_tmp3);
     deallocate(v4_tmp4);
 
-    zerofill_elements_acoustic_at_gamma(omega2_harmonic, v4_out, 4);
-
-    if (mympi->my_rank == 0) {
-        std::cout << " done !" << std::endl;
-        timer->print_elapsed();
-    }
-}
-
-void Scph::zerofill_elements_acoustic_at_gamma(double **omega2,
-                                               std::complex<double> ***v_elems,
-                                               const int fc_order) const
-{
-    // Set V3 or V4 elements involving acoustic modes at Gamma point
-    // exactly zero.
-
-    int jk;
-    int is, js, ks, ls;
-    const auto ns = dynamical->neval;
-    bool *is_acoustic;
-    allocate(is_acoustic, ns);
-    int nacoustic;
-    auto threshould = 1.0e-24;
-    const auto nk_reduced_interpolate = kmesh_coarse->nk_irred;
-    static auto complex_zero = std::complex<double>(0.0, 0.0);
-
-    if (!(fc_order == 3 || fc_order == 4)) {
-        exit("zerofill_elements_acoustic_at_gamma",
-             "The fc_order must be either 3 or 4.");
-    }
-
-    do {
-        nacoustic = 0;
-        for (is = 0; is < ns; ++is) {
-            if (std::abs(omega2[0][is]) < threshould) {
-                is_acoustic[is] = true;
-                ++nacoustic;
-            } else {
-                is_acoustic[is] = false;
-            }
-        }
-        if (nacoustic > 3) {
-            exit("zerofill_elements_acoustic_at_gamma",
-                 "Could not assign acoustic modes at Gamma.");
-        }
-        threshould *= 2.0;
-    } while (nacoustic < 3);
-
-
-    if (fc_order == 3) {
-
-        // Set V3 to zeros so as to avoid mixing with gamma acoustic modes
-        // jk = 0;
-        for (is = 0; is < ns; ++is) {
-            for (ks = 0; ks < ns; ++ks) {
-                for (ls = 0; ls < ns; ++ls) {
-                    if (is_acoustic[ks] || is_acoustic[ls]) {
-                        v_elems[0][is][ns * ks + ls] = complex_zero;
-                    }
-                }
-            }
-        }
-
-        // ik = 0;
-        for (jk = 0; jk < kmesh_dense->nk; ++jk) {
-            for (is = 0; is < ns; ++is) {
-                if (is_acoustic[is]) {
-                    for (ks = 0; ks < ns; ++ks) {
-                        for (ls = 0; ls < ns; ++ls) {
-                            v_elems[jk][is][ns * ks + ls] = complex_zero;
-                        }
-                    }
-                }
-            }
-        }
-
-    } else if (fc_order == 4) {
-        // Set V4 to zeros so as to avoid mixing with gamma acoustic modes
-        // jk = 0;
-        for (int ik = 0; ik < nk_reduced_interpolate; ++ik) {
-            for (is = 0; is < ns; ++is) {
-                for (js = 0; js < ns; ++js) {
-                    for (ks = 0; ks < ns; ++ks) {
-                        for (ls = 0; ls < ns; ++ls) {
-                            if (is_acoustic[ks] || is_acoustic[ls]) {
-                                v_elems[kmesh_dense->nk * ik][ns * is + js][ns * ks + ls] = complex_zero;
-                            }
-                        }
-                    }
-                }
-            }
-        }
-        // ik = 0;
-        for (jk = 0; jk < kmesh_dense->nk; ++jk) {
-            for (is = 0; is < ns; ++is) {
-                for (js = 0; js < ns; ++js) {
-                    if (is_acoustic[is] || is_acoustic[js]) {
-                        for (ks = 0; ks < ns; ++ks) {
-                            for (ls = 0; ls < ns; ++ls) {
-                                v_elems[jk][ns * is + js][ns * ks + ls] = complex_zero;
-                            }
-                        }
-                    }
-                }
-            }
-        }
-    }
-
-    deallocate(is_acoustic);
-}
-
-void Scph::compute_del_v_strain(std::complex<double> **del_v1_del_umn,
-                                std::complex<double> **del2_v1_del_umn2,
-                                std::complex<double> **del3_v1_del_umn3,
-                                std::complex<double> ***del_v2_del_umn,
-                                std::complex<double> ***del2_v2_del_umn2,
-                                std::complex<double> ****del_v3_del_umn,
-                                std::complex<double> ***evec_harmonic,
-                                int relax_str)
-{
-    int ns = dynamical->neval;
-    const auto nk = kmesh_dense->nk;
-    const auto complex_zero = std::complex<double>(0.0, 0.0);
-
-    int i1, is1, is2, ik1;
-
-    // relax_str == 1 : keep the unit cell fixed and relax internal coordinates
-    // set renormalization from strain as zero
-    if (relax_str == 1) {
-        for (i1 = 0; i1 < 9; i1++) {
-            for (is1 = 0; is1 < ns; is1++) {
-                del_v1_del_umn[i1][is1] = complex_zero;
-            }
-        }
-
-        for (i1 = 0; i1 < 81; i1++) {
-            for (is1 = 0; is1 < ns; is1++) {
-                del2_v1_del_umn2[i1][is1] = complex_zero;
-            }
-        }
-
-        for (i1 = 0; i1 < 729; i1++) {
-            for (is1 = 0; is1 < ns; is1++) {
-                del3_v1_del_umn3[i1][is1] = complex_zero;
-            }
-        }
-
-        for (i1 = 0; i1 < 9; i1++) {
-            for (ik1 = 0; ik1 < nk; ik1++) {
-                for (is1 = 0; is1 < ns * ns; is1++) {
-                    del_v2_del_umn[i1][ik1][is1] = complex_zero;
-                }
-            }
-        }
-
-        for (i1 = 0; i1 < 81; i1++) {
-            for (ik1 = 0; ik1 < nk; ik1++) {
-                for (is1 = 0; is1 < ns * ns; is1++) {
-                    del2_v2_del_umn2[i1][ik1][is1] = complex_zero;
-                }
-            }
-        }
-
-        for (i1 = 0; i1 < 9; i1++) {
-            for (ik1 = 0; ik1 < nk; ik1++) {
-                for (is1 = 0; is1 < ns; is1++) {
-                    for (is2 = 0; is2 < ns * ns; is2++) {
-                        del_v3_del_umn[i1][ik1][is1][is2] = complex_zero;
-                    }
-                }
-            }
-        }
-    }
-    // relax_str == 2  : relax both the cell shape and the internal coordinates.
-    else if (relax_str == 2) {
-
-        // first-order derivative of first-order IFCs
-        if (renorm_2to1st == 0) {
-            std::cout << "  first-order derivatives of first-order IFCs (set as zero) ... ";
-            for (i1 = 0; i1 < 9; i1++) {
-                for (is1 = 0; is1 < ns; is1++) {
-                    del_v1_del_umn[i1][is1] = complex_zero;
-                }
-            }
-        } else if (renorm_2to1st == 1) {
-            std::cout << "  first-order derivatives of first-order IFCs (from harmonic IFCs) ... ";
-            compute_del_v1_del_umn(del_v1_del_umn, evec_harmonic);
-
-        } else if (renorm_2to1st == 2) {
-            std::cout << "  first-order derivatives of first-order IFCs (finite difference method) ... ";
-            calculate_delv1_delumn_finite_difference(del_v1_del_umn, evec_harmonic);
-        }
-        std::cout << "  done!" << std::endl;
-        timer->print_elapsed();
-
-        // second and third-order derivatives of first-order IFCs
-        if (renorm_34to1st == 0) {
-            std::cout << "  second-order derivatives of first-order IFCs (set zero) ... ";
-            for (i1 = 0; i1 < 81; i1++) {
-                for (is1 = 0; is1 < ns; is1++) {
-                    del2_v1_del_umn2[i1][is1] = complex_zero;
-                }
-            }
-            std::cout << "  done!" << std::endl;
-            timer->print_elapsed();
-
-            std::cout << "  third-order derivatives of first-order IFCs (set zero) ... ";
-            for (i1 = 0; i1 < 729; i1++) {
-                for (is1 = 0; is1 < ns; is1++) {
-                    del3_v1_del_umn3[i1][is1] = complex_zero;
-                }
-            }
-            std::cout << "  done!" << std::endl;
-            timer->print_elapsed();
-        } else if (renorm_34to1st == 1) {
-            std::cout << "  second-order derivatives of first-order IFCs (from cubic IFCs) ... ";
-            compute_del2_v1_del_umn2(del2_v1_del_umn2, evec_harmonic);
-            std::cout << "  done!" << std::endl;
-            timer->print_elapsed();
-
-            std::cout << "  third-order derivatives of first-order IFCs (from quartic IFCs) ... ";
-            compute_del3_v1_del_umn3(del3_v1_del_umn3, evec_harmonic);
-            std::cout << "  done!" << std::endl;
-            timer->print_elapsed();
-        } 
-
-        // first-order derivatives of harmonic IFCs
-        if (renorm_3to2nd == 1) {
-            std::cout << "  first-order derivatives of harmonic IFCs (from cubic IFCs) ... ";
-            compute_del_v2_del_umn(del_v2_del_umn, evec_harmonic);
-        } else if (renorm_3to2nd == 2 || renorm_3to2nd == 3) {
-            std::cout << "  first-order derivatives of harmonic IFCs (finite displacement method)" << std::endl;
-            if (renorm_3to2nd == 2) {
-                std::cout << "  use inputs with all strain patterns ... ";
-            } else if (renorm_3to2nd == 3) {
-                std::cout << "  use inputs with specified strain patterns ... ";
-            }
-            calculate_delv2_delumn_finite_difference(evec_harmonic, del_v2_del_umn);
-        } else if (renorm_3to2nd == 4) {
-            std::cout << "  first-order derivatives of harmonic IFCs" << std::endl;
-            std::cout << "  (read from file in k-space representation) ... ";
-            read_del_v2_del_umn_in_kspace(evec_harmonic, del_v2_del_umn);
-        }
-        std::cout << "  done!" << std::endl;
-        timer->print_elapsed();
-
-        // second order derivatives of harmonic IFCs
-        std::cout << "  second-order derivatives of harmonic IFCs (from quartic IFCs) ... ";
-        compute_del2_v2_del_umn2(del2_v2_del_umn2, evec_harmonic);
-        std::cout << "  done!" << std::endl;
-        timer->print_elapsed();
-
-        // first order derivatives of cubic IFCs
-        std::cout << "  first-order derivatives of cubic IFCs (from quartic IFCs) ... ";
-        compute_del_v3_del_umn(del_v3_del_umn, evec_harmonic);
-        std::cout << "  done!" << std::endl;
-        timer->print_elapsed();
-    }
-    // relax_str == 3 : calculate lowest-order linear equation of QHA.
-    else if (relax_str == 3) {
-
-        // first-order derivative of first-order IFCs
-        if (renorm_2to1st == 0) {
-            std::cout << "  first-order derivatives of first-order IFCs (set as zero) ... ";
-            for (i1 = 0; i1 < 9; i1++) {
-                for (is1 = 0; is1 < ns; is1++) {
-                    del_v1_del_umn[i1][is1] = complex_zero;
-                }
-            }
-        } else if (renorm_2to1st == 1) {
-            std::cout << "  first-order derivatives of first-order IFCs (from harmonic IFCs) ... ";
-            compute_del_v1_del_umn(del_v1_del_umn, evec_harmonic);
-
-        } else if (renorm_2to1st == 2) {
-            std::cout << "  first-order derivatives of first-order IFCs (finite difference method) ... ";
-            calculate_delv1_delumn_finite_difference(del_v1_del_umn, evec_harmonic);
-        }
-        std::cout << "  done!" << std::endl;
-        timer->print_elapsed();
-
-        // second-order derivatives of 1st order IFCs
-        if (renorm_34to1st == 0) {
-            std::cout << "  second-order derivatives of first-order IFCs (set zero) ... ";
-            for (i1 = 0; i1 < 81; i1++) {
-                for (is1 = 0; is1 < ns; is1++) {
-                    del2_v1_del_umn2[i1][is1] = complex_zero;
-                }
-            }
-            std::cout << "  done!" << std::endl;
-            timer->print_elapsed();
-        } else if (renorm_34to1st == 1) {
-            std::cout << "  second-order derivatives of first-order IFCs (from cubic IFCs) ... ";
-            compute_del2_v1_del_umn2(del2_v1_del_umn2, evec_harmonic);
-            std::cout << "  done!" << std::endl;
-            timer->print_elapsed();
-        } 
-
-        // first-order derivatives of harmonic IFCs
-        if (renorm_3to2nd == 1) {
-            std::cout << "  first-order derivatives of harmonic IFCs (from cubic IFCs) ... ";
-            compute_del_v2_del_umn(del_v2_del_umn, evec_harmonic);
-        } else if (renorm_3to2nd == 2 || renorm_3to2nd == 3) {
-            std::cout << "  first-order derivatives of harmonic IFCs (finite displacement method)" << std::endl;
-            if (renorm_3to2nd == 2) {
-                std::cout << "  use inputs with all strain patterns ..." << std::endl;
-            } else if (renorm_3to2nd == 3) {
-                std::cout << "  use inputs with specified strain patterns ..." << std::endl;
-            }
-            calculate_delv2_delumn_finite_difference(evec_harmonic, del_v2_del_umn);
-        } else if (renorm_3to2nd == 4) {
-            std::cout << "  first-order derivatives of harmonic IFCs" << std::endl;
-            std::cout << "  (read from file in k-space representation) ... ";
-            read_del_v2_del_umn_in_kspace(evec_harmonic, del_v2_del_umn);
-        }
-        std::cout << "  done!" << std::endl;
-        timer->print_elapsed();
-    }
-
-}
-
-
-void Scph::compute_del_v1_del_umn(std::complex<double> **del_v1_del_umn,
-                                  const std::complex<double> *const *const *const evec_harmonic)
-{
-    // calculate renormalization in real space
-    int natmin = system->natmin;
-    int nat = system->nat;
-    int ns = dynamical->neval;
-    double **del_v1_del_umn_in_real_space;
-    allocate(del_v1_del_umn_in_real_space, 9, ns);
-
-    double *inv_sqrt_mass;
-
-    int i, ind1, is1;
-    int ixyz, ixyz1;
-    double vec[3];
-
-    // prepare supercell shift
-    double **xshift_s;
-    const auto ncell_s = 27;
-
-    allocate(xshift_s, ncell_s, 3);
-
-    unsigned int icell = 0;
-    int ix, iy, iz;
-    for (i = 0; i < 3; ++i) xshift_s[0][i] = 0;
-    icell = 1;
-    for (ix = -1; ix <= 1; ++ix) {
-        for (iy = -1; iy <= 1; ++iy) {
-            for (iz = -1; iz <= 1; ++iz) {
-                if (ix == 0 && iy == 0 && iz == 0) continue;
-
-                xshift_s[icell][0] = ix * 1.0;
-                xshift_s[icell][1] = iy * 1.0;
-                xshift_s[icell][2] = iz * 1.0;
-
-                ++icell;
-            }
-        }
-    }
-
-    // calculate renormalization in real space
-    for (ixyz = 0; ixyz < 9; ixyz++) {
-        for (i = 0; i < ns; i++) {
-            del_v1_del_umn_in_real_space[ixyz][i] = 0.0;
-        }
-    }
-
-    for (auto &it: fcs_phonon->fc2_ext) {
-        ind1 = it.atm1 * 3 + it.xyz1;
-
-        for (ixyz1 = 0; ixyz1 < 3; ixyz1++) {
-            vec[ixyz1] = system->xr_s[it.atm2][ixyz1]
-                         - system->xr_s[system->map_p2s[it.atm1][0]][ixyz1]
-                         + xshift_s[it.cell_s][ixyz1];
-        }
-        rotvec(vec, vec, system->lavec_s);
-        for (ixyz1 = 0; ixyz1 < 3; ixyz1++) {
-            del_v1_del_umn_in_real_space[it.xyz2 * 3 + ixyz1][ind1] += it.fcs_val * vec[ixyz1];
-        }
-    }
-
-    // transform to Fourier space
-    allocate(inv_sqrt_mass, natmin);
-    for (i = 0; i < natmin; i++) {
-        inv_sqrt_mass[i] = 1.0 / std::sqrt(system->mass[system->map_p2s[i][0]]);
-    }
-
-    for (ixyz = 0; ixyz < 9; ixyz++) {
-        for (is1 = 0; is1 < ns; is1++) {
-            del_v1_del_umn[ixyz][is1] = 0.0;
-            for (i = 0; i < natmin; i++) {
-                for (ixyz1 = 0; ixyz1 < 3; ixyz1++) {
-                    del_v1_del_umn[ixyz][is1] += evec_harmonic[0][is1][i * 3 + ixyz1] * inv_sqrt_mass[i] *
-                                                 del_v1_del_umn_in_real_space[ixyz][i * 3 + ixyz1];
-                }
-            }
-        }
-    }
-
-    deallocate(del_v1_del_umn_in_real_space);
-    deallocate(inv_sqrt_mass);
-    deallocate(xshift_s);
-
-    return;
-}
-
-void Scph::compute_del2_v1_del_umn2(std::complex<double> **del2_v1_del_umn2,
-                                    const std::complex<double> *const *const *const evec_harmonic)
-{
-    // calculate renormalization in real space
-    int natmin = system->natmin;
-    int ns = dynamical->neval;
-    double **del2_v1_del_umn2_in_real_space;
-    allocate(del2_v1_del_umn2_in_real_space, 81, ns);
-
-    double *inv_sqrt_mass;
-
-    int i, ind1, is1;
-    int ixyz, ixyz1, ixyz2;
-    int ixyz_comb;
-    double vec1[3], vec2[3];
-
-    // prepare supercell shift
-    double **xshift_s;
-    const auto ncell_s = 27;
-
-    allocate(xshift_s, ncell_s, 3);
-
-    unsigned int icell = 0;
-    int ix, iy, iz;
-    for (i = 0; i < 3; ++i) xshift_s[0][i] = 0;
-    icell = 1;
-    for (ix = -1; ix <= 1; ++ix) {
-        for (iy = -1; iy <= 1; ++iy) {
-            for (iz = -1; iz <= 1; ++iz) {
-                if (ix == 0 && iy == 0 && iz == 0) continue;
-
-                xshift_s[icell][0] = ix * 1.0;
-                xshift_s[icell][1] = iy * 1.0;
-                xshift_s[icell][2] = iz * 1.0;
-
-                ++icell;
-            }
-        }
-    }
-
-    // calculate renormalization in real space
-    for (ixyz = 0; ixyz < 81; ixyz++) {
-        for (i = 0; i < ns; i++) {
-            del2_v1_del_umn2_in_real_space[ixyz][i] = 0.0;
-        }
-    }
-
-    for (auto &it: fcs_phonon->force_constant_with_cell[1]) {
-
-        ind1 = it.pairs[0].index;
-
-        for (ixyz1 = 0; ixyz1 < 3; ixyz1++) {
-            vec1[ixyz1] = system->xr_s_anharm[system->map_p2s_anharm[it.pairs[1].index / 3][it.pairs[1].tran]][ixyz1]
-                          - system->xr_s_anharm[system->map_p2s_anharm[it.pairs[0].index / 3][0]][ixyz1]
-                          + xshift_s[it.pairs[1].cell_s][ixyz1];
-            vec2[ixyz1] = system->xr_s_anharm[system->map_p2s_anharm[it.pairs[2].index / 3][it.pairs[2].tran]][ixyz1]
-                          - system->xr_s_anharm[system->map_p2s_anharm[it.pairs[0].index / 3][0]][ixyz1]
-                          + xshift_s[it.pairs[2].cell_s][ixyz1];
-        }
-        rotvec(vec1, vec1, system->lavec_s_anharm);
-        rotvec(vec2, vec2, system->lavec_s_anharm);
-
-        for (ixyz1 = 0; ixyz1 < 3; ixyz1++) {
-            for (ixyz2 = 0; ixyz2 < 3; ixyz2++) {
-                ixyz_comb = (it.pairs[1].index % 3) * 27 + ixyz1 * 9 + (it.pairs[2].index % 3) * 3 + ixyz2;
-                del2_v1_del_umn2_in_real_space[ixyz_comb][ind1] += it.fcs_val * vec1[ixyz1] * vec2[ixyz2];
-            }
-        }
-    }
-
-
-    // transform to Fourier space
-    allocate(inv_sqrt_mass, natmin);
-    for (i = 0; i < natmin; i++) {
-        inv_sqrt_mass[i] = 1.0 / std::sqrt(system->mass[system->map_p2s[i][0]]);
-    }
-
-    for (ixyz = 0; ixyz < 81; ixyz++) {
-        for (is1 = 0; is1 < ns; is1++) {
-            del2_v1_del_umn2[ixyz][is1] = 0.0;
-            for (i = 0; i < natmin; i++) {
-                for (ixyz1 = 0; ixyz1 < 3; ixyz1++) {
-                    del2_v1_del_umn2[ixyz][is1] += evec_harmonic[0][is1][i * 3 + ixyz1] * inv_sqrt_mass[i] *
-                                                   del2_v1_del_umn2_in_real_space[ixyz][i * 3 + ixyz1];
-                }
-            }
-        }
-    }
-    deallocate(del2_v1_del_umn2_in_real_space);
-    deallocate(inv_sqrt_mass);
-    deallocate(xshift_s);
-
-    return;
-}
-
-void Scph::compute_del3_v1_del_umn3(std::complex<double> **del3_v1_del_umn3,
-                                    const std::complex<double> *const *const *const evec_harmonic)
-{
-    // calculate renormalization in real space
-    int natmin = system->natmin;
-    int ns = dynamical->neval;
-    double **del3_v1_del_umn3_in_real_space;
-
-    allocate(del3_v1_del_umn3_in_real_space, 729, ns);
-
-    double *inv_sqrt_mass;
-
-    int i, ind1, is1;
-    int ixyz, ixyz1, ixyz2, ixyz3;
-    int ixyz_comb;
-    double vec1[3], vec2[3], vec3[3];
-
-    // prepare supercell shift
-    double **xshift_s;
-    const auto ncell_s = 27;
-
-    allocate(xshift_s, ncell_s, 3);
-
-    unsigned int icell = 0;
-    int ix, iy, iz;
-    for (i = 0; i < 3; ++i) xshift_s[0][i] = 0;
-    icell = 1;
-    for (ix = -1; ix <= 1; ++ix) {
-        for (iy = -1; iy <= 1; ++iy) {
-            for (iz = -1; iz <= 1; ++iz) {
-                if (ix == 0 && iy == 0 && iz == 0) continue;
-
-                xshift_s[icell][0] = ix * 1.0;
-                xshift_s[icell][1] = iy * 1.0;
-                xshift_s[icell][2] = iz * 1.0;
-
-                ++icell;
-            }
-        }
-    }
-
-    // calculate renormalization in real space
-    for (ixyz = 0; ixyz < 729; ixyz++) {
-        for (i = 0; i < ns; i++) {
-            del3_v1_del_umn3_in_real_space[ixyz][i] = 0.0;
-        }
-    }
-
-    for (auto &it: fcs_phonon->force_constant_with_cell[2]) {
-
-        ind1 = it.pairs[0].index;
-
-        for (ixyz1 = 0; ixyz1 < 3; ixyz1++) {
-            vec1[ixyz1] = system->xr_s_anharm[system->map_p2s_anharm[it.pairs[1].index / 3][it.pairs[1].tran]][ixyz1]
-                          - system->xr_s_anharm[system->map_p2s_anharm[it.pairs[0].index / 3][0]][ixyz1]
-                          + xshift_s[it.pairs[1].cell_s][ixyz1];
-            vec2[ixyz1] = system->xr_s_anharm[system->map_p2s_anharm[it.pairs[2].index / 3][it.pairs[2].tran]][ixyz1]
-                          - system->xr_s_anharm[system->map_p2s_anharm[it.pairs[0].index / 3][0]][ixyz1]
-                          + xshift_s[it.pairs[2].cell_s][ixyz1];
-            vec3[ixyz1] = system->xr_s_anharm[system->map_p2s_anharm[it.pairs[3].index / 3][it.pairs[3].tran]][ixyz1]
-                          - system->xr_s_anharm[system->map_p2s_anharm[it.pairs[0].index / 3][0]][ixyz1]
-                          + xshift_s[it.pairs[3].cell_s][ixyz1];
-        }
-        rotvec(vec1, vec1, system->lavec_s_anharm);
-        rotvec(vec2, vec2, system->lavec_s_anharm);
-        rotvec(vec3, vec3, system->lavec_s_anharm);
-
-        for (ixyz1 = 0; ixyz1 < 3; ixyz1++) {
-            for (ixyz2 = 0; ixyz2 < 3; ixyz2++) {
-                for (ixyz3 = 0; ixyz3 < 3; ixyz3++) {
-                    ixyz_comb = (it.pairs[1].index % 3) * 243 + ixyz1 * 81 + (it.pairs[2].index % 3) * 27 + ixyz2 * 9 +
-                                (it.pairs[3].index % 3) * 3 + ixyz3;
-                    del3_v1_del_umn3_in_real_space[ixyz_comb][ind1] +=
-                            it.fcs_val * vec1[ixyz1] * vec2[ixyz2] * vec3[ixyz3];
-                }
-            }
-        }
-    }
-
-    // transform to Fourier space
-    allocate(inv_sqrt_mass, natmin);
-    for (i = 0; i < natmin; i++) {
-        inv_sqrt_mass[i] = 1.0 / std::sqrt(system->mass[system->map_p2s[i][0]]);
-    }
-
-    for (ixyz = 0; ixyz < 729; ixyz++) {
-        for (is1 = 0; is1 < ns; is1++) {
-            del3_v1_del_umn3[ixyz][is1] = 0.0;
-            for (i = 0; i < natmin; i++) {
-                for (ixyz1 = 0; ixyz1 < 3; ixyz1++) {
-                    del3_v1_del_umn3[ixyz][is1] += evec_harmonic[0][is1][i * 3 + ixyz1] * inv_sqrt_mass[i] *
-                                                   del3_v1_del_umn3_in_real_space[ixyz][i * 3 + ixyz1];
-                }
-            }
-        }
-    }
-    deallocate(del3_v1_del_umn3_in_real_space);
-    deallocate(inv_sqrt_mass);
-    deallocate(xshift_s);
-
-    return;
-}
-
-void Scph::compute_del_v2_del_umn(std::complex<double> ***del_v2_del_umn,
-                                  const std::complex<double> *const *const *const evec_harmonic)
-{
-    using namespace Eigen;
-
-    const auto ns = dynamical->neval;
-    const auto nk = kmesh_dense->nk;
-    const auto nk_interpolate = kmesh_coarse->nk;
-    int ixyz1, ixyz2;
-    int is1, is2, ik, knum;
-
-    std::vector<FcsArrayWithCell> delta_fcs;
-    FcsClassExtent fc_extent_tmp;
-
-    std::complex<double> **mat_tmp;
-    allocate(mat_tmp, ns, ns);
-
-    MatrixXcd Dymat(ns, ns);
-    MatrixXcd evec_tmp(ns, ns);
-
-    for (ixyz1 = 0; ixyz1 < 3; ixyz1++) {
-        for (ixyz2 = 0; ixyz2 < 3; ixyz2++) {
-            // calculate renormalization in real space
-            compute_del_v_strain_in_real_space1(fcs_phonon->force_constant_with_cell[1],
-                                                delta_fcs, ixyz1, ixyz2, 1);
-
-
-            for (ik = 0; ik < nk; ik++) {
-                // Fourier transformation
-                anharmonic_core->calc_analytic_k_from_FcsArrayWithCell(kmesh_dense->xk[ik],
-                                                                       delta_fcs,
-                                                                       mat_tmp);
-
-                // Unitary transformation
-                knum = ik;
-                for (is1 = 0; is1 < ns; is1++) {
-                    for (is2 = 0; is2 < ns; is2++) {
-                        Dymat(is1, is2) = mat_tmp[is1][is2];
-                        evec_tmp(is1, is2) = evec_harmonic[knum][is2][is1]; // transpose
-                    }
-                }
-                Dymat = evec_tmp.adjoint() * Dymat * evec_tmp;
-
-                // copy result to del_v2_del_umn
-                for (is1 = 0; is1 < ns; is1++) {
-                    for (is2 = 0; is2 < ns; is2++) {
-                        del_v2_del_umn[ixyz1 * 3 + ixyz2][ik][is1 * ns + is2] = Dymat(is1, is2);
-                    }
-                }
-            }
-        }
-    }
-
-    deallocate(mat_tmp);
-}
-
-void Scph::compute_del2_v2_del_umn2(std::complex<double> ***del2_v2_del_umn2,
-                                    const std::complex<double> *const *const *const evec_harmonic)
-{
-    using namespace Eigen;
-
-    const auto ns = dynamical->neval;
-    const auto nk = kmesh_dense->nk;
-    const auto nk_interpolate = kmesh_coarse->nk;
-    int ixyz11, ixyz12, ixyz21, ixyz22, ixyz, itmp;
-    int is1, is2, ik, knum;
-
-#pragma omp parallel private(ixyz, itmp, ixyz11, ixyz12, ixyz21, ixyz22, is1, is2, ik, knum)
-    {
-        std::vector<FcsArrayWithCell> delta_fcs;
-        FcsClassExtent fc_extent_tmp;
-
-        std::complex<double> **mat_tmp;
-        allocate(mat_tmp, ns, ns);
-
-        MatrixXcd Dymat(ns, ns);
-        MatrixXcd evec_tmp(ns, ns);
-#pragma omp for
-        for (ixyz = 0; ixyz < 81; ixyz++) {
-            itmp = ixyz;
-            ixyz22 = itmp % 3;
-            itmp /= 3;
-            ixyz21 = itmp % 3;
-            itmp /= 3;
-            ixyz12 = itmp % 3;
-            ixyz11 = itmp / 3;
-
-            // calculate renormalization in real space
-            compute_del_v_strain_in_real_space2(fcs_phonon->force_constant_with_cell[2],
-                                                delta_fcs, ixyz11, ixyz12, ixyz21, ixyz22, 1);
-
-
-            for (ik = 0; ik < nk; ik++) {
-                anharmonic_core->calc_analytic_k_from_FcsArrayWithCell(kmesh_dense->xk[ik],
-                                                                       delta_fcs,
-                                                                       mat_tmp);
-
-                // Unitary transformation
-                knum = ik;
-                for (is1 = 0; is1 < ns; is1++) {
-                    for (is2 = 0; is2 < ns; is2++) {
-                        Dymat(is1, is2) = mat_tmp[is1][is2];
-                        evec_tmp(is1, is2) = evec_harmonic[knum][is2][is1]; // transpose
-                    }
-                }
-                Dymat = evec_tmp.adjoint() * Dymat * evec_tmp;
-
-                // copy result to del2_v2_del_umn2
-                for (is1 = 0; is1 < ns; is1++) {
-                    for (is2 = 0; is2 < ns; is2++) {
-                        del2_v2_del_umn2[ixyz][ik][is1 * ns + is2] = Dymat(is1, is2);
-                    }
-                }
-            }
-        }
-
-        deallocate(mat_tmp);
-    }
-
-}
-
-void Scph::compute_del_v3_del_umn(std::complex<double> ****del_v3_del_umn,
-                                  const std::complex<double> *const *const *const evec_harmonic)
-{
-    using namespace Eigen;
-
-    const auto ns = dynamical->neval;
-    const auto nk = kmesh_dense->nk;
-    const auto nk_interpolate = kmesh_coarse->nk;
-
-    int ngroup_tmp;
-    double *invmass_v3_tmp;
-    int **evec_index_v3_tmp;
-    std::vector<double> *fcs_group_tmp;
-    std::vector<RelativeVector> *relvec_tmp;
-    std::complex<double> *phi3_reciprocal_tmp;
-
-    int i;
-    int ixyz1, ixyz2, itmp;
-    int is1, is2, ik, knum;
-
-    double *invsqrt_mass_p;
-    allocate(invsqrt_mass_p, system->natmin);
-    for (i = 0; i < system->natmin; ++i) {
-        invsqrt_mass_p[i] = std::sqrt(1.0 / system->mass[system->map_p2s[i][0]]);
-    }
-
-    // calculate renormalization in real space
-    std::vector<FcsArrayWithCell> delta_fcs;
-
-    for (ixyz1 = 0; ixyz1 < 3; ixyz1++) {
-        for (ixyz2 = 0; ixyz2 < 3; ixyz2++) {
-
-            // calculate renormalization in real space
-            compute_del_v_strain_in_real_space1(fcs_phonon->force_constant_with_cell[2],
-                                                delta_fcs, ixyz1, ixyz2, 1);
-
-            // prepare for the Fourier-transformation
-            std::sort(delta_fcs.begin(), delta_fcs.end());
-
-            anharmonic_core->prepare_group_of_force_constants(delta_fcs, 3,
-                                                              ngroup_tmp, fcs_group_tmp);
-
-            allocate(invmass_v3_tmp, ngroup_tmp);
-            allocate(evec_index_v3_tmp, ngroup_tmp, 3);
-            allocate(relvec_tmp, ngroup_tmp);
-            allocate(phi3_reciprocal_tmp, ngroup_tmp);
-
-            anharmonic_core->prepare_relative_vector(delta_fcs,
-                                                     3,
-                                                     ngroup_tmp,
-                                                     fcs_group_tmp,
-                                                     relvec_tmp);
-
-            int k = 0;
-            for (i = 0; i < ngroup_tmp; ++i) {
-                for (int j = 0; j < 3; ++j) {
-                    evec_index_v3_tmp[i][j] = delta_fcs[k].pairs[j].index;
-                }
-                invmass_v3_tmp[i]
-                        = invsqrt_mass_p[evec_index_v3_tmp[i][0] / 3]
-                          * invsqrt_mass_p[evec_index_v3_tmp[i][1] / 3]
-                          * invsqrt_mass_p[evec_index_v3_tmp[i][2] / 3];
-                k += fcs_group_tmp[i].size();
-            }
-
-            compute_V3_elements_for_given_IFCs(del_v3_del_umn[ixyz1 * 3 + ixyz2],
-                                               ngroup_tmp,
-                                               fcs_group_tmp,
-                                               relvec_tmp,
-                                               invmass_v3_tmp,
-                                               evec_index_v3_tmp,
-                                               evec_harmonic,
-                                               selfenergy_offdiagonal);
-
-            deallocate(fcs_group_tmp);
-            deallocate(invmass_v3_tmp);
-            deallocate(evec_index_v3_tmp);
-            deallocate(relvec_tmp);
-            deallocate(phi3_reciprocal_tmp);
-
-        }
-    }
-    deallocate(invsqrt_mass_p);
-}
-
-
-void Scph::read_del_v2_del_umn_in_kspace(const std::complex<double> *const *const *const evec_harmonic,
-                                         std::complex<double> ***del_v2_del_umn)
-{
-    using namespace Eigen;
-
-    int natmin = system->natmin;
-    int nat = system->nat;
-    int ntran = system->ntran;
-    int nk_interpolate = kmesh_coarse->nk;
-    int nk = kmesh_dense->nk;
-    int ns = dynamical->neval;
-
-    int ixyz1, ixyz2;
-    int ik, is, js;
-
-    double re_tmp, im_tmp;
-
-    MatrixXcd dymat_tmp_mode(ns, ns);
-    MatrixXcd dymat_tmp_alphamu(ns, ns);
-    MatrixXcd evec_tmp(ns, ns);
-
-    // read input
-    std::fstream fin_strain_mode_coupling_kspace;
-
-    // temporary
-    // (alpha,mu) representation in k-space
-    std::complex<double> ***del_v2_del_umn_alphamu;
-    allocate(del_v2_del_umn_alphamu, 9, nk, ns * ns);
-
-    // read from file
-    fin_strain_mode_coupling_kspace.open("B_array_kspace.txt");
-
-    for (ixyz1 = 0; ixyz1 < 3; ixyz1++) {
-        for (ixyz2 = 0; ixyz2 < 3; ixyz2++) {
-            for (ik = 0; ik < nk; ik++) {
-                for (is = 0; is < ns * ns; is++) {
-                    fin_strain_mode_coupling_kspace >> re_tmp >> im_tmp;
-                    del_v2_del_umn_alphamu[ixyz1 * 3 + ixyz2][ik][is] = std::complex<double>(re_tmp, im_tmp);
-                }
-            }
-        }
-    }
-
-    // transform to mode-representation
-    for (ixyz1 = 0; ixyz1 < 3; ixyz1++) {
-        for (ixyz2 = 0; ixyz2 < 3; ixyz2++) {
-            for (ik = 0; ik < nk; ik++) {
-
-                for (is = 0; is < ns; is++) {
-                    for (js = 0; js < ns; js++) {
-                        evec_tmp(is, js) = evec_harmonic[ik][js][is]; // transpose
-                        dymat_tmp_alphamu(is, js) = del_v2_del_umn_alphamu[ixyz1 * 3 + ixyz2][ik][is * ns + js];
-                    }
-                }
-                dymat_tmp_mode = evec_tmp.adjoint() * dymat_tmp_alphamu * evec_tmp;
-
-                // std::cout << "substitute to del_v2_del_umn." << std::endl;
-
-                for (is = 0; is < ns; is++) {
-                    for (js = 0; js < ns; js++) {
-                        del_v2_del_umn[ixyz1 * 3 + ixyz2][ik][is * ns + js] = dymat_tmp_mode(is, js);
-                    }
-                }
-            }
-
-        }
-    }
-    deallocate(del_v2_del_umn_alphamu);
-
-    // assign ASR
-    int *is_acoustic;
-    allocate(is_acoustic, 3*natmin);
-
-    double threshold_acoustic = 1.0e-16;
-    int count_acoustic = 0;
-    const auto complex_zero = std::complex<double>(0.0, 0.0);
-
-    for(is = 0; is < ns; is++){
-        if(std::fabs(omega2_harmonic[0][is]) < threshold_acoustic){
-            is_acoustic[is] = 1;
-            count_acoustic++;
-        }
-        else{
-            is_acoustic[is] = 0;
-        }
-    }
-
-    // check number of acoustic modes
-    if(count_acoustic != 3){
-        std::cout << "Warning in calculate_del_v2_strain_from_cubic_by_finite_difference: ";
-        std::cout << count_acoustic << " acoustic modes are detected in Gamma point." << std::endl << std::endl; 
-    }
-
-    // set acoustic sum rule (ASR)
-    for(ixyz1 = 0; ixyz1 < 9; ixyz1++){
-        for(is = 0; is < ns; is++){
-            // mode is is an acoustic mode at Gamma point
-            if(is_acoustic[is] == 0){
-                continue;
-            }
-            for(js = 0; js < ns; js++){
-                del_v2_del_umn[ixyz1][0][is*ns+js] = complex_zero;
-                del_v2_del_umn[ixyz1][0][js*ns+is] = complex_zero;
-            }
-        }
-    }
-
-}
-
-
-// calculate strain-force coupling using finite-difference method.
-// use finite difference for all 6 strains
-void Scph::calculate_delv1_delumn_finite_difference(std::complex<double> **del_v1_del_umn,
-                                                    const std::complex<double> *const *const *const evec_harmonic)
-{
-
-    int natmin = system->natmin;
-    auto ns = dynamical->neval;
-
-    int ixyz1, ixyz2, ixyz3, ixyz12, ixyz22, ixyz32, i1, i2;
-    int iat1, iat2, is1, isymm;
-    double dtmp;
-    std::string mode_tmp;
-    double smag, weight;
-    double weight_sum[3][3];
-    std::fstream fin_strain_force_coupling;
-
-    double *inv_sqrt_mass;
-
-    double **del_v1_del_umn_in_real_space;
-    double **del_v1_del_umn_in_real_space_symm;
-    allocate(del_v1_del_umn_in_real_space, 9, ns);
-    allocate(del_v1_del_umn_in_real_space_symm, 9, ns);
-
-    fin_strain_force_coupling.open(strain_IFC_dir + "strain_force.in");
-
-    if (!fin_strain_force_coupling) {
-        exit("calculate_delv1_delumn_finite_difference",
-             "strain_force.in not found");
-    }
-
-    for (ixyz1 = 0; ixyz1 < 3; ixyz1++) {
-        for (ixyz2 = 0; ixyz2 < 3; ixyz2++) {
-            weight_sum[ixyz1][ixyz2] = 0.0;
-        }
-    }
-
-    for (ixyz1 = 0; ixyz1 < 9; ixyz1++) {
-        for (is1 = 0; is1 < ns; is1++) {
-            del_v1_del_umn_in_real_space[ixyz1][is1] = 0.0;
-        }
-    }
-
-    // read input file
-    while (1) {
-        if (fin_strain_force_coupling >> mode_tmp >> smag >> weight) {
-            if (mode_tmp == "xx") {
-                ixyz1 = ixyz2 = 0;
-            } else if (mode_tmp == "yy") {
-                ixyz1 = ixyz2 = 1;
-            } else if (mode_tmp == "zz") {
-                ixyz1 = ixyz2 = 2;
-            } else if (mode_tmp == "xy") {
-                ixyz1 = 0;
-                ixyz2 = 1;
-            } else if (mode_tmp == "yz") {
-                ixyz1 = 1;
-                ixyz2 = 2;
-            } else if (mode_tmp == "zx") {
-                ixyz1 = 2;
-                ixyz2 = 0;
-            }
-
-            for (iat1 = 0; iat1 < natmin; iat1++) {
-                for (ixyz3 = 0; ixyz3 < 3; ixyz3++) {
-                    fin_strain_force_coupling >> dtmp;
-                    del_v1_del_umn_in_real_space[ixyz1 * 3 + ixyz2][iat1 * 3 + ixyz3] += dtmp * -1.0 / smag * weight;
-
-                    if (ixyz1 != ixyz2) {
-                        del_v1_del_umn_in_real_space[ixyz2 * 3 + ixyz1][iat1 * 3 + ixyz3]
-                                = del_v1_del_umn_in_real_space[ixyz1 * 3 + ixyz2][iat1 * 3 + ixyz3];
-                    }
-                }
-            }
-
-            if (ixyz1 == ixyz2) {
-                weight_sum[ixyz1][ixyz2] += weight;
-            } else {
-                weight_sum[ixyz1][ixyz2] += weight;
-                weight_sum[ixyz2][ixyz1] += weight;
-            }
-        } else {
-            break;
-        }
-    }
-
-    // check weight_sum
-    for (ixyz1 = 0; ixyz1 < 3; ixyz1++) {
-        for (ixyz2 = 0; ixyz2 < 3; ixyz2++) {
-            if (std::fabs(weight_sum[ixyz1][ixyz2] - 1.0) > eps6) {
-                exit("calculate_delv1_delumn_finite_difference",
-                     "Sum of weights must be 1.");
-            }
-        }
-    }
-
-
-    // convert from eV/Angst to Ry/Bohr
-    double eV_to_Ry = 1.6021766208e-19 / Ryd;
-    for (ixyz1 = 0; ixyz1 < 9; ixyz1++) {
-        for (is1 = 0; is1 < ns; is1++) {
-            del_v1_del_umn_in_real_space[ixyz1][is1] *= Bohr_in_Angstrom * eV_to_Ry;
-        }
-    }
-
-    // symmetrize
-    for (ixyz1 = 0; ixyz1 < 9; ixyz1++) {
-        for (is1 = 0; is1 < ns; is1++) {
-            del_v1_del_umn_in_real_space_symm[ixyz1][is1] = 0.0;
-        }
-    }
-
-    for (isymm = 0; isymm < symmetry->SymmListWithMap_ref.size(); isymm++) {
-        for (iat1 = 0; iat1 < natmin; iat1++) {
-            iat2 = symmetry->SymmListWithMap_ref[isymm].mapping[iat1];
-
-            for (i1 = 0; i1 < 27; i1++) {
-                ixyz1 = i1 / 9;
-                ixyz2 = (i1 % 9) / 3;
-                ixyz3 = i1 % 3;
-                for (i2 = 0; i2 < 27; i2++) {
-                    ixyz12 = i2 / 9;
-                    ixyz22 = (i2 % 9) / 3;
-                    ixyz32 = i2 % 3;
-
-                    del_v1_del_umn_in_real_space_symm[ixyz12 * 3 + ixyz22][iat2 * 3 + ixyz32]
-                            += del_v1_del_umn_in_real_space[ixyz1 * 3 + ixyz2][iat1 * 3 + ixyz3]
-                               * symmetry->SymmListWithMap_ref[isymm].rot[ixyz12 * 3 + ixyz1]
-                               * symmetry->SymmListWithMap_ref[isymm].rot[ixyz22 * 3 + ixyz2]
-                               * symmetry->SymmListWithMap_ref[isymm].rot[ixyz32 * 3 + ixyz3];
-                }
-            }
-        }
-    }
-
-    for (ixyz1 = 0; ixyz1 < 9; ixyz1++) {
-        for (is1 = 0; is1 < ns; is1++) {
-            del_v1_del_umn_in_real_space_symm[ixyz1][is1] /= symmetry->SymmListWithMap_ref.size();
-        }
-    }
-
-    // transform to Fourier space
-    allocate(inv_sqrt_mass, natmin);
-    for (iat1 = 0; iat1 < natmin; iat1++) {
-        inv_sqrt_mass[iat1] = 1.0 / std::sqrt(system->mass[system->map_p2s[iat1][0]]);
-    }
-
-    for (ixyz1 = 0; ixyz1 < 9; ixyz1++) {
-        for (is1 = 0; is1 < ns; is1++) {
-            del_v1_del_umn[ixyz1][is1] = 0.0;
-            for (iat1 = 0; iat1 < natmin; iat1++) {
-                for (ixyz2 = 0; ixyz2 < 3; ixyz2++) {
-                    del_v1_del_umn[ixyz1][is1] += evec_harmonic[0][is1][iat1 * 3 + ixyz2] * inv_sqrt_mass[iat1]
-                                                  * del_v1_del_umn_in_real_space_symm[ixyz1][iat1 * 3 + ixyz2];
-                }
-            }
-        }
-    }
-
-    deallocate(inv_sqrt_mass);
-    deallocate(del_v1_del_umn_in_real_space);
-    deallocate(del_v1_del_umn_in_real_space_symm);
-}
-
-// calculate strain-force coupling using finite-difference method.
-void Scph::calculate_delv2_delumn_finite_difference(const std::complex<double> *const *const *const evec_harmonic,
-                                                    std::complex<double> ***del_v2_del_umn)
-{
-    using namespace Eigen;
-
-    int natmin = system->natmin;
-    int nat = system->nat;
-    int ntran = system->ntran;
-    int nk_interpolate = kmesh_coarse->nk;
-    int nk = kmesh_dense->nk;
-    int ns = dynamical->neval;
-
-    int **symm_mapping_s;
-    int **inv_translation_mapping;
-
-    std::vector<FcsClassExtent> fc2_tmp;
-    FcsClassExtent fce_tmp;
-
-    int ixyz1, ixyz2, ixyz3, ixyz4;
-    int ixyz1_2, ixyz2_2, ixyz3_2, ixyz4_2;
-    int ixyz_comb1, ixyz_comb2;
-    int i1, i2;
-    int iat1, iat2, iat1_2, iat2_2, iat2_2_prim;
-    int itran1, itran2;
-    int ik, is1, is2, is, js;
-    int isymm, imode;
-
-    std::complex<double> ***dymat_q, **dymat_tmp;
-    std::complex<double> ***dymat_new;
-
-    const auto nk1 = kmesh_interpolate[0];
-    const auto nk2 = kmesh_interpolate[1];
-    const auto nk3 = kmesh_interpolate[2];
-
-    MatrixXcd dymat_tmp_mode(ns, ns);
-    MatrixXcd dymat_tmp_alphamu(ns, ns);
-    MatrixXcd evec_tmp(ns, ns);
-
-    // read input
-    std::fstream fin_strain_mode_coupling;
-    int nmode;
-    std::vector<std::string> mode_list;
-    std::vector<double> smag_list;
-    std::vector<double> weight_list;
-    std::vector<std::string> filename_list;
-
-    double smag_tmp, weight_tmp;
-    std::string mode_tmp, filename_tmp;
-
-    double ****dphi2_dumn_realspace_in;
-    double ****dphi2_dumn_realspace_symm;
-    double **dphi2_dumn_realspace_tmp;
-    int exist_in[3][3];
-    double weight_sum[3][3];
-    int mapping_xyz[3];
-    int ****count_tmp;
-
-    allocate(dphi2_dumn_realspace_tmp, natmin * 3, nat * 3);
-    allocate(dphi2_dumn_realspace_in, 3, 3, natmin * 3, nat * 3);
-    allocate(dphi2_dumn_realspace_symm, 3, 3, natmin * 3, nat * 3);
-    allocate(count_tmp, 3, 3, natmin * 3, nat * 3);
-
-    // temporary 
-    // (alpha,mu) representation in k-space
-    std::complex<double> ***del_v2_strain_from_cubic_alphamu;
-    allocate(del_v2_strain_from_cubic_alphamu, 9, nk, ns*ns);
-
-
-    for (ixyz1 = 0; ixyz1 < 3; ixyz1++) {
-        for (ixyz2 = 0; ixyz2 < 3; ixyz2++) {
-            exist_in[ixyz1][ixyz2] = 0;
-            weight_sum[ixyz1][ixyz2] = 0.0;
-            for (i1 = 0; i1 < natmin * 3; i1++) {
-                for (i2 = 0; i2 < nat * 3; i2++) {
-                    dphi2_dumn_realspace_in[ixyz1][ixyz2][i1][i2] = 0.0;
-                    dphi2_dumn_realspace_symm[ixyz1][ixyz2][i1][i2] = 0.0;
-                    count_tmp[ixyz1][ixyz2][i1][i2] = 0.0;
-                }
-            }
-        }
-    }
-
-    // read information on strain patterns and names of corresponding XML files.
-    fin_strain_mode_coupling.open(strain_IFC_dir + "strain_harmonic.in");
-
-    if (!fin_strain_mode_coupling) {
-        exit("calculate_delv2_delumn_finite_difference",
-             "strain_harmonic.in not found");
-    }
-
-    mode_list.clear();
-    smag_list.clear();
-    weight_list.clear();
-    filename_list.clear();
-
-    nmode = 0;
-    while (1) {
-        if (fin_strain_mode_coupling >> mode_tmp >> smag_tmp >> weight_tmp >> filename_tmp) {
-            mode_list.push_back(mode_tmp);
-            smag_list.push_back(smag_tmp);
-            weight_list.push_back(weight_tmp);
-            filename_list.push_back(filename_tmp);
-            nmode++;
-        } else {
-            break;
-        }
-    }
-
-    // read IFCs with strain.
-    std::vector<std::vector<FcsClassExtent>> fc2_deformed(nmode);
-
-    for (imode = 0; imode < nmode; imode++) {
-        fcs_phonon->load_fc2_xml(fc2_deformed[imode], 1,
-                                 strain_IFC_dir + filename_list[imode]);
-    }
-
-    for (ixyz1 = 0; ixyz1 < 3; ixyz1++) {
-        for (ixyz2 = 0; ixyz2 < 3; ixyz2++) {
-            weight_sum[ixyz1][ixyz2] = 0.0;
-        }
-    }
-
-    for (imode = 0; imode < nmode; imode++) {
-        if (mode_list[imode] == "xx") {
-            ixyz1 = ixyz2 = 0;
-        } else if (mode_list[imode] == "yy") {
-            ixyz1 = ixyz2 = 1;
-        } else if (mode_list[imode] == "zz") {
-            ixyz1 = ixyz2 = 2;
-        } else if (mode_list[imode] == "xy") {
-            ixyz1 = 0;
-            ixyz2 = 1;
-        } else if (mode_list[imode] == "yz") {
-            ixyz1 = 1;
-            ixyz2 = 2;
-        } else if (mode_list[imode] == "zx") {
-            ixyz1 = 2;
-            ixyz2 = 0;
-        } else {
-            exit("calculate_delv2_delumn_finite_difference",
-                 "Invalid name of strain mode in strain_harmonic.in.");
-        }
-
-        // calculate finite difference
-        for (i1 = 0; i1 < natmin * 3; i1++) {
-            for (i2 = 0; i2 < nat * 3; i2++) {
-                dphi2_dumn_realspace_tmp[i1][i2] = 0.0;
-            }
-        }
-
-        for (const auto &it: fc2_deformed[imode]) {
-            dphi2_dumn_realspace_tmp[it.atm1 * 3 + it.xyz1][it.atm2 * 3 + it.xyz2] += it.fcs_val;
-        }
-        for (const auto &it: fcs_phonon->fc2_ext) {
-            dphi2_dumn_realspace_tmp[it.atm1 * 3 + it.xyz1][it.atm2 * 3 + it.xyz2] -= it.fcs_val;
-        }
-
-        if (ixyz1 == ixyz2) {
-            for (i1 = 0; i1 < natmin * 3; i1++) {
-                for (i2 = 0; i2 < nat * 3; i2++) {
-                    dphi2_dumn_realspace_in[ixyz1][ixyz2][i1][i2] +=
-                            dphi2_dumn_realspace_tmp[i1][i2] / smag_list[imode] * weight_list[imode];
-                }
-            }
-            weight_sum[ixyz1][ixyz2] += weight_list[imode];
-        } else {
-            for (i1 = 0; i1 < natmin * 3; i1++) {
-                for (i2 = 0; i2 < nat * 3; i2++) {
-                    dphi2_dumn_realspace_in[ixyz1][ixyz2][i1][i2] +=
-                            dphi2_dumn_realspace_tmp[i1][i2] / smag_list[imode] * weight_list[imode];
-                    dphi2_dumn_realspace_in[ixyz2][ixyz1][i1][i2] +=
-                            dphi2_dumn_realspace_tmp[i1][i2] / smag_list[imode] * weight_list[imode];
-                }
-            }
-            weight_sum[ixyz1][ixyz2] += weight_list[imode];
-            weight_sum[ixyz2][ixyz1] += weight_list[imode];
-        }
-    }
-
-    // check weight_sum
-    if (renorm_3to2nd == 2) {
-        for (ixyz1 = 0; ixyz1 < 3; ixyz1++) {
-            for (ixyz2 = 0; ixyz2 < 3; ixyz2++) {
-                if (std::fabs(weight_sum[ixyz1][ixyz2] - 1.0) < eps6) {
-                    exist_in[ixyz1][ixyz2] = 1;
-                } else {
-                    exit("calculate_delv2_delumn_finite_difference",
-                         "Sum of weights must be 1.");
-                }
-            }
-        }
-    } else if (renorm_3to2nd == 3) {
-        // finite difference method.
-        // read input from specified strain modes.
-        for (ixyz1 = 0; ixyz1 < 3; ixyz1++) {
-            for (ixyz2 = 0; ixyz2 < 3; ixyz2++) {
-                if (std::fabs(weight_sum[ixyz1][ixyz2] - 1.0) < eps6) {
-                    exist_in[ixyz1][ixyz2] = 1;
-                } else if (std::fabs(weight_sum[ixyz1][ixyz2]) < eps6) {
-                    exist_in[ixyz1][ixyz2] = 0;
-                } else {
-                    exit("calculate_delv2_delumn_finite_difference",
-                         "Sum of weights must be 1 or 0 for each mode.");
-                }
-            }
-        }
-    }
-
-    // make mapping information
-    allocate(symm_mapping_s, symmetry->SymmListWithMap_ref.size(), nat);
-    make_supercell_mapping_by_symmetry_operations(symm_mapping_s);
-
-    allocate(inv_translation_mapping, ntran, ntran);
-    make_inverse_translation_mapping(inv_translation_mapping);
-
-    // symmetrize and replicate
-    if (renorm_3to2nd == 2) {
-        // input is given for all strain modes.
-        for (isymm = 0; isymm < symmetry->SymmListWithMap_ref.size(); isymm++) {
-
-            for (iat1 = 0; iat1 < natmin; iat1++) {
-
-                for (ixyz_comb1 = 0; ixyz_comb1 < 81; ixyz_comb1++) {
-                    ixyz1 = ixyz_comb1 / 27;
-                    ixyz2 = (ixyz_comb1 / 9) % 3;
-                    ixyz3 = (ixyz_comb1 / 3) % 3;
-                    ixyz4 = ixyz_comb1 % 3;
-                    for (ixyz_comb2 = 0; ixyz_comb2 < 81; ixyz_comb2++) {
-                        ixyz1_2 = ixyz_comb2 / 27;
-                        ixyz2_2 = (ixyz_comb2 / 9) % 3;
-                        ixyz3_2 = (ixyz_comb2 / 3) % 3;
-                        ixyz4_2 = ixyz_comb2 % 3;
-
-                        iat1_2 = symmetry->SymmListWithMap_ref[isymm].mapping[iat1];
-
-                        for (i1 = 0; i1 < ntran; i1++) {
-                            if (system->map_p2s[iat1_2][i1] == symm_mapping_s[isymm][system->map_p2s[iat1][0]]) {
-                                itran1 = i1;
-                            }
-                        }
-
-                        for (iat2 = 0; iat2 < nat; iat2++) {
-                            iat2_2 = symm_mapping_s[isymm][iat2]; // temporary
-                            iat2_2_prim = system->map_s2p[iat2_2].atom_num;
-                            itran2 = system->map_s2p[iat2_2].tran_num;
-
-                            iat2_2 = system->map_p2s[iat2_2_prim][inv_translation_mapping[itran1][itran2]];
-
-                            dphi2_dumn_realspace_symm[ixyz1_2][ixyz2_2][iat1_2 * 3 + ixyz3_2][iat2_2 * 3 + ixyz4_2]
-                                    += dphi2_dumn_realspace_in[ixyz1][ixyz2][iat1 * 3 + ixyz3][iat2 * 3 + ixyz4]
-                                       * symmetry->SymmListWithMap_ref[isymm].rot[ixyz1_2 * 3 + ixyz1]
-                                       * symmetry->SymmListWithMap_ref[isymm].rot[ixyz2_2 * 3 + ixyz2]
-                                       * symmetry->SymmListWithMap_ref[isymm].rot[ixyz3_2 * 3 + ixyz3]
-                                       * symmetry->SymmListWithMap_ref[isymm].rot[ixyz4_2 * 3 + ixyz4];
-                        }
-                    }
-                }
-            }
-        }
-
-        for (ixyz1 = 0; ixyz1 < 3; ixyz1++) {
-            for (ixyz2 = 0; ixyz2 < 3; ixyz2++) {
-                for (i1 = 0; i1 < natmin * 3; i1++) {
-                    for (i2 = 0; i2 < nat * 3; i2++) {
-                        dphi2_dumn_realspace_symm[ixyz1][ixyz2][i1][i2] /= symmetry->SymmListWithMap_ref.size();
-                    }
-                }
-            }
-        }
-    } else if (renorm_3to2nd == 3) {
-        for (isymm = 0; isymm < symmetry->SymmListWithMap_ref.size(); isymm++) {
-
-            // make mapping of xyz by the rotation matrix
-            for (ixyz1 = 0; ixyz1 < 3; ixyz1++) {
-                mapping_xyz[ixyz1] = -1;
-            }
-
-            for (ixyz1 = 0; ixyz1 < 3; ixyz1++) {
-                for (ixyz2 = 0; ixyz2 < 3; ixyz2++) {
-                    if (std::fabs(std::fabs(symmetry->SymmListWithMap_ref[isymm].rot[ixyz1 * 3 + ixyz2]) - 1.0) <
-                        eps6) {
-                        mapping_xyz[ixyz2] = ixyz1;
-                    }
-                }
-            }
-
-            for (ixyz1 = 0; ixyz1 < 3; ixyz1++) {
-                if (mapping_xyz[ixyz1] == -1) {
-                    exit("calculate_delv2_delumn_finite_difference",
-                         "RENORM_3TO2ND == 3 cannot be used for this material.");
-                }
-            }
-
-            for (ixyz1 = 0; ixyz1 < 3; ixyz1++) {
-                for (ixyz2 = 0; ixyz2 < 3; ixyz2++) {
-                    // skip if dphi2_dumn_realspace[ixyz1][ixyz2] is not included in the input
-                    if (exist_in[ixyz1][ixyz2] == 0) {
-                        continue;
-                    }
-
-                    for (iat1 = 0; iat1 < natmin; iat1++) {
-
-                        iat1_2 = symmetry->SymmListWithMap_ref[isymm].mapping[iat1];
-                        ixyz1_2 = mapping_xyz[ixyz1];
-                        ixyz2_2 = mapping_xyz[ixyz2];
-
-                        for (i1 = 0; i1 < ntran; i1++) {
-                            if (system->map_p2s[iat1_2][i1] == symm_mapping_s[isymm][system->map_p2s[iat1][0]]) {
-                                itran1 = i1;
-                            }
-                        }
-
-                        for (iat2 = 0; iat2 < nat; iat2++) {
-                            iat2_2 = symm_mapping_s[isymm][iat2]; // temporary
-                            iat2_2_prim = system->map_s2p[iat2_2].atom_num;
-                            itran2 = system->map_s2p[iat2_2].tran_num;
-
-                            iat2_2 = system->map_p2s[iat2_2_prim][inv_translation_mapping[itran1][itran2]];
-
-                            for (ixyz3 = 0; ixyz3 < 3; ixyz3++) {
-                                for (ixyz4 = 0; ixyz4 < 3; ixyz4++) {
-                                    ixyz3_2 = mapping_xyz[ixyz3];
-                                    ixyz4_2 = mapping_xyz[ixyz4];
-
-                                    dphi2_dumn_realspace_symm[ixyz1_2][ixyz2_2][iat1_2 * 3 + ixyz3_2][iat2_2 * 3 +
-                                                                                                      ixyz4_2]
-                                            += dphi2_dumn_realspace_in[ixyz1][ixyz2][iat1 * 3 + ixyz3][iat2 * 3 + ixyz4]
-                                               * symmetry->SymmListWithMap_ref[isymm].rot[ixyz1_2 * 3 + ixyz1]
-                                               * symmetry->SymmListWithMap_ref[isymm].rot[ixyz2_2 * 3 + ixyz2]
-                                               * symmetry->SymmListWithMap_ref[isymm].rot[ixyz3_2 * 3 + ixyz3]
-                                               * symmetry->SymmListWithMap_ref[isymm].rot[ixyz4_2 * 3 + ixyz4];
-
-                                    count_tmp[ixyz1_2][ixyz2_2][iat1_2 * 3 + ixyz3_2][iat2_2 * 3 + ixyz4_2]++;
-
-                                }
-                            }
-                        }
-                    }
-                }
-            }
-        }
-
-        for (ixyz1 = 0; ixyz1 < 3; ixyz1++) {
-            for (ixyz2 = 0; ixyz2 < 3; ixyz2++) {
-                for (i1 = 0; i1 < natmin * 3; i1++) {
-                    for (i2 = 0; i2 < nat * 3; i2++) {
-                        if (count_tmp[ixyz1][ixyz2][i1][i2] == 0) {
-                            std::cout << "Warning: dphi2_dumn_realspace[" << ixyz1 << "][" << ixyz2 << "][" << i1
-                                      << "][" << i2 << "] is not given" << std::endl;
-                            std::cout << "The corresponding component is set zero." << std::endl;
-                            dphi2_dumn_realspace_symm[ixyz1][ixyz2][i1][i2] = 0.0;
-                        } else {
-                            dphi2_dumn_realspace_symm[ixyz1][ixyz2][i1][i2] /= count_tmp[ixyz1][ixyz2][i1][i2];
-                        }
-                    }
-                }
-            }
-        }
-    }
-
-    deallocate(symm_mapping_s);
-    deallocate(inv_translation_mapping);
-
-    // Fourier transform and interpolate
-    allocate(dymat_q, ns, ns, nk_interpolate);
-    allocate(dymat_new, ns, ns, nk_interpolate);
-    allocate(dymat_tmp, ns, ns);
-
-    for (ixyz1 = 0; ixyz1 < 3; ixyz1++) {
-        for (ixyz2 = 0; ixyz2 < 3; ixyz2++) {
-
-            // put dphi2_dumn_realspace_symm to std::vector<FcsClassExtent> format
-            fc2_tmp.clear();
-            for (i1 = 0; i1 < natmin * 3; i1++) {
-                for (i2 = 0; i2 < nat * 3; i2++) {
-                    fce_tmp.atm1 = i1 / 3;
-                    fce_tmp.atm2 = i2 / 3;
-                    fce_tmp.xyz1 = i1 % 3;
-                    fce_tmp.xyz2 = i2 % 3;
-                    fce_tmp.cell_s = 0;
-                    fce_tmp.fcs_val = dphi2_dumn_realspace_symm[ixyz1][ixyz2][i1][i2];
-                    fc2_tmp.push_back(fce_tmp);
-                }
-            }
-
-            // Fourier transform
-            for (ik = 0; ik < nk_interpolate; ik++) {
-
-                dynamical->calc_analytic_k(kmesh_coarse->xk[ik], fc2_tmp, dymat_tmp);
-
-                for (is1 = 0; is1 < ns; is1++) {
-                    for (is2 = 0; is2 < ns; is2++) {
-                        dymat_q[is1][is2][ik] = dymat_tmp[is1][is2];
-                    }
-                }
-            }
-
-            // interpolation
-            for (is1 = 0; is1 < ns; is1++) {
-                for (is2 = 0; is2 < ns; is2++) {
-                    fftw_plan plan = fftw_plan_dft_3d(nk1, nk2, nk3,
-                                                      reinterpret_cast<fftw_complex *>(dymat_q[is1][is2]),
-                                                      reinterpret_cast<fftw_complex *>(dymat_new[is1][is2]),
-                                                      FFTW_FORWARD, FFTW_ESTIMATE);
-                    fftw_execute(plan);
-                    fftw_destroy_plan(plan);
-
-                    for (ik = 0; ik < nk_interpolate; ++ik) {
-                        dymat_new[is1][is2][ik] /= static_cast<double>(nk_interpolate);
-                    }
-                }
-            }
-
-            for (ik = 0; ik < nk; ik++) {
-                r2q(kmesh_dense->xk[ik], nk1, nk2, nk3, ns, dymat_new, dymat_tmp);
-
-                // (alpha,mu) representation in k-space (this is temporary)
-                for(is = 0; is < ns; is++){
-                    for(js = 0; js < ns; js++){
-                        del_v2_strain_from_cubic_alphamu[ixyz1*3+ixyz2][ik][is*ns+js] = dymat_tmp[is][js];
-                    }
-                }
-
-                // transform to mode representation
-                for (is = 0; is < ns; is++) {
-                    for (js = 0; js < ns; js++) {
-                        evec_tmp(is, js) = evec_harmonic[ik][js][is]; // transpose
-                        dymat_tmp_alphamu(is, js) = dymat_tmp[is][js];
-                    }
-                }
-                dymat_tmp_mode = evec_tmp.adjoint() * dymat_tmp_alphamu * evec_tmp;
-
-                for (is = 0; is < ns; is++) {
-                    for (js = 0; js < ns; js++) {
-                        del_v2_del_umn[ixyz1 * 3 + ixyz2][ik][is * ns + js] = dymat_tmp_mode(is, js);
-                    }
-                }
-            }
-
-        }
-    }
-
-    // Assign ASR to del_v2_del_umn from here.
-    // set elements of acoustic mode at Gamma point exactly zero
-
-    double threshold_acoustic = 1.0e-16;
-    int count_acoustic = 0;
-
-    const auto complex_zero = std::complex<double>(0.0, 0.0);
-
-    int *is_acoustic;
-    allocate(is_acoustic, ns);
-
-    for (is = 0; is < ns; is++) {
-        if (std::fabs(omega2_harmonic[0][is]) < threshold_acoustic) {
-            is_acoustic[is] = 1;
-            count_acoustic++;
-        } else {
-            is_acoustic[is] = 0;
-        }
-    }
-
-    // check number of acoustic modes
-    if (count_acoustic != 3) {
-        exit("calculate_delv2_delumn_finite_difference",
-             "the number of detected acoustic modes is not three.");
-    }
-
-    // set acoustic sum rule (ASR)
-    for (ixyz1 = 0; ixyz1 < 9; ixyz1++) {
-        for (is = 0; is < ns; is++) {
-            if (is_acoustic[is] == 0) {
-                continue;
-            }
-            for (js = 0; js < ns; js++) {
-                del_v2_del_umn[ixyz1][0][is * ns + js] = complex_zero;
-                del_v2_del_umn[ixyz1][0][js * ns + is] = complex_zero;
-            }
-        }
-    }
-
-    // write the result in k-space and (alpha,mu) representation in a file
-    // std::ofstream fout_B_array_kspace;
-    // fout_B_array_kspace.open("B_array_kspace.txt");
-
-    // for(ik = 0; ik < nk; ik++){
-    //     std::cout << kmesh_dense->xk[ik][0] << " " << kmesh_dense->xk[ik][1] << " " << kmesh_dense->xk[ik][2] << std::endl;
-    // }
-
-
-    // for(ixyz1 = 0; ixyz1 < 3; ixyz1++){
-    //     for(ixyz2 = 0; ixyz2 < 3; ixyz2++){
-    //         for(ik = 0; ik < nk; ik++){
-    //             for(is = 0; is < ns*ns; is++){
-    //                 fout_B_array_kspace << std::scientific << std::setprecision(15);
-    //                 fout_B_array_kspace << del_v2_strain_from_cubic_alphamu[ixyz1*3+ixyz2][ik][is].real() << " " << del_v2_strain_from_cubic_alphamu[ixyz1*3+ixyz2][ik][is].imag() << std::endl;
-    //             }
-    //         }
-    //     }
-    // }
-    // fout_B_array_kspace.close();
-
-
-    deallocate(dphi2_dumn_realspace_tmp);
-    deallocate(dphi2_dumn_realspace_symm);
-    deallocate(dphi2_dumn_realspace_in);
-    deallocate(count_tmp);
-
-    deallocate(dymat_q);
-    deallocate(dymat_tmp);
-    deallocate(dymat_new);
-
-    deallocate(is_acoustic);
-}
-
-void Scph::make_supercell_mapping_by_symmetry_operations(int **symm_mapping_s)
-{
-    int natmin = system->natmin;
-    int nat = system->nat;
-    int ntran = system->ntran;
-
-    double rotmat[3][3];
-    double shift[3];
-    double **xtmp;
-    double xr_tmp[3];
-    int i, j;
-    int iat1, jat1, itran1, iat_prim;
-    int isymm;
-    int atm_found, iflag;
-    double dtmp, dtmp2;
-
-    // atomic positions in cartesian coordinate
-    allocate(xtmp, nat, 3);
-    for (auto i = 0; i < nat; ++i) {
-        rotvec(xtmp[i], system->xr_s[i], system->lavec_s);
-    }
-
-    // make mapping
-    isymm = -1;
-    for (const auto &it: symmetry->SymmListWithMap_ref) {
-
-        isymm++;
-
-        for (i = 0; i < 3; ++i) {
-            for (j = 0; j < 3; ++j) {
-                rotmat[i][j] = it.rot[3 * i + j];
-            }
-        }
-        for (i = 0; i < 3; ++i) {
-            shift[i] = it.shift[i];
-        }
-        rotvec(shift, shift, system->lavec_p);
-
-        for (iat1 = 0; iat1 < nat; iat1++) {
-            // apply symmetry operation in cartesian coordinate
-            rotvec(xr_tmp, xtmp[iat1], rotmat);
-            for (i = 0; i < 3; i++) {
-                xr_tmp[i] += shift[i];
-            }
-            // transform to fractional coordinate of supercell
-            rotvec(xr_tmp, xr_tmp, system->rlavec_s);
-            for (i = 0; i < 3; i++) {
-                xr_tmp[i] /= 2.0 * pi;
-            }
-
-            for (i = 0; i < 3; i++) {
-                xr_tmp[i] = std::fmod(xr_tmp[i] + 1.0, 1.0);
-            }
-
-            // search for corresponding atom in the supercell
-            atm_found = 0;
-            for (itran1 = 0; itran1 < ntran; itran1++) {
-                jat1 = system->map_p2s[it.mapping[system->map_s2p[iat1].atom_num]][itran1];
-                iflag = 1;
-                for (i = 0; i < 3; i++) {
-                    // This is for robustness when numerical error is present.
-                    dtmp = std::min(std::fabs(system->xr_s[jat1][i] - xr_tmp[i]),
-                                    std::min(std::fabs(system->xr_s[jat1][i] - xr_tmp[i] + 1.0),
-                                             std::fabs(system->xr_s[jat1][i] - xr_tmp[i] - 1.0))
-                    );
-                    if (dtmp > eps6) {
-                        iflag = 0;
-                    }
-                }
-                if (iflag == 1) {
-                    atm_found = 1;
-                    symm_mapping_s[isymm][iat1] = jat1;
-                    break;
-                }
-
-            }
-            if (atm_found == 0) {
-                exit("make_supercell_mapping_by_symmetry_operations",
-                     "corresponding atom is not found.");
-            }
-        }
-    }
-
-    deallocate(xtmp);
-
-    // check one-to-one correspondence
-    int *map_tmp;
-    allocate(map_tmp, nat);
-
-    for (isymm = 0; isymm < symmetry->SymmListWithMap_ref.size(); isymm++) {
-        // initialize
-        for (iat1 = 0; iat1 < nat; iat1++) {
-            map_tmp[iat1] = 0;
-        }
-        // check
-        for (iat1 = 0; iat1 < nat; iat1++) {
-            map_tmp[symm_mapping_s[isymm][iat1]] = 1;
-        }
-        for (iat1 = 0; iat1 < nat; iat1++) {
-            if (map_tmp[iat1] == 0) {
-                exit("make_supercell_mapping_by_symmetry_operations",
-                     " the mapping of atoms is not a one-to-one mapping.");
-            }
-        }
-    }
-
-    deallocate(map_tmp);
-}
-
-void Scph::make_inverse_translation_mapping(int **inv_translation_mapping)
-{
-    int ntran = system->ntran;
-
-    int i1, i2, i3;
-    int ixyz1, ixyz2;
-    double x_tran1[3], x_tran2[3];
-
-    int is_found, itmp;
-    double dtmp;
-
-    for (i1 = 0; i1 < ntran; i1++) {
-        // bring i1-th primitive cell to the original primitive cell
-        for (ixyz1 = 0; ixyz1 < 3; ixyz1++) {
-            x_tran1[ixyz1] = system->xr_s[system->map_p2s[0][i1]][ixyz1] - system->xr_s[system->map_p2s[0][0]][ixyz1];
-            x_tran1[ixyz1] = std::fmod(x_tran1[ixyz1] + 1.0, 1.0);
-        }
-
-        // check i2-th primitive cell is moved to i3-th primitive cell
-        for (i2 = 0; i2 < ntran; i2++) {
-            is_found = 0;
-            for (i3 = 0; i3 < ntran; i3++) {
-                // calculate translation vector
-                for (ixyz1 = 0; ixyz1 < 3; ixyz1++) {
-                    x_tran2[ixyz1] =
-                            system->xr_s[system->map_p2s[0][i2]][ixyz1] - system->xr_s[system->map_p2s[0][i3]][ixyz1];
-                    x_tran2[ixyz1] = std::fmod(x_tran2[ixyz1] + 1.0, 1.0);
-                }
-
-                // compare translation vector
-                itmp = 1;
-                for (ixyz1 = 0; ixyz1 < 3; ixyz1++) {
-                    dtmp = std::min(std::fabs(x_tran1[ixyz1] - x_tran2[ixyz1]),
-                                    std::fabs(x_tran1[ixyz1] - x_tran2[ixyz1] + 1.0));
-                    dtmp = std::min(dtmp, std::fabs(x_tran1[ixyz1] - x_tran2[ixyz1] - 1.0));
-
-                    if (dtmp > eps6) {
-                        itmp = 0;
-                        break;
-                    }
-                }
-                if (itmp == 1) {
-                    inv_translation_mapping[i1][i2] = i3;
-                    is_found = 1;
-                    break;
-                }
-            }
-            if (is_found == 0) {
-                exit("make_inverse_translation_mapping",
-                     "failed to find the mapping of primitive cells for inverse translation operations.");
-            }
-        }
-    }
-}
-
-void Scph::compute_del_v_strain_in_real_space1(const std::vector<FcsArrayWithCell> &fcs_in,
-                                               std::vector<FcsArrayWithCell> &delta_fcs,
-                                               const int ixyz1,
-                                               const int ixyz2,
-                                               const int mirror_image_mode)
-{
-    unsigned int i, j;
-    double vec[3], vec_origin[3];
-    double fcs_tmp = 0.0;
-
-    std::vector<FcsAlignedForGruneisen> fcs_aligned;
-    std::vector<AtomCellSuper> pairs_vec;
-    std::vector<int> index_old, index_now;
-    std::vector<int> index_with_cell, index_with_cell_old;
-    std::set<std::vector<int>> set_index_uniq;
-    AtomCellSuper pairs_tmp;
-
-    const auto norder = fcs_in[0].pairs.size();
-    unsigned int nmulti;
-
-    delta_fcs.clear();
-    fcs_aligned.clear();
-
-    for (const auto &it: fcs_in) {
-        fcs_aligned.emplace_back(it.fcs_val, it.pairs);
-    }
-    std::sort(fcs_aligned.begin(), fcs_aligned.end());
-
-    // prepare supercell shift
-    double **xshift_s;
-    const auto ncell_s = 27;
-
-    allocate(xshift_s, ncell_s, 3);
-
-    unsigned int icell = 0;
-    int ix, iy, iz;
-    for (i = 0; i < 3; ++i) xshift_s[0][i] = 0;
-    icell = 1;
-    for (ix = -1; ix <= 1; ++ix) {
-        for (iy = -1; iy <= 1; ++iy) {
-            for (iz = -1; iz <= 1; ++iz) {
-                if (ix == 0 && iy == 0 && iz == 0) continue;
-
-                xshift_s[icell][0] = ix * 1.0;
-                xshift_s[icell][1] = iy * 1.0;
-                xshift_s[icell][2] = iz * 1.0;
-
-                ++icell;
-            }
-        }
-    }
-
-    if (mirror_image_mode == 0) {
-        // original implementation
-        // calculate IFC renormalization for the same atomic combination in the supercell
-        // but with different mirror images at once and assign the average value for each
-        // mirror images.
-        index_old.clear();
-        const auto nelems = 2 * (norder - 2) + 1;
-        for (i = 0; i < nelems; ++i) index_old.push_back(-1);
-
-        index_with_cell.clear();
-        set_index_uniq.clear();
-
-        for (const auto &it: fcs_aligned) {
-
-            // if the xyz does not match the considering coponent
-            if (it.pairs[norder - 1].index % 3 != ixyz1) {
-                continue;
-            }
-
-            index_now.clear();
-            index_with_cell.clear();
-
-            index_now.push_back(it.pairs[0].index);
-            index_with_cell.push_back(it.pairs[0].index);
-
-            for (i = 1; i < norder - 1; ++i) {
-                index_now.push_back(it.pairs[i].index);
-                index_now.push_back(it.pairs[i].tran);
-
-                index_with_cell.push_back(it.pairs[i].index);
-                index_with_cell.push_back(it.pairs[i].tran);
-                index_with_cell.push_back(it.pairs[i].cell_s);
-            }
-
-            if (index_now != index_old) {
-
-                if (index_old[0] != -1) {
-
-                    nmulti = set_index_uniq.size();
-                    fcs_tmp /= static_cast<double>(nmulti);
-
-                    if (std::abs(fcs_tmp) > eps15) {
-                        for (const auto &it2: set_index_uniq) {
-
-                            pairs_vec.clear();
-
-                            pairs_tmp.index = it2[0];
-                            pairs_tmp.tran = 0;
-                            pairs_tmp.cell_s = 0;
-                            pairs_vec.push_back(pairs_tmp);
-                            for (i = 1; i < norder - 1; ++i) {
-                                pairs_tmp.index = it2[3 * i - 2];
-                                pairs_tmp.tran = it2[3 * i - 1];
-                                pairs_tmp.cell_s = it2[3 * i];
-                                pairs_vec.push_back(pairs_tmp);
-                            }
-                            delta_fcs.emplace_back(fcs_tmp, pairs_vec);
-                        }
-                    }
-                    set_index_uniq.clear();
-                }
-
-                fcs_tmp = 0.0;
-                index_old.clear();
-                index_old.reserve(index_now.size());
-                std::copy(index_now.begin(), index_now.end(), std::back_inserter(index_old));
-            }
-
-            set_index_uniq.insert(index_with_cell);
-
-            for (i = 0; i < 3; i++) {
-                vec_origin[i] = system->xr_s_anharm[system->map_p2s_anharm[it.pairs[0].index / 3][0]][i];
-                for (j = 1; j < norder - 1; j++) {
-                    vec_origin[i] +=
-                            system->xr_s_anharm[system->map_p2s_anharm[it.pairs[j].index / 3][it.pairs[j].tran]][i]
-                            + xshift_s[it.pairs[j].cell_s][i];
-                }
-                vec_origin[i] /= (norder - 1);
-            }
-
-            for (i = 0; i < 3; ++i) {
-                vec[i] = system->xr_s_anharm[system->map_p2s_anharm[it.pairs[norder - 1].index / 3][it.pairs[norder -
-                                                                                                             1].tran]][i]
-                         // - system->xr_s_anharm[system->map_p2s_anharm[it.pairs[0].index / 3][0]][i]
-                         - vec_origin[i]
-                         + xshift_s[it.pairs[norder - 1].cell_s][i];
-            }
-
-            rotvec(vec, vec, system->lavec_s_anharm);
-
-            fcs_tmp += it.fcs_val * vec[ixyz2];
-            // it.pairs[norder - 1].index % 3 == ixyz has been checked.
-        }
-
-        nmulti = set_index_uniq.size();
-        fcs_tmp /= static_cast<double>(nmulti);
-
-        if (std::abs(fcs_tmp) > eps15) {
-            for (const auto &it2: set_index_uniq) {
-
-                pairs_vec.clear();
-
-                pairs_tmp.index = it2[0];
-                pairs_tmp.tran = 0;
-                pairs_tmp.cell_s = 0;
-                pairs_vec.push_back(pairs_tmp);
-                for (i = 1; i < norder - 1; ++i) {
-                    pairs_tmp.index = it2[3 * i - 2];
-                    pairs_tmp.tran = it2[3 * i - 1];
-                    pairs_tmp.cell_s = it2[3 * i];
-                    pairs_vec.push_back(pairs_tmp);
-                }
-                delta_fcs.emplace_back(fcs_tmp, pairs_vec);
-            }
-        }
-    } else { // if(mirror_image_mode != 0)
-        // new implementation
-        // calculate IFC renormalization separately for each mirror image combinations.
-        index_with_cell_old.clear();
-        const auto nelems = 3 * (norder - 2) + 1;
-        for (i = 0; i < nelems; ++i) index_with_cell_old.push_back(-1);
-
-        index_with_cell.clear();
-
-        for (const auto &it: fcs_aligned) {
-
-            // if the xyz does not match the considering coponent
-            if (it.pairs[norder - 1].index % 3 != ixyz1) {
-                continue;
-            }
-
-            index_with_cell.clear();
-
-            index_with_cell.push_back(it.pairs[0].index);
-
-            for (i = 1; i < norder - 1; ++i) {
-                index_with_cell.push_back(it.pairs[i].index);
-                index_with_cell.push_back(it.pairs[i].tran);
-                index_with_cell.push_back(it.pairs[i].cell_s);
-            }
-
-            if (index_with_cell != index_with_cell_old) {
-
-                if (index_with_cell_old[0] != -1) {
-
-                    if (std::abs(fcs_tmp) > eps15) {
-
-                        pairs_vec.clear();
-
-                        pairs_tmp.index = index_with_cell_old[0];
-                        pairs_tmp.tran = 0;
-                        pairs_tmp.cell_s = 0;
-                        pairs_vec.push_back(pairs_tmp);
-                        for (i = 1; i < norder - 1; ++i) {
-                            pairs_tmp.index = index_with_cell_old[3 * i - 2];
-                            pairs_tmp.tran = index_with_cell_old[3 * i - 1];
-                            pairs_tmp.cell_s = index_with_cell_old[3 * i];
-                            pairs_vec.push_back(pairs_tmp);
-                        }
-                        delta_fcs.emplace_back(fcs_tmp, pairs_vec);
-                    }
-                }
-
-                fcs_tmp = 0.0;
-                index_with_cell_old.clear();
-                index_with_cell_old.reserve(index_with_cell.size());
-                std::copy(index_with_cell.begin(), index_with_cell.end(), std::back_inserter(index_with_cell_old));
-            }
-
-            for (i = 0; i < 3; i++) {
-                vec_origin[i] = system->xr_s_anharm[system->map_p2s_anharm[it.pairs[0].index / 3][0]][i];
-
-                for (j = 1; j < norder - 1; j++) {
-                    vec_origin[i] +=
-                            system->xr_s_anharm[system->map_p2s_anharm[it.pairs[j].index / 3][it.pairs[j].tran]][i]
-                            + xshift_s[it.pairs[j].cell_s][i];
-                }
-                vec_origin[i] /= (norder - 1);
-            }
-
-            for (i = 0; i < 3; ++i) {
-                vec[i] = system->xr_s_anharm[system->map_p2s_anharm[it.pairs[norder - 1].index / 3][it.pairs[norder -
-                                                                                                             1].tran]][i]
-                         - vec_origin[i]
-                         + xshift_s[it.pairs[norder - 1].cell_s][i];
-            }
-
-            rotvec(vec, vec, system->lavec_s_anharm);
-
-            fcs_tmp += it.fcs_val * vec[ixyz2];
-            // it.pairs[norder - 1].index % 3 == ixyz1 has been checked.
-        }
-
-        if (std::abs(fcs_tmp) > eps15) {
-
-            pairs_vec.clear();
-
-            pairs_tmp.index = index_with_cell[0];
-            pairs_tmp.tran = 0;
-            pairs_tmp.cell_s = 0;
-            pairs_vec.push_back(pairs_tmp);
-            for (i = 1; i < norder - 1; ++i) {
-                pairs_tmp.index = index_with_cell[3 * i - 2];
-                pairs_tmp.tran = index_with_cell[3 * i - 1];
-                pairs_tmp.cell_s = index_with_cell[3 * i];
-                pairs_vec.push_back(pairs_tmp);
-            }
-            delta_fcs.emplace_back(fcs_tmp, pairs_vec);
-        }
-    }
-
-    deallocate(xshift_s);
-
-    fcs_aligned.clear();
-    set_index_uniq.clear();
-}
-
-// mirror_image_mode = 1 is used.
-// mirror_image_mode = 0 has not been thoroughly tested.
-void Scph::compute_del_v_strain_in_real_space2(const std::vector<FcsArrayWithCell> &fcs_in,
-                                               std::vector<FcsArrayWithCell> &delta_fcs,
-                                               const int ixyz11,
-                                               const int ixyz12,
-                                               const int ixyz21,
-                                               const int ixyz22,
-                                               const int mirror_image_mode)
-{
-    unsigned int i, j;
-    double vec1[3], vec2[3], vec_origin[3];
-    double fcs_tmp = 0.0;
-
-    std::vector<FcsAlignedForGruneisen> fcs_aligned;
-    std::vector<AtomCellSuper> pairs_vec;
-    std::vector<int> index_old, index_now;
-    std::vector<int> index_with_cell, index_with_cell_old;
-    std::set<std::vector<int>> set_index_uniq;
-    AtomCellSuper pairs_tmp;
-
-    const auto norder = fcs_in[0].pairs.size();
-    unsigned int nmulti;
-
-    delta_fcs.clear();
-    fcs_aligned.clear();
-
-    for (const auto &it: fcs_in) {
-        fcs_aligned.emplace_back(it.fcs_val, it.pairs);
-    }
-    std::sort(fcs_aligned.begin(), fcs_aligned.end(), less_FcsAlignedForGruneisen2);
-
-    // prepare supercell shift
-    double **xshift_s;
-    const auto ncell_s = 27;
-
-    allocate(xshift_s, ncell_s, 3);
-
-    unsigned int icell = 0;
-    int ix, iy, iz;
-    for (i = 0; i < 3; ++i) xshift_s[0][i] = 0;
-    icell = 1;
-    for (ix = -1; ix <= 1; ++ix) {
-        for (iy = -1; iy <= 1; ++iy) {
-            for (iz = -1; iz <= 1; ++iz) {
-                if (ix == 0 && iy == 0 && iz == 0) continue;
-
-                xshift_s[icell][0] = ix * 1.0;
-                xshift_s[icell][1] = iy * 1.0;
-                xshift_s[icell][2] = iz * 1.0;
-
-                ++icell;
-            }
-        }
-    }
-
-    if (mirror_image_mode == 0) {
-        // original implementation
-        // calculate IFC renormalization for the same atomic combination in the supercell
-        // but with different mirror images at once and assign the average value for each
-        // mirror images.
-        index_old.clear();
-        const auto nelems = 2 * (norder - 3) + 1;
-        for (i = 0; i < nelems; ++i) index_old.push_back(-1);
-
-        index_with_cell.clear();
-        set_index_uniq.clear();
-
-        for (const auto &it: fcs_aligned) {
-
-            // if the xyz does not match the considering coponent
-            if (it.pairs[norder - 2].index % 3 != ixyz11 || it.pairs[norder - 1].index % 3 != ixyz21) {
-                continue;
-            }
-
-            index_now.clear();
-            index_with_cell.clear();
-
-            index_now.push_back(it.pairs[0].index);
-            index_with_cell.push_back(it.pairs[0].index);
-
-            for (i = 1; i < norder - 2; ++i) {
-                index_now.push_back(it.pairs[i].index);
-                index_now.push_back(it.pairs[i].tran);
-
-                index_with_cell.push_back(it.pairs[i].index);
-                index_with_cell.push_back(it.pairs[i].tran);
-                index_with_cell.push_back(it.pairs[i].cell_s);
-            }
-
-            if (index_now != index_old) {
-
-                if (index_old[0] != -1) {
-
-                    nmulti = set_index_uniq.size();
-                    fcs_tmp /= static_cast<double>(nmulti);
-
-                    if (std::abs(fcs_tmp) > eps15) {
-                        for (const auto &it2: set_index_uniq) {
-
-                            pairs_vec.clear();
-
-                            pairs_tmp.index = it2[0];
-                            pairs_tmp.tran = 0;
-                            pairs_tmp.cell_s = 0;
-                            pairs_vec.push_back(pairs_tmp);
-                            for (i = 1; i < norder - 2; ++i) {
-                                pairs_tmp.index = it2[3 * i - 2];
-                                pairs_tmp.tran = it2[3 * i - 1];
-                                pairs_tmp.cell_s = it2[3 * i];
-                                pairs_vec.push_back(pairs_tmp);
-                            }
-                            delta_fcs.emplace_back(fcs_tmp, pairs_vec);
-                        }
-                    }
-                    set_index_uniq.clear();
-                }
-
-                fcs_tmp = 0.0;
-                index_old.clear();
-                index_old.reserve(index_now.size());
-                std::copy(index_now.begin(), index_now.end(), std::back_inserter(index_old));
-            }
-
-            set_index_uniq.insert(index_with_cell);
-
-            for (i = 0; i < 3; i++) {
-                vec_origin[i] = system->xr_s_anharm[system->map_p2s_anharm[it.pairs[0].index / 3][0]][i];
-                for (j = 1; j < norder - 2; j++) {
-                    vec_origin[i] +=
-                            system->xr_s_anharm[system->map_p2s_anharm[it.pairs[j].index / 3][it.pairs[j].tran]][i]
-                            + xshift_s[it.pairs[j].cell_s][i];
-                }
-                vec_origin[i] /= (norder - 2);
-            }
-
-            for (i = 0; i < 3; ++i) {
-                vec1[i] = system->xr_s_anharm[system->map_p2s_anharm[it.pairs[norder - 2].index / 3][it.pairs[norder -
-                                                                                                              2].tran]][i]
-                          // - system->xr_s_anharm[system->map_p2s_anharm[it.pairs[0].index / 3][0]][i]
-                          - vec_origin[i]
-                          + xshift_s[it.pairs[norder - 2].cell_s][i];
-
-                vec2[i] = system->xr_s_anharm[system->map_p2s_anharm[it.pairs[norder - 1].index / 3][it.pairs[norder -
-                                                                                                              1].tran]][i]
-                          // - system->xr_s_anharm[system->map_p2s_anharm[it.pairs[0].index / 3][0]][i]
-                          - vec_origin[i]
-                          + xshift_s[it.pairs[norder - 1].cell_s][i];
-            }
-
-            rotvec(vec1, vec1, system->lavec_s_anharm);
-            rotvec(vec2, vec2, system->lavec_s_anharm);
-
-            fcs_tmp += it.fcs_val * vec1[ixyz12] * vec2[ixyz22];
-            // xyz component of the IFC has already been checked
-        }
-
-        nmulti = set_index_uniq.size();
-        fcs_tmp /= static_cast<double>(nmulti);
-
-        if (std::abs(fcs_tmp) > eps15) {
-            for (const auto &it2: set_index_uniq) {
-
-                pairs_vec.clear();
-
-                pairs_tmp.index = it2[0];
-                pairs_tmp.tran = 0;
-                pairs_tmp.cell_s = 0;
-                pairs_vec.push_back(pairs_tmp);
-                for (i = 1; i < norder - 2; ++i) {
-                    pairs_tmp.index = it2[3 * i - 2];
-                    pairs_tmp.tran = it2[3 * i - 1];
-                    pairs_tmp.cell_s = it2[3 * i];
-                    pairs_vec.push_back(pairs_tmp);
-                }
-                delta_fcs.emplace_back(fcs_tmp, pairs_vec);
-            }
-        }
-    } else { // if(mirror_image_mode != 0)
-        // new implementation
-        // calculate IFC renormalization separately for each mirror image combinations.
-        index_with_cell_old.clear();
-        const auto nelems = 3 * (norder - 3) + 1;
-        for (i = 0; i < nelems; ++i) index_with_cell_old.push_back(-1);
-
-        index_with_cell.clear();
-
-        for (const auto &it: fcs_aligned) {
-
-            // if the xyz does not match the considering coponent
-            if (it.pairs[norder - 2].index % 3 != ixyz11 || it.pairs[norder - 1].index % 3 != ixyz21) {
-                continue;
-            }
-
-            index_with_cell.clear();
-
-            index_with_cell.push_back(it.pairs[0].index);
-
-            for (i = 1; i < norder - 2; ++i) {
-                index_with_cell.push_back(it.pairs[i].index);
-                index_with_cell.push_back(it.pairs[i].tran);
-                index_with_cell.push_back(it.pairs[i].cell_s);
-            }
-
-            if (index_with_cell != index_with_cell_old) {
-
-                if (index_with_cell_old[0] != -1) {
-
-                    if (std::abs(fcs_tmp) > eps15) {
-
-                        pairs_vec.clear();
-
-                        pairs_tmp.index = index_with_cell_old[0];
-                        pairs_tmp.tran = 0;
-                        pairs_tmp.cell_s = 0;
-                        pairs_vec.push_back(pairs_tmp);
-                        for (i = 1; i < norder - 2; ++i) {
-                            pairs_tmp.index = index_with_cell_old[3 * i - 2];
-                            pairs_tmp.tran = index_with_cell_old[3 * i - 1];
-                            pairs_tmp.cell_s = index_with_cell_old[3 * i];
-                            pairs_vec.push_back(pairs_tmp);
-                        }
-                        delta_fcs.emplace_back(fcs_tmp, pairs_vec);
-                    }
-                }
-
-                fcs_tmp = 0.0;
-                index_with_cell_old.clear();
-                index_with_cell_old.reserve(index_with_cell.size());
-                std::copy(index_with_cell.begin(), index_with_cell.end(), std::back_inserter(index_with_cell_old));
-            }
-
-            for (i = 0; i < 3; i++) {
-                vec_origin[i] = system->xr_s_anharm[system->map_p2s_anharm[it.pairs[0].index / 3][0]][i];
-                for (j = 1; j < norder - 2; j++) {
-                    vec_origin[i] +=
-                            system->xr_s_anharm[system->map_p2s_anharm[it.pairs[j].index / 3][it.pairs[j].tran]][i]
-                            + xshift_s[it.pairs[j].cell_s][i];
-                }
-                vec_origin[i] /= (norder - 2);
-            }
-
-            for (i = 0; i < 3; ++i) {
-                vec1[i] = system->xr_s_anharm[system->map_p2s_anharm[it.pairs[norder - 2].index / 3][it.pairs[norder -
-                                                                                                              2].tran]][i]
-                          - vec_origin[i]
-                          + xshift_s[it.pairs[norder - 2].cell_s][i];
-
-                vec2[i] = system->xr_s_anharm[system->map_p2s_anharm[it.pairs[norder - 1].index / 3][it.pairs[norder -
-                                                                                                              1].tran]][i]
-                          - vec_origin[i]
-                          + xshift_s[it.pairs[norder - 1].cell_s][i];
-            }
-
-            rotvec(vec1, vec1, system->lavec_s_anharm);
-            rotvec(vec2, vec2, system->lavec_s_anharm);
-
-            fcs_tmp += it.fcs_val * vec1[ixyz12] * vec2[ixyz22];
-            // xyz components of IFC have been checked
-        }
-
-        if (std::abs(fcs_tmp) > eps15) {
-
-            pairs_vec.clear();
-
-            pairs_tmp.index = index_with_cell[0];
-            pairs_tmp.tran = 0;
-            pairs_tmp.cell_s = 0;
-            pairs_vec.push_back(pairs_tmp);
-            for (i = 1; i < norder - 2; ++i) {
-                pairs_tmp.index = index_with_cell[3 * i - 2];
-                pairs_tmp.tran = index_with_cell[3 * i - 1];
-                pairs_tmp.cell_s = index_with_cell[3 * i];
-                pairs_vec.push_back(pairs_tmp);
-            }
-            delta_fcs.emplace_back(fcs_tmp, pairs_vec);
-        }
-    }
-
-    deallocate(xshift_s);
-
-    fcs_aligned.clear();
-    set_index_uniq.clear();
-}
-
-FcsClassExtent Scph::from_FcsArrayWithCell_to_FcsClassExtent(const FcsArrayWithCell &fc_in)
-{
-
-    FcsClassExtent fc_out;
-    unsigned int atm1, atm2, xyz1, xyz2, cell_s;
-    double fcs_val;
-
-    if (fc_in.pairs.size() != 2) {
-        std::cout
-                << "Warning in from_FcsArrayWithCell_to_FcsClassExtent:\n only harmonic IFC can be transformed to FcsClassExtent format."
-                << std::endl;
-    }
-
-    fc_out.atm1 = fc_in.pairs[0].index / 3;
-    fc_out.atm2 = system->map_p2s_anharm[fc_in.pairs[1].index / 3][fc_in.pairs[1].tran];
-    fc_out.xyz1 = fc_in.pairs[0].index % 3;
-    fc_out.xyz2 = fc_in.pairs[1].index % 3;
-    fc_out.cell_s = fc_in.pairs[1].cell_s;
-    fc_out.fcs_val = fc_in.fcs_val;
-
-    return fc_out;
-}
-
-void Scph::calculate_del_v0_del_umn_renorm(std::complex<double> *del_v0_del_umn_renorm,
-                                           double *C1_array,
-                                           double **C2_array,
-                                           double ***C3_array,
-                                           double **eta_tensor,
-                                           double **u_tensor,
-                                           std::complex<double> **del_v1_del_umn,
-                                           std::complex<double> **del2_v1_del_umn2,
-                                           std::complex<double> **del3_v1_del_umn3,
-                                           std::complex<double> ***del_v2_del_umn,
-                                           std::complex<double> ***del2_v2_del_umn2,
-                                           std::complex<double> ****del_v3_del_umn,
-                                           double *q0,
-                                           double pvcell)
-{
-
-    int ns = dynamical->neval;
-    int nk = kmesh_dense->nk;
-    double **del_eta_del_u;
-    double *del_v0_del_eta;
-    double *del_v0_strain_with_strain;
-
-    std::complex<double> **del_v1_del_umn_with_umn;
-    std::complex<double> ***del_v2_del_umn_with_umn;
-
-    allocate(del_eta_del_u, 9, 9);
-    allocate(del_v0_del_eta, 9);
-    allocate(del_v0_strain_with_strain, 9);
-
-    allocate(del_v1_del_umn_with_umn, 9, ns);
-    allocate(del_v2_del_umn_with_umn, 9, ns, ns);
-
-    double factor = 1.0 / 6.0 * 4.0 * nk;
-    int i1, i2, i3, ixyz1, ixyz2, ixyz3, ixyz4;
-    int is1, is2, is3;
-
-
-
-    // calculate the derivative of eta_tensor by u_tensor
-    for (i1 = 0; i1 < 9; i1++) {
-        ixyz1 = i1 / 3;
-        ixyz2 = i1 % 3;
-        for (i2 = 0; i2 < 9; i2++) {
-            ixyz3 = i2 / 3;
-            ixyz4 = i2 % 3;
-
-            del_eta_del_u[i1][i2] = 0.0;
-
-            if (ixyz1 == ixyz3 && ixyz2 == ixyz4) {
-                del_eta_del_u[i1][i2] += 0.5;
-            }
-            if (ixyz2 == ixyz3 && ixyz1 == ixyz4) {
-                del_eta_del_u[i1][i2] += 0.5;
-            }
-            if (ixyz1 == ixyz3) {
-                del_eta_del_u[i1][i2] += 0.5 * u_tensor[ixyz2][ixyz4];
-            }
-            if (ixyz2 == ixyz3) {
-                del_eta_del_u[i1][i2] += 0.5 * u_tensor[ixyz1][ixyz4];
-            }
-        }
-    }
-
-    // calculate del_v0_del_eta
-    for (i1 = 0; i1 < 9; i1++) {
-        del_v0_del_eta[i1] = C1_array[i1];
-        for (i2 = 0; i2 < 9; i2++) {
-            del_v0_del_eta[i1] += C2_array[i1][i2] * eta_tensor[i2 / 3][i2 % 3];
-            for (i3 = 0; i3 < 9; i3++) {
-                del_v0_del_eta[i1] +=
-                        0.5 * C3_array[i1][i2][i3] * eta_tensor[i2 / 3][i2 % 3] * eta_tensor[i3 / 3][i3 % 3];
-            }
-        }
-    }
-
-    // calculate contribution from v0 without atomic displacements
-    for (i1 = 0; i1 < 9; i1++) {
-        del_v0_strain_with_strain[i1] = 0.0;
-        for (i2 = 0; i2 < 9; i2++) {
-            del_v0_strain_with_strain[i1] += del_eta_del_u[i2][i1] * del_v0_del_eta[i2];
-        }
-    }
-
-    // add pV term
-    double F_tensor[3][3]; // F_{mu nu} = delta_{mu nu} + u_{mu nu}
-    for (i1 = 0; i1 < 3; i1++) {
-        for (i2 = 0; i2 < 3; i2++) {
-            F_tensor[i1][i2] = u_tensor[i1][i2];
-        }
-        F_tensor[i1][i1] += 1.0;
-    }
-    for (i1 = 0; i1 < 9; i1++) {
-        is1 = i1 / 3;
-        is2 = i1 % 3;
-        ixyz1 = (is1 + 1) % 3;
-        ixyz2 = (is1 + 2) % 3;
-        ixyz3 = (is2 + 1) % 3;
-        ixyz4 = (is2 + 2) % 3;
-
-        del_v0_strain_with_strain[i1] += pvcell * (F_tensor[ixyz1][ixyz3] * F_tensor[ixyz2][ixyz4] -
-                                                   F_tensor[ixyz1][ixyz4] * F_tensor[ixyz2][ixyz3]);
-    }
-
-    // calculate del_v1_del_umn
-    for (i1 = 0; i1 < 9; i1++) {
-        for (is1 = 0; is1 < ns; is1++) {
-            del_v1_del_umn_with_umn[i1][is1] = del_v1_del_umn[i1][is1];
-            for (i2 = 0; i2 < 9; i2++) {
-                del_v1_del_umn_with_umn[i1][is1] += del2_v1_del_umn2[i1 * 9 + i2][is1] * u_tensor[i2 / 3][i2 % 3];
-                for (i3 = 0; i3 < 9; i3++) {
-                    del_v1_del_umn_with_umn[i1][is1] +=
-                            0.5 * del3_v1_del_umn3[i1 * 81 + i2 * 9 + i3][is1] * u_tensor[i2 / 3][i2 % 3] *
-                            u_tensor[i3 / 3][i3 % 3];
-                }
-            }
-        }
-    }
-
-    // calculate del_v2_del_umn
-    for (i1 = 0; i1 < 9; i1++) {
-        for (is1 = 0; is1 < ns; is1++) {
-            for (is2 = 0; is2 < ns; is2++) {
-                del_v2_del_umn_with_umn[i1][is1][is2] = del_v2_del_umn[i1][0][is1 * ns + is2];
-                for (i2 = 0; i2 < 9; i2++) {
-                    del_v2_del_umn_with_umn[i1][is1][is2] +=
-                            del2_v2_del_umn2[i1 * 9 + i2][0][is1 * ns + is2] * u_tensor[i2 / 3][i2 % 3];
-                }
-            }
-        }
-    }
-
-    // calculate del_v0_del_umn_renorm
-    for (i1 = 0; i1 < 9; i1++) {
-        del_v0_del_umn_renorm[i1] = del_v0_strain_with_strain[i1];
-        for (is1 = 0; is1 < ns; is1++) {
-            del_v0_del_umn_renorm[i1] += del_v1_del_umn_with_umn[i1][is1] * q0[is1];
-            for (is2 = 0; is2 < ns; is2++) {
-                del_v0_del_umn_renorm[i1] += 0.5 * del_v2_del_umn_with_umn[i1][is1][is2] * q0[is1] * q0[is2];
-                for (is3 = 0; is3 < ns; is3++) {
-                    del_v0_del_umn_renorm[i1] +=
-                            factor * del_v3_del_umn[i1][0][is1][is2 * ns + is3] * q0[is1] * q0[is2] * q0[is3];
-                }
-            }
-        }
-    }
-
-
-    deallocate(del_eta_del_u);
-    deallocate(del_v0_del_eta);
-    deallocate(del_v0_strain_with_strain);
-    deallocate(del_v1_del_umn_with_umn);
-    deallocate(del_v2_del_umn_with_umn);
-
-    return;
-}
-
-
-void Scph::calculate_del_v1_del_umn_renorm(std::complex<double> **del_v1_del_umn_renorm,
-                                           double **u_tensor,
-                                           std::complex<double> **del_v1_del_umn,
-                                           std::complex<double> **del2_v1_del_umn2,
-                                           std::complex<double> **del3_v1_del_umn3,
-                                           std::complex<double> ***del_v2_del_umn,
-                                           std::complex<double> ***del2_v2_del_umn2,
-                                           std::complex<double> ****del_v3_del_umn,
-                                           double *q0)
-{
-    int ns = dynamical->neval;
-    int nk = kmesh_dense->nk;
-
-    std::complex<double> ***del_v2_strain_tmp;
-    allocate(del_v2_strain_tmp, 9, ns, ns);
-
-    double factor = 0.5 * 4.0 * nk;
-    int i1, i2, i3, ixyz1, ixyz2, ixyz3, ixyz4;
-    int is1, is2, is3;
-
-    const auto complex_zero = std::complex<double>(0.0, 0.0);
-
-    // initialize
-    for (i1 = 0; i1 < 9; i1++) {
-        for (is1 = 0; is1 < ns; is1++) {
-            del_v1_del_umn_renorm[i1][is1] = complex_zero;
-        }
-    }
-
-    // calculate renormalization from strain
-    for (i1 = 0; i1 < 9; i1++) {
-        for (is1 = 0; is1 < ns; is1++) {
-            del_v1_del_umn_renorm[i1][is1] = del_v1_del_umn[i1][is1];
-
-            for (i2 = 0; i2 < 9; i2++) {
-                del_v1_del_umn_renorm[i1][is1] += del2_v1_del_umn2[i1 * 9 + i2][is1] * u_tensor[i2 / 3][i2 % 3];
-                for (i3 = 0; i3 < 9; i3++) {
-                    del_v1_del_umn_renorm[i1][is1] +=
-                            0.5 * del3_v1_del_umn3[i1 * 81 + i2 * 9 + i3][is1] * u_tensor[i2 / 3][i2 % 3] *
-                            u_tensor[i3 / 3][i3 % 3];
-                }
-            }
-        }
-    }
-
-    // first order in internal coordinate
-    // preparation
-    for (i1 = 0; i1 < 9; i1++) {
-        for (is1 = 0; is1 < ns; is1++) {
-            for (is2 = 0; is2 < ns; is2++) {
-                del_v2_strain_tmp[i1][is1][is2] = del_v2_del_umn[i1][0][is1 * ns + is2];
-
-                for (i2 = 0; i2 < 9; i2++) {
-                    del_v2_strain_tmp[i1][is1][is2] +=
-                            del2_v2_del_umn2[i1 * 9 + i2][0][is1 * ns + is2] * u_tensor[i2 / 3][i2 % 3];
-                }
-            }
-        }
-    }
-
-    // add to del_v1_del_umn_renorm
-    for (i1 = 0; i1 < 9; i1++) {
-        for (is1 = 0; is1 < ns; is1++) {
-            for (is2 = 0; is2 < ns; is2++) {
-                del_v1_del_umn_renorm[i1][is1] += del_v2_strain_tmp[i1][is1][is2] * q0[is2];
-            }
-        }
-    }
-
-    // second order in internal coordinate
-    for (i1 = 0; i1 < 9; i1++) {
-        for (is1 = 0; is1 < ns; is1++) {
-
-            for (is2 = 0; is2 < ns; is2++) {
-                for (is3 = 0; is3 < ns; is3++) {
-                    del_v1_del_umn_renorm[i1][is1] +=
-                            factor * del_v3_del_umn[i1][0][is1][is2 * ns + is3] * q0[is2] * q0[is3];
-                }
-            }
-        }
-    }
-
-
-    // symmetrize with respect to the interchange of indices of strain tensor
-    for (is1 = 0; is1 < ns; is1++) {
-        for (ixyz1 = 0; ixyz1 < 3; ixyz1++) {
-            for (ixyz2 = ixyz1 + 1; ixyz2 < 3; ixyz2++) {
-                del_v1_del_umn_renorm[ixyz1 * 3 + ixyz2][is1] =
-                        0.5 *
-                        (del_v1_del_umn_renorm[ixyz1 * 3 + ixyz2][is1] + del_v1_del_umn_renorm[ixyz2 * 3 + ixyz1][is1]);
-
-                del_v1_del_umn_renorm[ixyz2 * 3 + ixyz1][is1] = del_v1_del_umn_renorm[ixyz1 * 3 + ixyz2][is1];
-            }
-        }
-    }
-
-    deallocate(del_v2_strain_tmp);
-}
-
-
-void Scph::calculate_C2_array_renorm(double **C2_array_renorm,
-                                     double **u_tensor,
-                                     double **eta_tensor,
-                                     double **C2_array,
-                                     double ***C3_array,
-                                     std::complex<double> **del2_v1_del_umn2,
-                                     std::complex<double> **del3_v1_del_umn3,
-                                     std::complex<double> ***del2_v2_del_umn2,
-                                     double *q0)
-{
-    int ns = dynamical->neval;
-    double **del_eta_del_u;
-    allocate(del_eta_del_u, 9, 9);
-
-    int i1, i2, i3, i4, ixyz1, ixyz2, ixyz3, ixyz4;
-    int is1, is2, is3;
-
-    double **C2_array_with_strain_eta;
-    allocate(C2_array_with_strain_eta, 9, 9);
-
-
-    // calculate the derivative of eta_tensor by u_tensor
-    for (i1 = 0; i1 < 9; i1++) {
-        ixyz1 = i1 / 3;
-        ixyz2 = i1 % 3;
-        for (i2 = 0; i2 < 9; i2++) {
-            ixyz3 = i2 / 3;
-            ixyz4 = i2 % 3;
-
-            del_eta_del_u[i1][i2] = 0.0;
-
-            if (ixyz1 == ixyz3 && ixyz2 == ixyz4) {
-                del_eta_del_u[i1][i2] += 0.5;
-            }
-            if (ixyz2 == ixyz3 && ixyz1 == ixyz4) {
-                del_eta_del_u[i1][i2] += 0.5;
-            }
-            if (ixyz1 == ixyz3) {
-                del_eta_del_u[i1][i2] += 0.5 * u_tensor[ixyz2][ixyz4];
-            }
-            if (ixyz2 == ixyz3) {
-                del_eta_del_u[i1][i2] += 0.5 * u_tensor[ixyz1][ixyz4];
-            }
-        }
-    }
-
-    for (i1 = 0; i1 < 9; i1++) {
-        for (i2 = 0; i2 < 9; i2++) {
-            C2_array_with_strain_eta[i1][i2] = C2_array[i1][i2];
-            for (i3 = 0; i3 < 9; i3++) {
-                C2_array_with_strain_eta[i1][i2] += C3_array[i1][i2][i3] * eta_tensor[i3 / 3][i3 % 3];
-            }
-        }
-    }
-
-    for (i1 = 0; i1 < 9; i1++) {
-        for (i2 = 0; i2 < 9; i2++) {
-            C2_array_renorm[i1][i2] = 0.0;
-
-            for (i3 = 0; i3 < 9; i3++) {
-                for (i4 = 0; i4 < 9; i4++) {
-                    C2_array_renorm[i1][i2] +=
-                            C2_array_with_strain_eta[i3][i4] * del_eta_del_u[i3][i1] * del_eta_del_u[i4][i2];
-                }
-            }
-        }
-    }
-
-    for (i1 = 0; i1 < 9; i1++) {
-        for (i2 = 0; i2 < 9; i2++) {
-            for (is1 = 0; is1 < ns; is1++) {
-                C2_array_renorm[i1][i2] += del2_v1_del_umn2[i1 * 9 + i2][is1].real() * q0[is1];
-            }
-
-            for (is1 = 0; is1 < ns; is1++) {
-                for (is2 = 0; is2 < ns; is2++) {
-                    C2_array_renorm[i1][i2] +=
-                            0.5 * del2_v2_del_umn2[i1 * 9 + i2][0][is1 * ns + is2].real() * q0[is1] * q0[is2];
-                }
-            }
-
-            for (is1 = 0; is1 < ns; is1++) {
-                for (i3 = 0; i3 < 9; i3++) {
-                    C2_array_renorm[i1][i2] +=
-                            del3_v1_del_umn3[i1 * 81 + i2 * 9 + i3][is1].real() * q0[is1] * u_tensor[i3 / 3][i3 % 3];
-                }
-            }
-        }
-    }
-
-    deallocate(C2_array_with_strain_eta);
-    deallocate(del_eta_del_u);
-}
-
-void Scph::calculate_C2_array_ZSISA(double **C2_array_ZSISA,
-                                    double **C2_array_renorm,
-                                    std::complex<double> **del_v1_del_umn_renorm,
-                                    double **delq_delu_ZSISA)
-{
-    // calculate ZSISA second-order elastic constants,
-    // which is the elastic constants with ZSISA internal coordinates.
-
-    int i1, i2, is;
-    int ns = dynamical->neval;
-
-    for (i1 = 0; i1 < 9; i1++) {
-        for (i2 = 0; i2 < 9; i2++) {
-            C2_array_ZSISA[i1][i2] = C2_array_renorm[i1][i2];
-            for (is = 0; is < ns; is++) {
-                C2_array_ZSISA[i1][i2] += del_v1_del_umn_renorm[i1][is].real() * delq_delu_ZSISA[is][i2];
-            }
-        }
-    }
-}
-
-void Scph::renormalize_v1_from_q0(std::complex<double> *v1_renorm,
-                                  std::complex<double> *v1_ref,
-                                  std::complex<double> **delta_v2_array_original,
-                                  std::complex<double> ***v3_ref,
-                                  std::complex<double> ***v4_ref,
-                                  double *q0)
-{
-    int is, is1, is2, is3;
-    int ik_irred0 = kpoint_map_symmetry[0].knum_irred_orig;
-    const auto ns = dynamical->neval;
-    double factor = 0.5 * 4.0 * kmesh_dense->nk;
-    double factor2 = 1.0 / 6.0 * 4.0 * kmesh_dense->nk;
-
-    // renormalize v1 array
-    for (is = 0; is < ns; is++) {
-
-        v1_renorm[is] = v1_ref[is];
-        v1_renorm[is] += omega2_harmonic[0][is] * q0[is]; // original v2 is assumed to be diagonal
-
-        for (is1 = 0; is1 < ns; is1++) {
-            v1_renorm[is] += delta_v2_array_original[0][is * ns + is1] * q0[is1];
-        }
-
-        for (is1 = 0; is1 < ns; is1++) {
-            for (is2 = 0; is2 < ns; is2++) {
-                v1_renorm[is] += factor * v3_ref[0][is][is1 * ns + is2]
-                                 * q0[is1] * q0[is2];
-            }
-        }
-
-        for (is1 = 0; is1 < ns; is1++) {
-            for (is2 = 0; is2 < ns; is2++) {
-                for (is3 = 0; is3 < ns; is3++) {
-
-                    v1_renorm[is] += factor2 * v4_ref[ik_irred0 * kmesh_dense->nk][is * ns + is1][is2 * ns + is3]
-                                     * q0[is1] * q0[is2] * q0[is3];
-                    // the factor 4.0 appears due to the definition of v4_array = 1.0/(4.0*N_scph) Phi_4
-                }
-            }
-        }
-
-    }
-}
-
-void Scph::renormalize_v2_from_q0(std::complex<double> **delta_v2_renorm,
-                                  std::complex<double> **delta_v2_array_original,
-                                  std::complex<double> ***v3_ref,
-                                  std::complex<double> ***v4_ref,
-                                  double *q0)
-{
-    using namespace Eigen;
-
-    int ik;
-    int is1, is2, js1, js2;
-    int knum, knum_interpolate;
-    int nk_scph = kmesh_dense->nk;
-    int nk_interpolate = kmesh_coarse->nk;
-    double factor = 4.0 * nk_scph;
-    double factor2 = 4.0 * nk_scph * 0.5;
-
-    const auto complex_zero = std::complex<double>(0.0, 0.0);
-
-    const auto ns = dynamical->neval;
-    const auto nk_irred_interpolate = kmesh_coarse->nk_irred;
-
-    std::complex<double> ***dymat_q;
-    MatrixXcd Dymat(ns, ns);
-    MatrixXcd evec_tmp(ns, ns);
-    allocate(dymat_q, ns, ns, nk_interpolate);
-
-    for (ik = 0; ik < nk_irred_interpolate; ik++) {
-
-        knum_interpolate = kmesh_coarse->kpoint_irred_all[ik][0].knum;
-        knum = kmap_interpolate_to_scph[knum_interpolate];
-
-        // calculate renormalization
-        for (is1 = 0; is1 < ns; is1++) {
-            for (is2 = 0; is2 < ns; is2++) {
-                Dymat(is1, is2) = complex_zero;
-                for (js1 = 0; js1 < ns; js1++) {
-                    // cubic reormalization
-                    Dymat(is1, is2) += factor * v3_ref[knum][js1][is2 * ns + is1]
-                                       * q0[js1];
-                    // quartic renormalization
-                    for (js2 = 0; js2 < ns; js2++) {
-                        Dymat(is1, is2) += factor2 * v4_ref[ik * nk_scph][is1 * ns + is2][js1 * ns + js2]
-                                           * q0[js1] * q0[js2];
-                    }
-                }
-            }
-        }
-
-        // unitary transform Dymat
-        for (is1 = 0; is1 < ns; is1++) {
-            for (is2 = 0; is2 < ns; is2++) {
-                evec_tmp(is1, is2) = evec_harmonic[knum][is2][is1]; // transpose
-            }
-        }
-        Dymat = evec_tmp * Dymat * evec_tmp.adjoint();
-
-        // symmetrize dynamical matrix
-        symmetrize_dynamical_matrix(ik, Dymat);
-
-        // store to dymat_q
-        for (is1 = 0; is1 < ns; is1++) {
-            for (is2 = 0; is2 < ns; is2++) {
-                dymat_q[is1][is2][knum_interpolate] = Dymat(is1, is2);
-            }
-        }
-    }
-
-    // replicate dymat_q to all q
-    replicate_dymat_for_all_kpoints(dymat_q);
-
-    // copy to delta_v2_renorm
-    for (ik = 0; ik < nk_interpolate; ik++) {
-        knum = kmap_interpolate_to_scph[ik];
-        // unitary transform Dymat
-        for (is1 = 0; is1 < ns; is1++) {
-            for (is2 = 0; is2 < ns; is2++) {
-                Dymat(is1, is2) = dymat_q[is1][is2][ik];
-                evec_tmp(is1, is2) = evec_harmonic[knum][is2][is1]; // transpose
-            }
-        }
-        Dymat = evec_tmp.adjoint() * Dymat * evec_tmp;
-
-        for (is1 = 0; is1 < ns; is1++) {
-            for (is2 = 0; is2 < ns; is2++) {
-                delta_v2_renorm[ik][is1 * ns + is2] = Dymat(is1, is2);
-            }
-        }
-    }
-
-    for (ik = 0; ik < nk_interpolate; ik++) {
-        for (is1 = 0; is1 < ns * ns; is1++) {
-            delta_v2_renorm[ik][is1] += delta_v2_array_original[ik][is1];
-        }
-    }
-
-    deallocate(dymat_q);
-
-}
-
-void Scph::renormalize_v3_from_q0(std::complex<double> ***v3_renorm,
-                                  std::complex<double> ***v3_ref,
-                                  std::complex<double> ***v4_ref,
-                                  double *q0)
-{
-    int ik;
-    int is1, is2, is3, js;
-    const auto ns = dynamical->neval;
-    int ik_irred0 = kpoint_map_symmetry[0].knum_irred_orig;
-    int nk_scph = kmesh_dense->nk;
-
-    for (ik = 0; ik < nk_scph; ik++) {
-        for (is1 = 0; is1 < ns; is1++) {
-            for (int is2 = 0; is2 < ns; is2++) {
-                for (int is3 = 0; is3 < ns; is3++) {
-                    v3_renorm[ik][is1][is2 * ns + is3] = v3_ref[ik][is1][is2 * ns + is3];
-                    for (int js = 0; js < ns; js++) {
-                        v3_renorm[ik][is1][is2 * ns + is3] +=
-                                v4_ref[ik_irred0 * nk_scph + ik][js * ns + is1][is2 * ns + is3] * q0[js];
-                    }
-                }
-            }
-        }
-    }
-
-}
-
-void Scph::renormalize_v0_from_q0(double &v0_renorm,
-                                  double v0_ref,
-                                  std::complex<double> *v1_ref,
-                                  std::complex<double> **delta_v2_array_original,
-                                  std::complex<double> ***v3_ref,
-                                  std::complex<double> ***v4_ref,
-                                  double *q0)
-{
-    int is1, is2, is3, is4;
-    const auto ns = dynamical->neval;
-    int nk_scph = kmesh_dense->nk;
-    double factor2 = 1.0 / 2.0;
-    double factor3 = 1.0 / 6.0 * 4.0 * nk_scph;;
-    double factor4 = 1.0 / 24.0 * 4.0 * nk_scph;;
-
-    std::complex<double> v0_renorm_tmp;
-
-    v0_renorm_tmp = v0_ref;
-    // renormalize from the 1st order, harmonic IFC
-    for (is1 = 0; is1 < ns; is1++) {
-        v0_renorm_tmp += v1_ref[is1] * q0[is1];
-        v0_renorm_tmp += factor2 * omega2_harmonic[0][is1] * q0[is1] * q0[is1]; // original v2 is assumed to be diagonal
-    }
-    // renormalize from the delta_v2_array
-    for (is1 = 0; is1 < ns; is1++) {
-        for (is2 = 0; is2 < ns; is2++) {
-            v0_renorm_tmp += factor2 * delta_v2_array_original[0][is1 * ns + is2] * q0[is1] * q0[is2];
-        }
-    }
-    // renormalize from the cubic, quartic IFC
-    for (is1 = 0; is1 < ns; is1++) {
-        for (is2 = 0; is2 < ns; is2++) {
-            for (is3 = 0; is3 < ns; is3++) {
-                v0_renorm_tmp += factor3 * v3_ref[0][is1][is2 * ns + is3] * q0[is1] * q0[is2] * q0[is3];
-                for (is4 = 0; is4 < ns; is4++) {
-                    v0_renorm_tmp +=
-                            factor4 * v4_ref[0][is2 * ns + is1][is3 * ns + is4] * q0[is1] * q0[is2] * q0[is3] * q0[is4];
-                }
-            }
-        }
-    }
-
-    v0_renorm = v0_renorm_tmp.real();
-
-}
-
-void Scph::calculate_eta_tensor(double **eta_tensor,
-                                const double *const *const u_tensor)
-{
-    int i1, i2, j;
-    for (int i1 = 0; i1 < 3; i1++) {
-        for (int i2 = 0; i2 < 3; i2++) {
-            eta_tensor[i1][i2] = 0.5 * (u_tensor[i1][i2] + u_tensor[i2][i1]);
-            for (j = 0; j < 3; j++) {
-                eta_tensor[i1][i2] += u_tensor[i1][j] * u_tensor[i2][j];
-            }
-        }
-    }
-    return;
-}
-
-void Scph::renormalize_v0_from_umn(double &v0_with_umn,
-                                   double v0_ref,
-                                   double **eta_tensor,
-                                   double *C1_array,
-                                   double **C2_array,
-                                   double ***C3_array,
-                                   double **u_tensor,
-                                   const double pvcell)
-{
-    int ixyz1, ixyz2, ixyz3, ixyz4, ixyz5, ixyz6;
-
-    double factor1 = 0.5;
-    double factor2 = 1.0 / 6.0;
-
-    v0_with_umn = v0_ref;
-
-    for (ixyz1 = 0; ixyz1 < 3; ixyz1++) {
-        for (ixyz2 = 0; ixyz2 < 3; ixyz2++) {
-            v0_with_umn += C1_array[ixyz1 * 3 + ixyz2] * eta_tensor[ixyz1][ixyz2];
-            for (ixyz3 = 0; ixyz3 < 3; ixyz3++) {
-                for (ixyz4 = 0; ixyz4 < 3; ixyz4++) {
-                    v0_with_umn += factor1 * C2_array[ixyz1 * 3 + ixyz2][ixyz3 * 3 + ixyz4] * eta_tensor[ixyz1][ixyz2] *
-                                   eta_tensor[ixyz3][ixyz4];
-                    for (ixyz5 = 0; ixyz5 < 3; ixyz5++) {
-                        for (ixyz6 = 0; ixyz6 < 3; ixyz6++) {
-                            v0_with_umn += factor2 * C3_array[ixyz1 * 3 + ixyz2][ixyz3 * 3 + ixyz4][ixyz5 * 3 + ixyz6]
-                                           * eta_tensor[ixyz1][ixyz2] * eta_tensor[ixyz3][ixyz4] *
-                                           eta_tensor[ixyz5][ixyz6];
-                        }
-                    }
-                }
-            }
-        }
-    }
-
-    // add pV term
-    double vec_tmp1[3], vec_tmp2[3], vec_tmp3[3];
-    for (ixyz1 = 0; ixyz1 < 3; ixyz1++) {
-        vec_tmp1[ixyz1] = u_tensor[0][ixyz1];
-        vec_tmp2[ixyz1] = u_tensor[1][ixyz1];
-        vec_tmp3[ixyz1] = u_tensor[2][ixyz1];
-    }
-    vec_tmp1[0] += 1.0;
-    vec_tmp2[1] += 1.0;
-    vec_tmp3[2] += 1.0;
-
-    double det_F_tensor = system->volume(vec_tmp1, vec_tmp2, vec_tmp3);
-
-    v0_with_umn += pvcell * det_F_tensor;
-
-}
-
-void Scph::renormalize_v1_from_umn(std::complex<double> *v1_with_umn,
-                                   const std::complex<double> *const v1_ref,
-                                   const std::complex<double> *const *const del_v1_del_umn,
-                                   const std::complex<double> *const *const del2_v1_del_umn2,
-                                   const std::complex<double> *const *const del3_v1_del_umn3,
-                                   const double *const *const u_tensor)
-{
-    const auto ns = dynamical->neval;
-
-    int ixyz1, ixyz2, ixyz3, ixyz4, ixyz5, ixyz6;
-    int ixyz_comb;
-    int is;
-
-    double factor1 = 0.5;
-    double factor2 = 1.0 / 6.0;
-
-    for (is = 0; is < ns; is++) {
-        // original 1st-order IFCs
-        v1_with_umn[is] = v1_ref[is];
-
-        for (ixyz1 = 0; ixyz1 < 3; ixyz1++) {
-            for (ixyz2 = 0; ixyz2 < 3; ixyz2++) {
-                // renormalization from harmonic IFCs
-                v1_with_umn[is] += del_v1_del_umn[ixyz1 * 3 + ixyz2][is] * u_tensor[ixyz1][ixyz2];
-
-                for (ixyz3 = 0; ixyz3 < 3; ixyz3++) {
-                    for (ixyz4 = 0; ixyz4 < 3; ixyz4++) {
-                        // renormalization from cubic IFCs
-                        ixyz_comb = ixyz1 * 27 + ixyz2 * 9 + ixyz3 * 3 + ixyz4;
-                        v1_with_umn[is] += factor1 * del2_v1_del_umn2[ixyz_comb][is]
-                                           * u_tensor[ixyz1][ixyz2] * u_tensor[ixyz3][ixyz4];
-
-                        for (ixyz5 = 0; ixyz5 < 3; ixyz5++) {
-                            for (ixyz6 = 0; ixyz6 < 3; ixyz6++) {
-                                // renormalization from quartic IFCs
-                                ixyz_comb = ixyz1 * 243 + ixyz2 * 81 + ixyz3 * 27 + ixyz4 * 9 + ixyz5 * 3 + ixyz6;
-                                v1_with_umn[is] += factor2 * del3_v1_del_umn3[ixyz_comb][is]
-                                                   * u_tensor[ixyz1][ixyz2] * u_tensor[ixyz3][ixyz4] *
-                                                   u_tensor[ixyz5][ixyz6];
-                            }
-                        }
-                    }
-                }
-            }
-        }
-    }
-
-    return;
-}
-
-void Scph::renormalize_v2_from_umn(std::complex<double> **delta_v2_renorm,
-                                   std::complex<double> ***del_v2_del_umn,
-                                   std::complex<double> ***del2_v2_del_umn2,
-                                   double **u_tensor)
-{
-    const auto nk = kmesh_dense->nk;
-    const auto nk_interpolate = kmesh_coarse->nk;
-    const auto ns = dynamical->neval;
-    int ik, knum;
-    int is1, is2;
-    int ixyz1, ixyz2;
-    int ixyz, ixyz11, ixyz12, ixyz21, ixyz22, itmp;
-
-    // initialize delta_v2_renorm
-    for (ik = 0; ik < nk_interpolate; ik++) {
-        for (is1 = 0; is1 < ns; is1++) {
-            for (is2 = 0; is2 < ns; is2++) {
-                delta_v2_renorm[ik][is1 * ns + is2] = 0.0;
-            }
-        }
-    }
-
-    // renormalization from cubic IFCs
-    for (ixyz1 = 0; ixyz1 < 3; ixyz1++) {
-        for (ixyz2 = 0; ixyz2 < 3; ixyz2++) {
-            for (ik = 0; ik < nk_interpolate; ik++) {
-                knum = kmap_interpolate_to_scph[ik];
-                for (is1 = 0; is1 < ns; is1++) {
-                    for (is2 = 0; is2 < ns; is2++) {
-                        delta_v2_renorm[ik][is1 * ns + is2] +=
-                                del_v2_del_umn[ixyz1 * 3 + ixyz2][knum][is1 * ns + is2] * u_tensor[ixyz1][ixyz2];
-                    }
-                }
-            }
-        }
-    }
-
-    // renormalization from quartic IFCs
-    for (ixyz = 0; ixyz < 81; ixyz++) {
-        itmp = ixyz;
-        ixyz22 = itmp % 3;
-        itmp /= 3;
-        ixyz21 = itmp % 3;
-        itmp /= 3;
-        ixyz12 = itmp % 3;
-        ixyz11 = itmp / 3;
-
-        for (ik = 0; ik < nk_interpolate; ik++) {
-            knum = kmap_interpolate_to_scph[ik];
-            for (is1 = 0; is1 < ns; is1++) {
-                for (is2 = 0; is2 < ns; is2++) {
-                    delta_v2_renorm[ik][is1 * ns + is2] +=
-                            0.5 * del2_v2_del_umn2[ixyz][knum][is1 * ns + is2] * u_tensor[ixyz11][ixyz12] *
-                            u_tensor[ixyz21][ixyz22];
-                }
-            }
-        }
-    }
-
-    return;
-
-}
->>>>>>> bbdf2189
-
-void Scph::compute_V4_elements_mpi_over_kpoint(std::complex<double> ***v4_out,
-                                               double **omega2_harmonic_in,
-                                               std::complex<double> ***evec_in,
-                                               const bool self_offdiag,
-                                               const bool relax,
-                                               const KpointMeshUniform *kmesh_coarse_in,
-                                               const KpointMeshUniform *kmesh_dense_in,
-                                               const std::vector<int> &kmap_coarse_to_dense,
-                                               const PhaseFactorStorage *phase_storage_in,
-                                               std::complex<double> *phi4_reciprocal_inout)
-{
-    // Calculate the matrix elements of quartic terms in reciprocal space.
-    // This is the most expensive part of the SCPH calculation.
-
-    const size_t nk_reduced_interpolate = kmesh_coarse_in->nk_irred;
-    const size_t ns = dynamical->neval;
-    const size_t ns2 = ns * ns;
-    const size_t ns3 = ns * ns * ns;
-    const size_t ns4 = ns * ns * ns * ns;
-    size_t is, js, ks, ls;
-    unsigned int **ind;
-    unsigned int i, j;
-    std::complex<double> ret;
-    long int ii;
-
-    const auto nk_scph = kmesh_dense_in->nk;
-    const auto ngroup_v4 = anharmonic_core->get_ngroup_fcs(4);
-    const auto factor = std::pow(0.5, 2) / static_cast<double>(nk_scph);
-    constexpr auto complex_zero = std::complex<double>(0.0, 0.0);
-    std::complex<double> *v4_array_at_kpair;
-    std::complex<double> ***v4_mpi;
-    std::complex<double> ***evec_conj;
-
-    const size_t nk2_prod = nk_reduced_interpolate * nk_scph;
-
-    if (mympi->my_rank == 0) {
-        if (self_offdiag) {
-            std::cout << " SELF_OFFDIAG = 1: Calculating all components of v4_array ... ";
-        } else {
-            std::cout << " SELF_OFFDIAG = 0: Calculating diagonal components of v4_array ... ";
-        }
-    }
-
-    std::vector<std::vector<size_t>> mode_combinations;
-    mode_combinations.clear();
-
-    if (self_offdiag || relax) {
-
-        std::vector<size_t> index_tmp(4);
-        for (ii = 0; ii < ns4; ++ii) {
-            is = ii / ns3;
-            js = (ii - ns3 * is) / ns2;
-            ks = (ii - ns3 * is - ns2 * js) / ns;
-            ls = ii % ns;
-
-            if ((is < js) && relax == 0) continue;
-
-            index_tmp[0] = is;
-            index_tmp[1] = js;
-            index_tmp[2] = ks;
-            index_tmp[3] = ls;
-
-            mode_combinations.emplace_back(index_tmp);
-        }
-    }
-
-    allocate(v4_array_at_kpair, ngroup_v4);
-    allocate(ind, ngroup_v4, 4);
-    allocate(v4_mpi, nk2_prod, ns2, ns2);
-    allocate(evec_conj, kmesh_dense_in->nk, ns, ns);
-
-    const long int nks2 = kmesh_dense_in->nk * ns2;
-
-#pragma omp parallel for private(is, js)
-    for (long int iks = 0; iks < nks2; ++iks) {
-        size_t ik = iks / ns2;
-        is = (iks - ik * ns2) / ns;
-        js = iks % ns;
-        evec_conj[ik][is][js] = std::conj(evec_in[ik][is][js]);
-    }
-
-    for (size_t ik_prod = mympi->my_rank; ik_prod < nk2_prod; ik_prod += mympi->nprocs) {
-        const auto ik = ik_prod / nk_scph;
-        const auto jk = ik_prod % nk_scph;
-
-        const unsigned int knum = kmap_coarse_to_dense[kmesh_coarse_in->kpoint_irred_all[ik][0].knum];
-
-        anharmonic_core->calc_phi4_reciprocal(kmesh_dense_in->xk[knum],
-                                              kmesh_dense_in->xk[jk],
-                                              kmesh_dense_in->xk[kmesh_dense_in->kindex_minus_xk[jk]],
-                                              phase_storage_in,
-                                              phi4_reciprocal_inout);
-
-#pragma omp parallel for private(j)
-        for (ii = 0; ii < ngroup_v4; ++ii) {
-            v4_array_at_kpair[ii] = phi4_reciprocal_inout[ii] * anharmonic_core->get_invmass_factor(4)[ii];
-            for (j = 0; j < 4; ++j) ind[ii][j] = anharmonic_core->get_evec_index(4)[ii][j];
-        }
-
-#pragma omp parallel for private(is, js)
-        for (ii = 0; ii < ns4; ++ii) {
-            is = ii / ns2;
-            js = ii % ns2;
-            v4_mpi[ik_prod][is][js] = complex_zero;
-            v4_out[ik_prod][is][js] = complex_zero;
-        }
-
-        if (self_offdiag) {
-
-            // All matrix elements will be calculated when considering the off-diagonal
-            // elements of the phonon self-energy (loop diagram).
-
-            const size_t npairs = mode_combinations.size();
-
-#pragma omp parallel for private(is, js, ks, ls, ret, i)
-            for (ii = 0; ii < npairs; ++ii) {
-
-                is = mode_combinations[ii][0];
-                js = mode_combinations[ii][1];
-                ks = mode_combinations[ii][2];
-                ls = mode_combinations[ii][3];
-
-                ret = complex_zero;
-
-                for (i = 0; i < ngroup_v4; ++i) {
-                    ret += v4_array_at_kpair[i]
-                           * evec_conj[knum][is][ind[i][0]]
-                           * evec_in[knum][js][ind[i][1]]
-                           * evec_in[jk][ks][ind[i][2]]
-                           * evec_conj[jk][ls][ind[i][3]];
-                }
-
-                v4_mpi[ik_prod][ns * is + js][ns * ks + ls] = factor * ret;
-            }
-
-        } else {
-
-            // Only diagonal elements will be computed when neglecting the polarization mixing.
-
-            if (relax && (knum == 0 || jk == 0)) {
-
-                const size_t npairs = mode_combinations.size();
-
-#pragma omp parallel for private(is, js, ks, ls, ret, i)
-                for (ii = 0; ii < npairs; ++ii) {
-
-                    is = mode_combinations[ii][0];
-                    js = mode_combinations[ii][1];
-                    ks = mode_combinations[ii][2];
-                    ls = mode_combinations[ii][3];
-
-                    ret = complex_zero;
-
-                    for (i = 0; i < ngroup_v4; ++i) {
-                        ret += v4_array_at_kpair[i]
-                               * evec_conj[knum][is][ind[i][0]]
-                               * evec_in[knum][js][ind[i][1]]
-                               * evec_in[jk][ks][ind[i][2]]
-                               * evec_conj[jk][ls][ind[i][3]];
-                    }
-
-                    v4_mpi[ik_prod][ns * is + js][ns * ks + ls] = factor * ret;
-                }
-
-            } else {
-
-#pragma omp parallel for private(is, js, ret, i)
-                for (ii = 0; ii < ns2; ++ii) {
-                    is = ii / ns;
-                    js = ii % ns;
-
-                    ret = complex_zero;
-
-                    for (i = 0; i < ngroup_v4; ++i) {
-                        ret += v4_array_at_kpair[i]
-                               * evec_conj[knum][is][ind[i][0]]
-                               * evec_in[knum][is][ind[i][1]]
-                               * evec_in[jk][js][ind[i][2]]
-                               * evec_conj[jk][js][ind[i][3]];
-                    }
-
-                    v4_mpi[ik_prod][(ns + 1) * is][(ns + 1) * js] = factor * ret;
-                }
-            }
-        }
-    }
-
-    deallocate(evec_conj);
-    deallocate(v4_array_at_kpair);
-    deallocate(ind);
-
-// Now, communicate the calculated data.
-// When the data count is larger than 2^31-1, split it.
-
-    long maxsize = 1;
-    maxsize = (maxsize << 31) - 1;
-
-    const size_t count = nk2_prod * ns4;
-    const size_t count_sub = ns4;
-
-    if (count <= maxsize) {
-#ifdef MPI_CXX_DOUBLE_COMPLEX
-        MPI_Allreduce(&v4_mpi[0][0][0], &v4_out[0][0][0], count,
-                      MPI_CXX_DOUBLE_COMPLEX, MPI_SUM, MPI_COMM_WORLD);
-#else
-                                                                                                                                MPI_Allreduce(&v4_mpi[0][0][0], &v4_out[0][0][0], count,
-                      MPI_COMPLEX16, MPI_SUM, MPI_COMM_WORLD);
-#endif
-    } else if (count_sub <= maxsize) {
-        for (size_t ik_prod = 0; ik_prod < nk2_prod; ++ik_prod) {
-#ifdef MPI_CXX_DOUBLE_COMPLEX
-            MPI_Allreduce(&v4_mpi[ik_prod][0][0], &v4_out[ik_prod][0][0],
-                          count_sub,
-                          MPI_CXX_DOUBLE_COMPLEX, MPI_SUM, MPI_COMM_WORLD);
-#else
-                                                                                                                                    MPI_Allreduce(&v4_mpi[ik_prod][0][0], &v4_out[ik_prod][0][0],
-                          count_sub,
-                          MPI_COMPLEX16, MPI_SUM, MPI_COMM_WORLD);
-#endif
-        }
-    } else {
-        for (size_t ik_prod = 0; ik_prod < nk2_prod; ++ik_prod) {
-            for (is = 0; is < ns2; ++is) {
-#ifdef MPI_CXX_DOUBLE_COMPLEX
-                MPI_Allreduce(&v4_mpi[ik_prod][is][0], &v4_out[ik_prod][is][0],
-                              ns2,
-                              MPI_CXX_DOUBLE_COMPLEX, MPI_SUM, MPI_COMM_WORLD);
-#else
-                                                                                                                                        MPI_Allreduce(&v4_mpi[ik_prod][is][0], &v4_out[ik_prod][is][0],
-                              ns2,
-                              MPI_COMPLEX16, MPI_SUM, MPI_COMM_WORLD);
-#endif
-            }
-        }
-    }
-
-    deallocate(v4_mpi);
-
-    zerofill_elements_acoustic_at_gamma(omega2_harmonic_in, v4_out, 4,
-                                        kmesh_dense_in->nk, kmesh_coarse_in->nk_irred);
-
-    if (mympi->my_rank == 0) {
-        std::cout << " done !\n";
-        timer->print_elapsed();
-    }
-}
-
-void Scph::compute_V4_elements_mpi_over_band(std::complex<double> ***v4_out,
-                                             double **omega2_harmonic_in,
-                                             std::complex<double> ***evec_in,
-                                             const bool self_offdiag,
-                                             const KpointMeshUniform *kmesh_coarse_in,
-                                             const KpointMeshUniform *kmesh_dense_in,
-                                             const std::vector<int> &kmap_coarse_to_dense,
-                                             const PhaseFactorStorage *phase_storage_in,
-                                             std::complex<double> *phi4_reciprocal_inout)
-{
-    // Calculate the matrix elements of quartic terms in reciprocal space.
-    // This is the most expensive part of the SCPH calculation.
-
-    size_t ik_prod;
-    const size_t nk_reduced_interpolate = kmesh_coarse_in->nk_irred;
-    const size_t ns = dynamical->neval;
-    const size_t ns2 = ns * ns;
-    const size_t ns4 = ns * ns * ns * ns;
-    int is, js;
-    unsigned int knum;
-    unsigned int **ind;
-    unsigned int i, j;
-    long int *nset_mpi;
-
-    const auto nk_scph = kmesh_dense_in->nk;
-    const auto ngroup_v4 = anharmonic_core->get_ngroup_fcs(4);
-    auto factor = std::pow(0.5, 2) / static_cast<double>(nk_scph);
-    constexpr auto complex_zero = std::complex<double>(0.0, 0.0);
-    std::complex<double> *v4_array_at_kpair;
-    std::complex<double> ***v4_mpi;
-
-    std::vector<int> ik_vec, jk_vec, is_vec, js_vec;
-
-    auto nk2_prod = nk_reduced_interpolate * nk_scph;
-
-    if (mympi->my_rank == 0) {
-        if (self_offdiag) {
-            std::cout << " IALGO = 1 : Use different algorithm efficient when nbands >> nk\n";
-            std::cout << " SELF_OFFDIAG = 1: Calculating all components of v4_array ... \n";
-        } else {
-            exit("compute_V4_elements_mpi_over_kpoint",
-                 "This function can be used only when SELF_OFFDIAG = 1");
-        }
-    }
-
-    allocate(nset_mpi, mympi->nprocs);
-
-    const long int nset_tot = nk2_prod * ((ns2 - ns) / 2 + ns);
-    long int nset_each = nset_tot / mympi->nprocs;
-    const long int nres = nset_tot - nset_each * mympi->nprocs;
-
-    for (i = 0; i < mympi->nprocs; ++i) {
-        nset_mpi[i] = nset_each;
-        if (nres > i) {
-            nset_mpi[i] += 1;
-        }
-    }
-
-    MPI_Bcast(&nset_mpi[0], mympi->nprocs, MPI_LONG, 0, MPI_COMM_WORLD);
-    long int nstart = 0;
-    for (i = 0; i < mympi->my_rank; ++i) {
-        nstart += nset_mpi[i];
-    }
-    long int nend = nstart + nset_mpi[mympi->my_rank];
-    nset_each = nset_mpi[mympi->my_rank];
-    deallocate(nset_mpi);
-
-    ik_vec.clear();
-    jk_vec.clear();
-    is_vec.clear();
-    js_vec.clear();
-
-    long int icount = 0;
-    for (ik_prod = 0; ik_prod < nk2_prod; ++ik_prod) {
-        for (is = 0; is < ns; ++is) {
-            for (js = 0; js < ns; ++js) {
-                if (is < js && relaxation->relax_str == 0) continue;
-
-                if (icount >= nstart && icount < nend) {
-                    ik_vec.push_back(ik_prod / nk_scph);
-                    jk_vec.push_back(ik_prod % nk_scph);
-                    is_vec.push_back(is);
-                    js_vec.push_back(js);
-                }
-                ++icount;
-            }
-        }
-    }
-
-    allocate(v4_array_at_kpair, ngroup_v4);
-    allocate(ind, ngroup_v4, 4);
-    allocate(v4_mpi, nk2_prod, ns2, ns2);
-
-    for (ik_prod = 0; ik_prod < nk2_prod; ++ik_prod) {
-#pragma omp parallel for private (js)
-        for (is = 0; is < ns2; ++is) {
-            for (js = 0; js < ns2; ++js) {
-                v4_mpi[ik_prod][is][js] = complex_zero;
-                v4_out[ik_prod][is][js] = complex_zero;
-            }
-        }
-    }
-
-    int ik_old = -1;
-    int jk_old = -1;
-
-    if (mympi->my_rank == 0) {
-        std::cout << " Total number of sets to compute : " << nset_each << '\n';
-    }
-
-    for (long int ii = 0; ii < nset_each; ++ii) {
-
-        auto ik_now = ik_vec[ii];
-        auto jk_now = jk_vec[ii];
-        auto is_now = is_vec[ii];
-        auto js_now = js_vec[ii];
-
-        if (!(ik_now == ik_old && jk_now == jk_old)) {
-
-            // Update v4_array_at_kpair and ind
-
-            knum = kmap_coarse_to_dense[kmesh_coarse_in->kpoint_irred_all[ik_now][0].knum];
-
-            anharmonic_core->calc_phi4_reciprocal(kmesh_dense_in->xk[knum],
-                                                  kmesh_dense_in->xk[jk_now],
-                                                  kmesh_dense_in->xk[kmesh_dense_in->kindex_minus_xk[jk_now]],
-                                                  phase_storage_in,
-                                                  phi4_reciprocal_inout);
-
-#ifdef _OPENMP
-#pragma omp parallel for private(j)
-#endif
-            for (ii = 0; ii < ngroup_v4; ++ii) {
-                v4_array_at_kpair[ii] = phi4_reciprocal_inout[ii] * anharmonic_core->get_invmass_factor(4)[ii];
-                for (j = 0; j < 4; ++j) ind[ii][j] = anharmonic_core->get_evec_index(4)[ii][j];
-            }
-            ik_old = ik_now;
-            jk_old = jk_now;
-        }
-
-        ik_prod = ik_now * nk_scph + jk_now;
-        int is_prod = ns * is_now + js_now;
-
-#pragma omp parallel for private (i)
-        for (js = 0; js < ns2; ++js) {
-
-            unsigned int ks = js / ns;
-            unsigned int ls = js % ns;
-
-            auto ret = complex_zero;
-
-            for (i = 0; i < ngroup_v4; ++i) {
-
-                ret += v4_array_at_kpair[i]
-                       * std::conj(evec_in[knum][is_now][ind[i][0]])
-                       * evec_in[knum][js_now][ind[i][1]]
-                       * evec_in[jk_now][ks][ind[i][2]]
-                       * std::conj(evec_in[jk_now][ls][ind[i][3]]);
-            }
-
-            v4_mpi[ik_prod][is_prod][js] = factor * ret;
-        }
-
-        if (mympi->my_rank == 0) {
-            std::cout << " SET " << ii + 1 << " done. \n";
-        }
-
-    } // loop over nk2_prod*ns2
-
-    deallocate(v4_array_at_kpair);
-    deallocate(ind);
-
-// Now, communicate the calculated data.
-// When the data count is larger than 2^31-1, split it.
-
-    long maxsize = 1;
-    maxsize = (maxsize << 31) - 1;
-
-    const size_t count = nk2_prod * ns4;
-    const size_t count_sub = ns4;
-
-    if (mympi->my_rank == 0) {
-        std::cout << "Communicating v4_array over MPI ...";
-    }
-    if (count <= maxsize) {
-#ifdef MPI_CXX_DOUBLE_COMPLEX
-        MPI_Allreduce(&v4_mpi[0][0][0], &v4_out[0][0][0], count,
-                      MPI_CXX_DOUBLE_COMPLEX, MPI_SUM, MPI_COMM_WORLD);
-#else
-                                                                                                                                MPI_Allreduce(&v4_mpi[0][0][0], &v4_out[0][0][0], count,
-                      MPI_COMPLEX16, MPI_SUM, MPI_COMM_WORLD);
-#endif
-    } else if (count_sub <= maxsize) {
-        for (size_t ik_prod = 0; ik_prod < nk2_prod; ++ik_prod) {
-#ifdef MPI_CXX_DOUBLE_COMPLEX
-            MPI_Allreduce(&v4_mpi[ik_prod][0][0], &v4_out[ik_prod][0][0],
-                          count_sub,
-                          MPI_CXX_DOUBLE_COMPLEX, MPI_SUM, MPI_COMM_WORLD);
-#else
-                                                                                                                                    MPI_Allreduce(&v4_mpi[ik_prod][0][0], &v4_out[ik_prod][0][0],
-                          count_sub,
-                          MPI_COMPLEX16, MPI_SUM, MPI_COMM_WORLD);
-#endif
-        }
-    } else {
-        for (size_t ik_prod = 0; ik_prod < nk2_prod; ++ik_prod) {
-            for (is = 0; is < ns2; ++is) {
-#ifdef MPI_CXX_DOUBLE_COMPLEX
-                MPI_Allreduce(&v4_mpi[ik_prod][is][0], &v4_out[ik_prod][is][0],
-                              ns2,
-                              MPI_CXX_DOUBLE_COMPLEX, MPI_SUM, MPI_COMM_WORLD);
-#else
-                                                                                                                                        MPI_Allreduce(&v4_mpi[ik_prod][is][0], &v4_out[ik_prod][is][0],
-                              ns2,
-                              MPI_COMPLEX16, MPI_SUM, MPI_COMM_WORLD);
-#endif
-            }
-        }
-    }
-    if (mympi->my_rank == 0) {
-        std::cout << "done.\n";
-    }
-
-    deallocate(v4_mpi);
-
     zerofill_elements_acoustic_at_gamma(omega2_harmonic_in, v4_out, 4,
                                         kmesh_dense_in->nk, kmesh_coarse_in->nk_irred);
 

--- conflicted
+++ resolved
@@ -2569,16 +2569,7 @@
         if (iloop > 0) {
 #pragma omp parallel for
             for (ik = 0; ik < nk; ++ik) {
-<<<<<<< HEAD
-                for (is = 0; is < ns; ++is) {
-                    for (js = 0; js < ns; ++js) {
-                        dmat_convert[ik][is][js] = alpha * dmat_convert[ik][is][js]
-                              + (1.0 - alpha) * dmat_convert_old[ik][is][js];
-                    }
-                }
-=======
                 dmat_convert[ik] = alpha * dmat_convert[ik].eval() + (1.0-alpha) * dmat_convert_old[ik];
->>>>>>> 3254ef89
             }
         }
 
@@ -2606,11 +2597,7 @@
 
                         for (ks = 0; ks < ns; ++ks) {
                             ctmp = v4_array_all[kk][i][(ns + 1) * ks]
-<<<<<<< HEAD
-                                  * dmat_convert[jk][ks][ks];
-=======
                                    * dmat_convert[jk](ks,ks);
->>>>>>> 3254ef89
                             re_tmp += ctmp.real();
                             im_tmp += ctmp.imag();
                         }
@@ -2637,11 +2624,7 @@
                             for (ks = 0; ks < ns; ++ks) {
                                 for (unsigned int ls = 0; ls < ns; ++ls) {
                                     ctmp = v4_array_all[kk][i][ns * ks + ls]
-<<<<<<< HEAD
-                                          * dmat_convert[jk][ks][ls];
-=======
                                            * dmat_convert[jk](ks,ls);
->>>>>>> 3254ef89
                                     re_tmp += ctmp.real();
                                     im_tmp += ctmp.imag();
                                 }

/*
 parsephon.cpp

 Copyright (c) 2014, 2015, 2016 Terumasa Tadano

 This file is distributed under the terms of the MIT license.
 Please see the file 'LICENCE.txt' in the root directory 
 or http://opensource.org/licenses/mit-license.php for information.
*/

#include "parsephon.h"
#include "conductivity.h"
#include "iterativebte.h"
#include "dielec.h"
#include "dynamical.h"
#include "error.h"
#include "ewald.h"
#include "fcs_phonon.h"
#include "gruneisen.h"
#include "integration.h"
#include "isotope.h"
#include "kpoint.h"
#include "memory.h"
#include "phonon_dos.h"
#include "phonon_velocity.h"
#include "anharmonic_core.h"
#include "mode_analysis.h"
#include "relaxation.h"
#include "qha.h"
#include "scph.h"
#include "symmetry_core.h"
#include "system.h"
#include "thermodynamics.h"
#include "write_phonons.h"
#include <sys/stat.h>
#include <sstream>
#include <istream>
#include <iostream>
#include <fstream>
#include <map>
#include <vector>
#include <string>
#include <algorithm>
#include <boost/lexical_cast.hpp>
#include <boost/algorithm/string.hpp>

using namespace PHON_NS;

Input::Input(PHON *phon) : Pointers(phon), job_title(""), from_stdin(false)
{
}

Input::~Input()
{
    if (ifs_input.is_open()) ifs_input.close();
}

void Input::parce_input(int narg,
                        char **arg)
{
    if (narg == 1) {

        from_stdin = true;

    } else {

        from_stdin = false;

        ifs_input.open(arg[1], std::ios::in);
        if (!ifs_input) {
            std::cout << "No such file or directory: " << arg[1] << '\n';
            exit("parse_input", "could not open the file");
        }
    }

    if (!locate_tag("&general"))
        exit("parse_input",
             "&general entry not found in the input file");
    parse_general_vars();

    if (locate_tag("&cell")) parse_cell_parameter();

    const auto use_defaults_for_analysis = !locate_tag("&analysis");
    parse_analysis_vars(use_defaults_for_analysis);

    if (!locate_tag("&kpoint"))
        exit("parse_input",
             "&kpoint entry not found in the input file");
    parse_kpoints();

    if (phon->mode == "RTA") {
        // not really essential information to read
        const auto use_defaults_for_kappa = !locate_tag("&kappa");
        //if (!locate_tag("&kappa"))
        //    exit("parse_input",
        //         "&kappa entry not found in the input file");

        parse_kappa_vars(use_defaults_for_kappa);
    }

    if (phon->mode == "SCPH") {
        if (!locate_tag("&scph"))
            exit("parse_input",
                 "&scph entry not found in the input file");
        parse_scph_vars();
    }
    if (phon->mode == "QHA") {
        if (!locate_tag("&qha"))
            exit("parse_input",
                 "&qha entry not found in the input file");
        parse_qha_vars();
    }
    if ((phon->mode == "SCPH" || phon->mode == "QHA") && relaxation->relax_str != 0) {
        if (!locate_tag("&relax"))
            exit("parse_input",
                 "&relax entry not found in the input file");
        parse_relax_vars();

        check_relax_vars();

        if (relaxation->relax_str != 1) {
            if (!locate_tag("&strain"))
                exit("parse_input",
                     "&strain entry not found in the input file");
            parse_initial_strain();
        }
        if (!locate_tag("&displace"))
            exit("parse_input",
                 "&displace entry not found in the input file");

        parse_initial_displace();
    }
    // TODO: Implement mode = "kappa" and the associated &kappa field
    // TODO: for thermal conductivity calculations.
}

void Input::parse_general_vars()
{
    // Read input parameters in the &general-field.

    int i;
    struct stat st{};
    std::string str_tmp;
    const std::vector<std::string> input_list{
            "PREFIX", "MODE", "NSYM", "TOLERANCE", "PRINTSYM",
            "TMIN", "TMAX", "DT", "NBANDS", "NONANALYTIC", "BORNINFO", "NA_SIGMA",
            "ISMEAR", "EPSILON", "EMIN", "EMAX", "DELTA_E", "RESTART",  // "TREVSYM",
<<<<<<< HEAD
            "KD", "MASS", "TRISYM", "PREC_EWALD", "CLASSICAL", "BCONNECT", "BORNSYM",
            "VERBOSITY", "FC2FILE", "FC3FILE", "FC4FILE", "FCSFILE"
=======
            "NKD", "KD", "MASS", "TRISYM", "PREC_EWALD", "CLASSICAL", "BCONNECT", "BORNSYM",
            "VERBOSITY", "FC2FILE", "FC3FILE", "FC4FILE", "FCSFILE", "RESTART_4PH"
>>>>>>> 38d8d54f
    };

    std::vector<std::string> no_defaults{"PREFIX", "MODE"};
    std::vector<std::string> kdname_input, masskd_v;
    std::map<std::string, std::string> general_var_dict;

    std::vector<double> masskd_input;

    if (from_stdin) {
        std::cin.ignore();
    } else {
        ifs_input.ignore();
    }

    get_var_dict(input_list, general_var_dict);

    for (auto &no_default: no_defaults) {
        if (general_var_dict.find(no_default) == general_var_dict.end()) {
            exit("parse_general_vars",
                 "The following variable is not found in &general input region: ",
                 no_default.c_str());
        }
    }

    const auto prefix = general_var_dict["PREFIX"];
    auto mode = general_var_dict["MODE"];
    auto file_result = prefix + ".result";
    auto file_result4 = prefix + ".4ph.result";

    std::transform(mode.begin(), mode.end(), mode.begin(), toupper);

    const auto fcsfile = general_var_dict["FCSFILE"];
    const auto fc2file = general_var_dict["FC2FILE"];
    const auto fc3file = general_var_dict["FC3FILE"];
    const auto fc4file = general_var_dict["FC4FILE"];

    if (fcsfile.empty() && fc2file.empty()) {
        exit("parse_general_vars",
             "Either FCSFILE or FC2FILE must be given to start a phonon calculation.");
    }

    if (!general_var_dict["KD"].empty()) {
        split_str_by_space(general_var_dict["KD"], kdname_input);
    }

    if (!general_var_dict["MASS"].empty()) {
        split_str_by_space(general_var_dict["MASS"], masskd_v);
        masskd_input.resize(masskd_v.size());
        for (i = 0; i < masskd_v.size(); ++i) {
            masskd_input[i] = my_cast<double>(masskd_v[i]);
        }
    }


    // Default values

    auto Tmin = 0.0;
    auto Tmax = 1000.0;
    auto dT = 10.0;

    auto delta_e = 10.0;

    unsigned int nonanalytic = 0;
    auto nsym = 0;
    auto tolerance = 1.0e-3;
    auto printsymmetry = false;
    //auto sym_time_reversal = false;
    auto use_triplet_symmetry = true;
    auto classical = false;
    unsigned int band_connection = 0;
    unsigned int bornsym = 0;
    unsigned int verbosity = 1;

    auto prec_ewald = 1.0e-12;

    // if file_result3 exists in the current directory,
    // restart mode will be automatically turned on.
    auto restart = stat(file_result.c_str(), &st) == 0;
    auto restart_4ph = stat(file_result4.c_str(), &st) == 0;

    auto nbands = -1;
    std::string borninfo;

    auto ismear = -1;
    //auto ismear_4ph = 1; // default for guassian smearing
    auto epsilon = 10.0;
    //auto epsilon_4ph = 10.0;
    auto na_sigma = 0.1;

    //std::string interpolator = "linear";

    //double len_boundary = 0.0;

    // Assign given values

    assign_val(Tmin, "TMIN", general_var_dict);
    assign_val(Tmax, "TMAX", general_var_dict);
    assign_val(dT, "DT", general_var_dict);

    if (!general_var_dict["EMIN"].empty()) {
        auto emin = 0.0;
        assign_val(emin, "EMIN", general_var_dict);
        dos->emin = emin;
        dos->auto_set_emin = false;
    }
    if (!general_var_dict["EMAX"].empty()) {
        auto emax = 1000.0;
        assign_val(emax, "EMAX", general_var_dict);
        dos->emax = emax;
        dos->auto_set_emax = false;
    }

    assign_val(delta_e, "DELTA_E", general_var_dict);

    assign_val(nsym, "NSYM", general_var_dict);
    //assign_val(sym_time_reversal, "TREVSYM", general_var_dict);
    assign_val(tolerance, "TOLERANCE", general_var_dict);
    assign_val(printsymmetry, "PRINTSYM", general_var_dict);

    assign_val(nonanalytic, "NONANALYTIC", general_var_dict);
    assign_val(restart, "RESTART", general_var_dict);
    assign_val(restart_4ph, "RESTART_4PH", general_var_dict);

    assign_val(nbands, "NBANDS", general_var_dict);
    assign_val(borninfo, "BORNINFO", general_var_dict);

    assign_val(ismear, "ISMEAR", general_var_dict);
    assign_val(epsilon, "EPSILON", general_var_dict);
    assign_val(na_sigma, "NA_SIGMA", general_var_dict);
    assign_val(classical, "CLASSICAL", general_var_dict);
    assign_val(band_connection, "BCONNECT", general_var_dict);
    assign_val(use_triplet_symmetry, "TRISYM", general_var_dict);
    assign_val(bornsym, "BORNSYM", general_var_dict);
    assign_val(verbosity, "VERBOSITY", general_var_dict);


    if (band_connection > 2) {
        exit("parse_general_vars", "BCONNECT-tag can take 0, 1, or 2.");
    }

    if (nonanalytic == 3) {
        assign_val(prec_ewald, "PREC_EWALD", general_var_dict);
        if (prec_ewald <= 0.0 || prec_ewald >= 1.0) {
            exit("parse_general_vars",
                 "PREC_EWALD should be a small positive value.");
        }
        ewald->is_longrange = true;
        ewald->file_longrange = boost::lexical_cast<std::string>(general_var_dict["BORNINFO"]);
        ewald->prec_ewald = prec_ewald;
        ewald->rate_ab = 6.0 / pi;

    } else {
        ewald->is_longrange = false;
    }

    if (nonanalytic > 3) {
        exit("parse_general_vars",
             "NONANALYTIC-tag can take 0, 1, 2, or 3.");
    }
    if (nonanalytic && borninfo == "") {
        exit("parse_general_vars",
             "BORNINFO must be specified when NONANALYTIC > 0.");
    }

    // Copy the values to appropriate classes.

    job_title = prefix;
    phon->mode = mode;

    conductivity->set_conductivity_params(file_result,
                                          file_result4,
                                          restart,
                                          restart_4ph);

    symmetry->nsym = nsym;
    symmetry->tolerance = tolerance;
    symmetry->printsymmetry = printsymmetry;
    //symmetry->time_reversal_sym = sym_time_reversal;

    system->Tmin = Tmin;
    system->Tmax = Tmax;
    system->dT = dT;

    if (!kdname_input.empty()) {
        system->symbol_kd = kdname_input;
    }
    if (!masskd_input.empty()) {
        system->mass_kd = masskd_input;
    }

    dos->delta_e = delta_e;

    dynamical->nonanalytic = nonanalytic;
    dynamical->na_sigma = na_sigma;
    dielec->symmetrize_borncharge = bornsym;
    writes->nbands = nbands;
    dielec->file_born = borninfo;
    dynamical->band_connection = band_connection;
    integration->epsilon = epsilon;
    fcs_phonon->file_fcs = fcsfile;
    fcs_phonon->file_fc2 = fc2file;
    fcs_phonon->update_fc2 = !fc2file.empty();
    thermodynamics->classical = classical;
    integration->ismear = ismear;
    anharmonic_core->use_triplet_symmetry = use_triplet_symmetry;
    general_var_dict.clear();
}

void Input::parse_kappa_vars(const bool use_default_values)
{
    std::string str_tmp;
    const std::vector<std::string> input_list{
            "KMESH_COARSE", "EPSILON_4PH", "ISMEAR_4PH",
            "INTERPOLATOR", "LEN_BOUNDARY",
            "ISOTOPE", "ISOFACT", "KAPPA_COHERENT", "KAPPA_SPEC",
            "WRITE_INTERPOL", "ADAPTIVE_FACTOR",
            "ITERATIVE", "MAX_CYCLE", "MIN_CYCLE", "ITER_THRESHOLD", "IBTE_MIXING"
    };

    double *isotope_factor = nullptr;
    std::map<std::string, std::string> kappa_var_dict;
    std::vector<std::string> isofact_v;

    if (from_stdin) {
        std::cin.ignore();
    } else {
        ifs_input.ignore();
    }

    get_var_dict(input_list, kappa_var_dict);

    // Default values
    auto ismear_4ph = 1;
    auto epsilon_4ph = 10.0;
    std::string interpolator = "log-linear";
    double len_boundary = 0.0;
    auto include_isotope = 0;
    auto calc_coherent = 0;
    auto calculate_kappa_spec = 0;
    auto write_interpol = 0;

    double adaptive_factor = 1.0;

    auto iterative = false;
    int max_cycle = 20;
    int min_cycle = 5;
    auto iter_threshold = 0.02;
    auto iterative_mixing = 0.9;

    // Assign given values
    if (!use_default_values) {
        assign_val(ismear_4ph, "ISMEAR_4PH", kappa_var_dict);
        assign_val(epsilon_4ph, "EPSILON_4PH", kappa_var_dict);
        assign_val(interpolator, "INTERPOLATOR", kappa_var_dict);
        assign_val(write_interpol, "WRITE_INTERPOL", kappa_var_dict);
        assign_val(len_boundary, "LEN_BOUNDARY", kappa_var_dict);
        assign_val(calc_coherent, "KAPPA_COHERENT", kappa_var_dict);
        assign_val(include_isotope, "ISOTOPE", kappa_var_dict);
        assign_val(calculate_kappa_spec, "KAPPA_SPEC", kappa_var_dict);
        str_tmp = kappa_var_dict["KMESH_COARSE"];
        assign_val(adaptive_factor, "ADAPTIVE_FACTOR", kappa_var_dict);
        assign_val(iterative, "ITERATIVE", kappa_var_dict);
        assign_val(max_cycle, "MAX_CYCLE", kappa_var_dict);
        assign_val(min_cycle, "MIN_CYCLE", kappa_var_dict);
        assign_val(iterative_mixing, "IBTE_MIXING", kappa_var_dict);
        assign_val(iter_threshold, "ITER_THRESHOLD", kappa_var_dict);
    }

    integration->epsilon_4ph = epsilon_4ph;
    integration->ismear_4ph = ismear_4ph;
    integration->adaptive_factor = adaptive_factor;
    conductivity->len_boundary = len_boundary; // m
    conductivity->calc_kappa_spec = calculate_kappa_spec;
    conductivity->calc_coherent = calc_coherent;
    conductivity->write_interpolation = write_interpol;

    iterativebte->do_iterative = iterative;
    iterativebte->max_cycle = max_cycle;
    iterativebte->min_cycle = min_cycle;
    iterativebte->mixing_factor = iterative_mixing;
    iterativebte->convergence_criteria = iter_threshold; // wh

    // set 4ph mesh
    std::vector<unsigned int> kmesh_v;
    kmesh_v.clear();
    if (!str_tmp.empty()) {

        std::istringstream is(str_tmp);

        while (true) {
            str_tmp.clear();
            is >> str_tmp;
            if (str_tmp.empty()) {
                break;
            }
            kmesh_v.push_back(my_cast<unsigned int>(str_tmp));
        }

        if (kmesh_v.size() != 3) {
            exit("parse_kappa_vars",
                 "The number of entries for KMESH_COARSE has to be 3.");
        }
    } else {
        kmesh_v.resize(3);
        for (auto i = 0; i < 3; ++i) kmesh_v[i] = 0;
    }

    boost::to_lower(interpolator);
    std::vector<std::string> supported_interpolator{"linear", "log-linear", "modified-log-linear"};
    if (std::find(std::begin(supported_interpolator), std::end(supported_interpolator), interpolator)
        == std::end(supported_interpolator)) {
        exit("parse_kappa_vars",
             "INTERPOLATOR is not supported.");
    }

    conductivity->set_interpolator(interpolator);
    conductivity->set_kmesh_coarse(&kmesh_v[0]);

    // set isotope
    if (include_isotope) {
        if (!kappa_var_dict["ISOFACT"].empty()) {
            split_str_by_space(kappa_var_dict["ISOFACT"], isofact_v);

            if (isofact_v.size() != system->nkd) {
                exit("parse_kappa_vars",
                     "The number of entries for ISOFACT is inconsistent with NKD");
            } else {
                allocate(isotope_factor, system->nkd);
                for (auto i = 0; i < system->nkd; ++i) {
                    isotope_factor[i] = my_cast<double>(isofact_v[i]);
                }
            }
        }
    }

    if (include_isotope) {
        if (!kappa_var_dict["ISOFACT"].empty()) {
            allocate(isotope->isotope_factor, system->nkd);
            for (auto i = 0; i < system->nkd; ++i) {
                isotope->isotope_factor[i] = isotope_factor[i];
            }
        }
    }
    if (isotope_factor) {
        deallocate(isotope_factor);
    }

    isotope->include_isotope = include_isotope;

    kappa_var_dict.clear();
}


void Input::parse_scph_vars()
{
    // Read input parameters in the &scph-field.

    struct stat st{};
    const std::vector<std::string> input_list{
            "KMESH_SCPH", "KMESH_INTERPOLATE", "MIXALPHA", "MAXITER",
            "RESTART_SCPH", "IALGO", "SELF_OFFDIAG", "TOL_SCPH",
            "LOWER_TEMP", "WARMSTART", "BUBBLE", "RELAX_STR"
    };
    std::vector<std::string> no_defaults{"KMESH_SCPH", "KMESH_INTERPOLATE"};
    std::vector<int> kmesh_v, kmesh_interpolate_v;
    std::map<std::string, std::string> scph_var_dict;

    if (from_stdin) {
        std::cin.ignore();
    } else {
        ifs_input.ignore();
    }

    get_var_dict(input_list, scph_var_dict);

    for (auto &no_default: no_defaults) {
        if (scph_var_dict.find(no_default) == scph_var_dict.end()) {
            exit("parse_scph_vars",
                 "The following variable is not found in &scph input region: ",
                 no_default.c_str());
        }
    }

    // restart mode will be automatically turned on for SCPH calculations.
    auto file_dymat = this->job_title + ".scph_dymat";
    bool restart_scph = false;
    restart_scph = stat(file_dymat.c_str(), &st) == 0;

    // Default values
    auto tolerance_scph = 1.0e-10;
    unsigned int maxiter = 1000;
    auto mixalpha = 0.1;
    auto selfenergy_offdiagonal = true;
    unsigned int ialgo_scph = 0;
    auto lower_temp = true;
    auto warm_start = true;
    unsigned int bubble = 0;
    int relax_str = 0;

    // Assign given values

    assign_val(maxiter, "MAXITER", scph_var_dict);
    assign_val(mixalpha, "MIXALPHA", scph_var_dict);
    assign_val(selfenergy_offdiagonal, "SELF_OFFDIAG", scph_var_dict);
    assign_val(ialgo_scph, "IALGO", scph_var_dict);
    assign_val(tolerance_scph, "TOL_SCPH", scph_var_dict);
    assign_val(lower_temp, "LOWER_TEMP", scph_var_dict);
    assign_val(warm_start, "WARMSTART", scph_var_dict);
    assign_val(bubble, "BUBBLE", scph_var_dict);
    assign_val(relax_str, "RELAX_STR", scph_var_dict);
    if (relax_str != 0 && !selfenergy_offdiagonal) {
        exit("parse_scph_vars",
             "SELF_OFFDIAG = 0 cannot be used when RELAX_STR != 0.");
    }

    if (relax_str) {
        auto file_harm_dymat = this->job_title + ".renorm_harm_dymat";
        auto file_v0 = this->job_title + ".V0";
        restart_scph = restart_scph && (stat(file_harm_dymat.c_str(), &st) == 0) && (stat(file_v0.c_str(), &st) == 0);
    }

    assign_val(restart_scph, "RESTART_SCPH", scph_var_dict);

    auto str_tmp = scph_var_dict["KMESH_SCPH"];

    kmesh_v.clear();
    if (!str_tmp.empty()) {

        std::istringstream is(str_tmp);

        while (true) {
            str_tmp.clear();
            is >> str_tmp;
            if (str_tmp.empty()) {
                break;
            }
            kmesh_v.push_back(my_cast<unsigned int>(str_tmp));
        }

        if (kmesh_v.size() != 3) {
            exit("parse_scph_vars",
                 "The number of entries for KMESH_SCPH has to be 3.");
        }
    } else {
        exit("parse_scph_vars",
             "Please specify KMESH_SCPH for mode = SCPH");
    }

    str_tmp = scph_var_dict["KMESH_INTERPOLATE"];
    if (!str_tmp.empty()) {

        std::istringstream is(str_tmp);

        while (true) {
            str_tmp.clear();
            is >> str_tmp;
            if (str_tmp.empty()) {
                break;
            }
            kmesh_interpolate_v.push_back(my_cast<unsigned int>(str_tmp));
        }

        if (kmesh_interpolate_v.size() != 3) {
            exit("parse_scph_vars",
                 "The number of entries for KMESH_INTERPOLATE has to be 3.");
        }
    } else {
        exit("parse_scph_vars",
             "Please specify KMESH_INTERPOLATE for mode = SCPH");
    }

    // Copy the values to appropriate classes.

    for (auto i = 0; i < 3; ++i) {
        scph->kmesh_scph[i] = kmesh_v[i];
        scph->kmesh_interpolate[i] = kmesh_interpolate_v[i];
    }
    scph->mixalpha = mixalpha;
    scph->maxiter = maxiter;
    scph->restart_scph = restart_scph;
    scph->selfenergy_offdiagonal = selfenergy_offdiagonal;
    scph->ialgo = ialgo_scph;
    scph->tolerance_scph = tolerance_scph;
    scph->lower_temp = lower_temp;
    scph->warmstart_scph = warm_start;
    scph->bubble = bubble;
    relaxation->relax_str = relax_str;

    kmesh_v.clear();
    kmesh_interpolate_v.clear();

    scph_var_dict.clear();
}

void Input::parse_qha_vars()
{
    // Read input parameters in the &qha-field.

    struct stat st{};
    const std::vector<std::string> input_list{
            "KMESH_QHA", "KMESH_INTERPOLATE",
            "LOWER_TEMP", "RELAX_STR", "QHA_SCHEME", "RESTART_QHA"
    };
    std::vector<std::string> no_defaults{"KMESH_QHA", "KMESH_INTERPOLATE"};
    std::vector<int> kmesh_v, kmesh_interpolate_v;

    std::map<std::string, std::string> qha_var_dict;

    get_var_dict(input_list, qha_var_dict);

    for (auto &no_default: no_defaults) {
        if (qha_var_dict.find(no_default) == qha_var_dict.end()) {
            exit("parse_qha_vars",
                 "The following variable is not found in &qha input region: ",
                 no_default.c_str());
        }
    }

    auto lower_temp = true;
    int relax_str = 1;
    int qha_scheme = 0;

    assign_val(lower_temp, "LOWER_TEMP", qha_var_dict);
    assign_val(relax_str, "RELAX_STR", qha_var_dict);
    assign_val(qha_scheme, "QHA_SCHEME", qha_var_dict);

    if (relax_str == 0) {
        exit("parse_qha_vars",
             "RELAX_STR = 0 is not supported when mode = QHA.");
    }

    auto str_tmp = qha_var_dict["KMESH_QHA"];

    if (!str_tmp.empty()) {

        std::istringstream is(str_tmp);

        while (true) {
            str_tmp.clear();
            is >> str_tmp;
            if (str_tmp.empty()) {
                break;
            }
            kmesh_v.push_back(my_cast<unsigned int>(str_tmp));
        }

        if (kmesh_v.size() != 3) {
            exit("parse_qha_vars",
                 "The number of entries for KMESH_QHA has to be 3.");
        }
    } else {
        exit("parse_qha_vars",
             "Please specify KMESH_QHA for mode = QHA");
    }

    str_tmp = qha_var_dict["KMESH_INTERPOLATE"];
    if (!str_tmp.empty()) {

        std::istringstream is(str_tmp);

        while (true) {
            str_tmp.clear();
            is >> str_tmp;
            if (str_tmp.empty()) {
                break;
            }
            kmesh_interpolate_v.push_back(my_cast<unsigned int>(str_tmp));
        }

        if (kmesh_interpolate_v.size() != 3) {
            exit("parse_qha_vars",
                 "The number of entries for KMESH_INTERPOLATE has to be 3.");
        }
    } else {
        exit("parse_qha_vars",
             "Please specify KMESH_INTERPOLATE for mode = QHA");
    }

    // Copy the values to appropriate classes.

    for (auto i = 0; i < 3; ++i) {
        qha->kmesh_qha[i] = kmesh_v[i];
        qha->kmesh_interpolate[i] = kmesh_interpolate_v[i];
    }
    qha->lower_temp = lower_temp;
    relaxation->relax_str = relax_str;
    qha->qha_scheme = qha_scheme;

    // Set other values

    auto file_renorm_harm_dymat = this->job_title + ".renorm_harm_dymat";
    auto file_v0 = this->job_title + ".V0";
    auto restart_qha = (stat(file_renorm_harm_dymat.c_str(), &st) == 0) && (stat(file_v0.c_str(), &st) == 0);

    assign_val(restart_qha, "RESTART_QHA", qha_var_dict);

    qha->restart_qha = restart_qha;

    kmesh_v.clear();
    kmesh_interpolate_v.clear();

    qha_var_dict.clear();

}

void Input::parse_relax_vars()
{
    // Read input parameters in the &relax-field.

    const std::vector<std::string> input_list{
            "RELAX_ALGO", "MAX_STR_ITER",
            "COORD_CONV_TOL", "MIXBETA_COORD", "ALPHA_STDECENT",
            "CELL_CONV_TOL", "MIXBETA_CELL",
            "SET_INIT_STR", "COOLING_U0_INDEX", "COOLING_U0_THR",
            "ADD_HESS_DIAG", "STAT_PRESSURE",
            "RENORM_3TO2ND", "RENORM_2TO1ST", "RENORM_34TO1ST",
            "STRAIN_IFC_DIR"
    };

    std::map<std::string, std::string> stropt_var_dict;

    if (from_stdin) {
        std::cin.ignore();
    } else {
        ifs_input.ignore();
    }

    get_var_dict(input_list, stropt_var_dict);

    // used to determine restart options
    auto file_dymat = this->job_title + ".scph_dymat";
    auto file_harm_dymat = this->job_title + ".renorm_harm_dymat";
    auto file_v0 = this->job_title + ".V0";

    int relax_algo = 2;
    int max_str_iter = 100;
    double coord_conv_tol = 1.0e-5;
    double mixbeta_coord = 0.5;
    double alpha_steepest_decent = 1.0e4;

    double cell_conv_tol = 1.0e-5;
    double mixbeta_cell = 0.5;

    int set_init_str = 1;
    int cooling_u0_index = 0;
    double cooling_u0_thr = 0.001;

    double add_hess_diag = 100.0; // [cm^{-1}]
    double stat_pressure = 0.0; // [GPa]

    int renorm_3to2nd = 2;
    int renorm_2to1st = 2;
    int renorm_34to1st = 0;

    std::string strain_IFC_dir;

    assign_val(relax_algo, "RELAX_ALGO", stropt_var_dict);
    assign_val(max_str_iter, "MAX_STR_ITER", stropt_var_dict);
    assign_val(coord_conv_tol, "COORD_CONV_TOL", stropt_var_dict);

    if (relax_algo == 1) {
        assign_val(alpha_steepest_decent,
                   "ALPHA_STEEPEST_DECENT", stropt_var_dict);
    } else if (relax_algo == 2) {
        assign_val(mixbeta_coord, "MIXBETA_COORD", stropt_var_dict);
    }

    assign_val(cell_conv_tol, "CELL_CONV_TOL", stropt_var_dict);
    if (relax_algo == 2) {
        assign_val(mixbeta_cell, "MIXBETA_CELL", stropt_var_dict);
    }

    assign_val(set_init_str, "SET_INIT_STR", stropt_var_dict);
    assign_val(cooling_u0_index, "COOLING_U0_INDEX", stropt_var_dict);
    assign_val(cooling_u0_thr, "COOLING_U0_THR", stropt_var_dict);
    assign_val(add_hess_diag, "ADD_HESS_DIAG", stropt_var_dict);
    assign_val(stat_pressure, "STAT_PRESSURE", stropt_var_dict);

    assign_val(renorm_3to2nd, "RENORM_3TO2ND", stropt_var_dict);
    assign_val(renorm_2to1st, "RENORM_2TO1ST", stropt_var_dict);
    assign_val(renorm_34to1st, "RENORM_34TO1ST", stropt_var_dict);

    assign_val(strain_IFC_dir, "STRAIN_IFC_DIR", stropt_var_dict);
    if (!strain_IFC_dir.empty() && strain_IFC_dir.at(strain_IFC_dir.length() - 1) != '/') {
        strain_IFC_dir = strain_IFC_dir + "/";
    }

//    bool restart_scph = (stat(file_dymat.c_str(), &st) == 0) && (stat(file_harm_dymat.c_str(), &st) == 0);
//    restart_scph = restart_scph & (stat(file_v0.c_str(), &st) == 0);

    relaxation->relax_algo = relax_algo;
    relaxation->max_str_iter = max_str_iter;

    relaxation->coord_conv_tol = coord_conv_tol;
    relaxation->mixbeta_coord = mixbeta_coord;
    relaxation->alpha_steepest_decent = alpha_steepest_decent;

    relaxation->cell_conv_tol = cell_conv_tol;
    relaxation->mixbeta_cell = mixbeta_cell;

    relaxation->set_init_str = set_init_str;
    relaxation->cooling_u0_index = cooling_u0_index;
    relaxation->cooling_u0_thr = cooling_u0_thr;

    relaxation->add_hess_diag = add_hess_diag;
    relaxation->stat_pressure = stat_pressure;

    relaxation->renorm_3to2nd = renorm_3to2nd;
    relaxation->renorm_2to1st = renorm_2to1st;
    relaxation->renorm_34to1st = renorm_34to1st;

    relaxation->strain_IFC_dir = strain_IFC_dir;

    stropt_var_dict.clear();

}

void Input::check_relax_vars()
{

    std::fstream fin_test;

    // structural optimization
    if (relaxation->relax_str != 0) {

        if (thermodynamics->calc_FE_bubble) {
            exit("check_relax_vars",
                 "Sorry, RELAX_STR!=0 can't be used with bubble correction of the free energy.");
        }
        if (scph->bubble > 0) {
            exit("check_relax_vars",
                 "Sorry, RELAX_STR!=0 can't be used with bubble self-energy on top of the SCPH calculation.");
        }

        // relax the shape of the unit cell
        if (relaxation->relax_str == 2 || relaxation->relax_str == 3) {
            // strain-force coupling
            if (relaxation->renorm_2to1st == 2) {
                fin_test.open(relaxation->strain_IFC_dir + "strain_force.in");

                if (!fin_test) {
                    exit("check_relax_vars",
                         "strain_force.in is required in STRAIN_IFC_DIR when RENORM_2TO1ST = 2.");
                }
                fin_test.close();
            }

            // strain-IFC coupling
            if (relaxation->renorm_3to2nd == 2 || relaxation->renorm_3to2nd == 3) {
                fin_test.open(relaxation->strain_IFC_dir + "strain_harmonic.in");

                if (!fin_test) {
                    exit("check_relax_vars",
                         "strain_harmonic.in is required in STRAIN_IFC_DIR when RENORM_3TO2ND >= 2.");
                }

                fin_test.close();
            }
        }
    }

}


void Input::parse_initial_strain()
{
    int i, j;
    double u_tensor_tmp[3][3];
    std::string line;
    std::string line_wo_comment, line_tmp;
    std::vector<std::string> line_vec, line_split;
    std::string::size_type pos_first_comment_tag;

    line_vec.clear();

    if (from_stdin) {

        while (std::getline(std::cin, line)) {

            // Ignore comment region
            pos_first_comment_tag = line.find_first_of('#');

            if (pos_first_comment_tag == std::string::npos) {
                line_wo_comment = line;
            } else {
                line_wo_comment = line.substr(0, pos_first_comment_tag);
            }

            trim_if(line_wo_comment, boost::is_any_of("\t\r\n "));

            if (line_wo_comment.empty()) continue;
            if (is_endof_entry(line_wo_comment)) break;

            line_vec.push_back(line_wo_comment);
        }

    } else {
        while (std::getline(ifs_input, line)) {

            // Ignore comment region
            pos_first_comment_tag = line.find_first_of('#');

            if (pos_first_comment_tag == std::string::npos) {
                line_wo_comment = line;
            } else {
                line_wo_comment = line.substr(0, pos_first_comment_tag);
            }

            trim_if(line_wo_comment, boost::is_any_of("\t\r\n "));

            if (line_wo_comment.empty()) continue;
            if (is_endof_entry(line_wo_comment)) break;

            line_vec.push_back(line_wo_comment);
        }
    }

    if (line_vec.size() != 3) {
        exit("parse_initial_strain",
             "Too few or too much lines for the &strain field.\n \
                                            The number of valid lines for the &cell field should be 3.");
    }

    for (i = 0; i < 3; ++i) {

        line = line_vec[i];
        split(line_split, line,
              boost::is_any_of("\t "), boost::token_compress_on);


        // u_tensor
        if (line_split.size() == 3) {
            for (j = 0; j < 3; ++j) {
                u_tensor_tmp[i][j] = boost::lexical_cast<double>(line_split[j]);
            }
        } else {
            exit("parse_initial_strain",
                 "Unacceptable format for &strain field.");
        }
    }
    relaxation->setInitialDistortion(u_tensor_tmp);
}

void Input::parse_initial_displace()
{

    int i, j;
    int itmp;
    int ixyz;
    int iat;
    std::string line;
    std::string line_wo_comment, line_tmp;
    std::vector<std::string> line_vec, line_split;
    std::string::size_type pos_first_comment_tag;

    int input_mode{-1};

    double unit;
    double a[3][3];
    std::vector<std::vector<double>> u_fractional, u_xyz;
    std::vector<double> vec_tmp(3);

    if (from_stdin) {

        while (std::getline(std::cin, line)) {

            // Ignore comment region
            pos_first_comment_tag = line.find_first_of('#');

            if (pos_first_comment_tag == std::string::npos) {
                line_wo_comment = line;
            } else {
                line_wo_comment = line.substr(0, pos_first_comment_tag);
            }

            trim_if(line_wo_comment, boost::is_any_of("\t\r\n "));

            if (line_wo_comment.empty()) continue;
            if (is_endof_entry(line_wo_comment)) break;

            line_vec.push_back(line_wo_comment);
        }

    } else {
        while (std::getline(ifs_input, line)) {

            // Ignore comment region
            pos_first_comment_tag = line.find_first_of('#');

            if (pos_first_comment_tag == std::string::npos) {
                line_wo_comment = line;
            } else {
                line_wo_comment = line.substr(0, pos_first_comment_tag);
            }

            trim_if(line_wo_comment, boost::is_any_of("\t\r\n "));

            if (line_wo_comment.empty()) continue;
            if (is_endof_entry(line_wo_comment)) break;

            line_vec.push_back(line_wo_comment);
        }
    }

    if (line_vec.empty()) {
        exit("parse_initial_displace",
             "Too few lines for the &displace field.");
    }

    line = line_vec[0];
    split(line_split, line,
          boost::is_any_of("\t "), boost::token_compress_on);

    if (line_split.size() == 1) {
        input_mode = boost::lexical_cast<int>(line_split[0]);
    } else {
        exit("parse_initial_displace",
             "Unacceptable format for &displace field.");
    }

    if (input_mode < 0 || input_mode >= 2) {
        exit("parse_initial_displace",
             "Invalid value of input_mode");
    }

    // read displacements
    u_fractional.clear();
    u_xyz.clear();

    if (input_mode == 0) {
        // check the number of input lines later because
        // system->natmin has not been set at this stage.
        // if (line_vec.size() != 5 + natmin) {
        //     exit("parse_initial_displace",
        //          "Too few or too many lines for the &displace field.");
        // }

        // read cell information
        for (i = 1; i < 5; ++i) {

            line = line_vec[i];
            split(line_split, line,
                  boost::is_any_of("\t "), boost::token_compress_on);

            if (i == 1) {
                // read unit
                if (line_split.size() == 1) {
                    unit = boost::lexical_cast<double>(line_split[0]);
                } else {
                    exit("parse_initial_displace",
                         "Unacceptable format for &displace field.");
                }

            } else {
                // Lattice vectors a1, a2, a3
                if (line_split.size() == 3) {
                    for (j = 0; j < 3; ++j) {
                        a[i - 2][j] = boost::lexical_cast<double>(line_split[j]);
                    }
                } else {
                    exit("parse_initial_displace",
                         "Unacceptable format for &displace field.");
                }
            }
        }

        for (itmp = 0; itmp < 3; itmp++) {
            for (ixyz = 0; ixyz < 3; ixyz++) {
                a[itmp][ixyz] *= unit;
            }
        }

        // read fractional coordinate
        for (i = 5; i < line_vec.size(); i++) {

            line = line_vec[i];
            split(line_split, line,
                  boost::is_any_of("\t "), boost::token_compress_on);

            if (line_split.size() == 3) {
                for (j = 0; j < 3; ++j) {
                    vec_tmp[j] = boost::lexical_cast<double>(line_split[j]);
                }
                u_fractional.push_back(vec_tmp);
            } else {
                exit("parse_initial_displace",
                     "Unacceptable format for &displace field.");
            }
        }

        // transform to xyz coordinate
        for (iat = 0; iat < u_fractional.size(); iat++) {
            for (ixyz = 0; ixyz < 3; ixyz++) {
                vec_tmp[ixyz] = 0.0;
                for (itmp = 0; itmp < 3; itmp++) {
                    vec_tmp[ixyz] += a[itmp][ixyz] * u_fractional[iat][itmp];
                }
            }
            u_xyz.push_back(vec_tmp);
        }

    } else if (input_mode == 1) {

        // check the number of input lines later because
        // system->natmin has not been set at this stage.

        // if (line_vec.size() != 1 + natmin) {
        //     exit("parse_initial_displace",
        //          "Too few or too many lines for the &displace field.");
        // }

        for (i = 1; i < line_vec.size(); i++) {

            line = line_vec[i];
            split(line_split, line,
                  boost::is_any_of("\t "), boost::token_compress_on);

            if (line_split.size() == 3) {
                for (j = 0; j < 3; ++j) {
                    vec_tmp[j] = boost::lexical_cast<double>(line_split[j]);
                }
                u_xyz.push_back(vec_tmp);
            } else {
                exit("parse_cell_parameter",
                     "Unacceptable format for &displace field.");
            }
        }
    }

    // Copy the values to appropriate classes 
    relaxation->init_u0.clear();
    for (iat = 0; iat < u_xyz.size(); iat++) {
        for (ixyz = 0; ixyz < 3; ixyz++) {
            relaxation->init_u0.push_back(u_xyz[iat][ixyz]);
        }
    }

}

void Input::parse_analysis_vars(const bool use_default_values)
{
    // Read input parameters in the &analysis field.
    int i;

    std::vector<std::string> input_list{
            "PRINTEVEC", "PRINTXSF", "PRINTVEL", "QUARTIC", "KS_INPUT",
            "REALPART",
            "FSTATE_W", "FSTATE_K", "PRINTMSD", "DOS", "PDOS", "TDOS",
            "GRUNEISEN", "NEWFCS", "DELTA_A", "ANIME", "ANIME_CELLSIZE",
            "ANIME_FORMAT", "ANIME_FRAMES", "SPS", "PRINTV3", "PRINTPR",
            "FC2_EWALD", "SELF_W", "UCORR", "SHIFT_UCORR",
            "DIELEC", "SELF_ENERGY", "PRINTV4", "ZMODE", "PROJECTION_AXES",
    };

#ifdef _FE_BUBBLE
    input_list.push_back("FE_BUBBLE");
#endif

    unsigned int cellsize[3] = {1, 1, 1};
    int shift_ucorr[3] = {0, 0, 0};
    double anime_kpoint_double[3] = {0., 0., 0.};

<<<<<<< HEAD
    std::vector<double> isotope_factor;
=======
    //double *isotope_factor = nullptr;
>>>>>>> 38d8d54f
    std::string ks_input, anime_format;
    std::map<std::string, std::string> analysis_var_dict;
    std::vector<std::string> anime_kpoint, anime_cellsize;
    std::vector<std::string> projection_axes;
    std::vector<std::string> isofact_v;

    // Default values

    auto print_xsf = false;
    auto print_anime = false;

    auto print_vel = false;
    auto print_evec = false;
    auto print_msd = false;
    auto print_ucorr = false;
    auto anime_frames = 20;

    bool compute_dos = true;
    bool projected_dos = false;
    bool two_phonon_dos = false;
    bool longitudinal_dos = false;
    int scattering_phase_space = 0;
    bool print_gruneisen = false;
    bool print_newfcs = false;
    int print_V3 = 0;
    int print_V4 = 0;
    bool participation_ratio = false;

    auto delta_a = 0.001;

    auto quartic_mode = 0;
    auto calc_realpart = false;
    auto fstate_omega = false;
    auto fstate_k = false;
    auto bubble_omega = false;

    auto print_fc2_ewald = false;
    auto print_self_consistent_fc2 = false;
    auto calc_FE_bubble = false;

    auto calculate_dielectric_constant = 0;
    auto calc_selfenergy = 0;
    auto print_zmode = false;

    auto do_projection = false;

    // Assign values to variables

    if (!use_default_values) {
        get_var_dict(input_list, analysis_var_dict);

        assign_val(print_vel, "PRINTVEL", analysis_var_dict);
        assign_val(print_evec, "PRINTEVEC", analysis_var_dict);
        assign_val(print_msd, "PRINTMSD", analysis_var_dict);
        assign_val(print_ucorr, "UCORR", analysis_var_dict);

        assign_val(compute_dos, "DOS", analysis_var_dict);
        assign_val(projected_dos, "PDOS", analysis_var_dict);
        assign_val(two_phonon_dos, "TDOS", analysis_var_dict);
        assign_val(longitudinal_dos, "LONGITUDINAL_DOS", analysis_var_dict);

        assign_val(scattering_phase_space, "SPS", analysis_var_dict);
        assign_val(print_gruneisen, "GRUNEISEN", analysis_var_dict);
        assign_val(print_newfcs, "NEWFCS", analysis_var_dict);
        assign_val(delta_a, "DELTA_A", analysis_var_dict);

        assign_val(quartic_mode, "QUARTIC", analysis_var_dict);
        assign_val(calc_realpart, "REALPART", analysis_var_dict);
        assign_val(fstate_omega, "FSTATE_W", analysis_var_dict);
        assign_val(fstate_k, "FSTATE_K", analysis_var_dict);
        assign_val(ks_input, "KS_INPUT", analysis_var_dict);
        assign_val(bubble_omega, "SELF_W", analysis_var_dict);
        assign_val(calc_selfenergy, "SELF_ENERGY", analysis_var_dict);

        assign_val(print_xsf, "PRINTXSF", analysis_var_dict);
        assign_val(print_V3, "PRINTV3", analysis_var_dict);
        assign_val(print_V4, "PRINTV4", analysis_var_dict);
        assign_val(participation_ratio, "PRINTPR", analysis_var_dict);
        assign_val(print_fc2_ewald, "FC2_EWALD", analysis_var_dict);
        assign_val(calculate_dielectric_constant, "DIELEC", analysis_var_dict);
        assign_val(print_zmode, "ZMODE", analysis_var_dict);
#ifdef _FE_BUBBLE
        assign_val(calc_FE_bubble, "FE_BUBBLE", analysis_var_dict);
#endif

        if (analysis_var_dict.find("ANIME") == analysis_var_dict.end()) {
            print_anime = false;
        } else {
            print_anime = true;
        }

        if (analysis_var_dict.find("PROJECTION_AXES") != analysis_var_dict.end()) {
            do_projection = true;
        }
    }

<<<<<<< HEAD
    if (include_isotope) {
        if (!analysis_var_dict["ISOFACT"].empty()) {
            split_str_by_space(analysis_var_dict["ISOFACT"], isofact_v);
            isotope_factor.resize(isofact_v.size());
            for (i = 0; i < isofact_v.size(); ++i) {
                isotope_factor[i] = my_cast<double>(isofact_v[i]);
            }
        }
    }

=======
>>>>>>> 38d8d54f
    if (print_anime) {
        split_str_by_space(analysis_var_dict["ANIME"], anime_kpoint);

        if (anime_kpoint.size() != 3) {
            exit("parse_analysis_vars",
                 "The number of entries for ANIME should be 3.");
        }
        for (i = 0; i < 3; ++i) {
            anime_kpoint_double[i] = my_cast<double>(anime_kpoint[i]);
        }

        split_str_by_space(analysis_var_dict["ANIME_CELLSIZE"], anime_cellsize);

        if (anime_cellsize.size() != 3) {
            exit("parse_analysis_vars",
                 "The number of entries for ANIME_CELLSIZE should be 3.");
        }

        for (i = 0; i < 3; ++i) {
            try {
                cellsize[i] = boost::lexical_cast<unsigned int>(anime_cellsize[i]);
            }
            catch (std::exception &e) {
                std::cout << e.what() << '\n';
                exit("parse_analysis_vars",
                     "ANIME_CELLSIZE must be a set of positive integers.");
            }
            if (cellsize[i] < 1) {
                exit("parse_analysis_vars",
                     "Please give positive integers for ANIME_CELLSIZE.");
            }
        }

        assign_val(anime_format, "ANIME_FORMAT", analysis_var_dict);
        std::transform(anime_format.begin(), anime_format.end(),
                       anime_format.begin(), toupper);

        if (anime_format.empty()) anime_format = "XYZ";

        if (anime_format != "XSF" && anime_format != "AXSF" && anime_format != "XYZ") {
            exit("parse_analysis_vars", "Invalid ANIME_FORMAT");
        }

        assign_val(anime_frames, "ANIME_FRAMES", analysis_var_dict);
    }

    if (print_ucorr) {
        std::string str_shift_ucorr;
        std::vector<std::string> list_shift_ucorr;
        assign_val(str_shift_ucorr, "SHIFT_UCORR", analysis_var_dict);

        if (!str_shift_ucorr.empty()) {
            split_str_by_space(str_shift_ucorr, list_shift_ucorr);
            if (list_shift_ucorr.size() != 3) {
                exit("parse_analysis_vars",
                     "The number of entries for SHIFT_UCORR must be 3.");
            }

            for (i = 0; i < 3; ++i) {
                try {
                    shift_ucorr[i] = boost::lexical_cast<int>(list_shift_ucorr[i]);
                }
                catch (std::exception &e) {
                    std::cout << e.what() << '\n';
                    exit("parse_analysis_vars",
                         "SHIFT_UCORR must be an array of integers.");
                }
            }
        }
    }

    if (do_projection) {
        std::string str_projection_axes;
        assign_val(str_projection_axes, "PROJECTION_AXES", analysis_var_dict);
        std::vector<double> direction(3);
        std::vector<std::vector<double>> projection_directions;
        if (!str_projection_axes.empty()) {
            std::vector<std::string> str_projection_each, str_vec;
            boost::split(str_projection_each, str_projection_axes, boost::is_any_of(","));

            if (str_projection_each.size() > 2) {
                warn("parse_analysis_vars",
                     "Too many entries for PROJECTION_AXES. Only the first two will be used.");
            }

            for (i = 0; i < str_projection_each.size(); ++i) {
                split_str_by_space(str_projection_each[i], str_vec);
                if (str_vec.size() != 3) {
                    exit("parse_analysis_vars",
                         "The number of entries for each vector in PROJECTION_AXES must be 3.");
                }
                for (auto j = 0; j < 3; ++j) {
                    try {
                        direction[j] = boost::lexical_cast<double>(str_vec[j]);
                    }
                    catch (std::exception &e) {
                        std::cout << e.what() << '\n';
                        exit("parse_analysis_vars",
                             "subset of PROJECTION_AXES must be an array of doubles.");
                    }
                }
                projection_directions.push_back(direction);
            }
        }

        dynamical->set_projection_directions(projection_directions);
    }

    // Copy the values to appropriate classes

    phonon_velocity->print_velocity = print_vel;
    dynamical->print_eigenvectors = print_evec;
    dynamical->participation_ratio = participation_ratio;

    writes->setWriteOptions(print_msd,
                            print_xsf,
                            print_anime,
                            anime_format,
                            anime_frames,
                            cellsize,
                            anime_kpoint_double,
                            print_ucorr,
                            shift_ucorr,
                            print_zmode);


    dos->compute_dos = compute_dos;
    dos->projected_dos = projected_dos;
    dos->two_phonon_dos = two_phonon_dos;
    dos->scattering_phase_space = scattering_phase_space;
    dos->longitudinal_projected_dos = longitudinal_dos;

    anharmonic_core->quartic_mode = quartic_mode;
    dielec->calc_dielectric_constant = calculate_dielectric_constant;

    mode_analysis->ks_input = ks_input;
    mode_analysis->calc_realpart = calc_realpart;
    mode_analysis->calc_fstate_omega = fstate_omega;
    mode_analysis->calc_fstate_k = fstate_k;
    mode_analysis->print_V3 = print_V3;
    mode_analysis->print_V4 = print_V4;
    mode_analysis->spectral_func = bubble_omega;
    mode_analysis->calc_selfenergy = calc_selfenergy;

    gruneisen->print_gruneisen = print_gruneisen;
    gruneisen->print_newfcs = print_newfcs;
    gruneisen->delta_a = delta_a;
    thermodynamics->calc_FE_bubble = calc_FE_bubble;

    ewald->print_fc2_ewald = print_fc2_ewald;

<<<<<<< HEAD
    if (include_isotope) {
        if (!isotope_factor.empty()) {
            isotope->isotope_factor = isotope_factor;
        }
    }

=======
>>>>>>> 38d8d54f
    if (phon->mode == "SCPH") {
        scph->print_self_consistent_fc2 = print_self_consistent_fc2;
    }

    analysis_var_dict.clear();
}

void Input::parse_cell_parameter()
{
    // Read the cell parameter

    int i, j;
    double a;
    double lavec_tmp[3][3];
    std::string line;
    std::string line_wo_comment, line_tmp;
    std::vector<std::string> line_vec, line_split;
    std::string::size_type pos_first_comment_tag;

    line_vec.clear();

    if (from_stdin) {

        while (std::getline(std::cin, line)) {

            // Ignore comment region
            pos_first_comment_tag = line.find_first_of('#');

            if (pos_first_comment_tag == std::string::npos) {
                line_wo_comment = line;
            } else {
                line_wo_comment = line.substr(0, pos_first_comment_tag);
            }

            trim_if(line_wo_comment, boost::is_any_of("\t\r\n "));

            if (line_wo_comment.empty()) continue;
            if (is_endof_entry(line_wo_comment)) break;

            line_vec.push_back(line_wo_comment);
        }

    } else {
        while (std::getline(ifs_input, line)) {

            // Ignore comment region
            pos_first_comment_tag = line.find_first_of('#');

            if (pos_first_comment_tag == std::string::npos) {
                line_wo_comment = line;
            } else {
                line_wo_comment = line.substr(0, pos_first_comment_tag);
            }

            trim_if(line_wo_comment, boost::is_any_of("\t\r\n "));

            if (line_wo_comment.empty()) continue;
            if (is_endof_entry(line_wo_comment)) break;

            line_vec.push_back(line_wo_comment);
        }
    }

    if (line_vec.size() != 4) {
        exit("parse_cell_parameter",
             "Too few or too much lines for the &cell field.\n "
             "The number of valid lines for the &cell field should be 4.");
    }

    for (i = 0; i < 4; ++i) {

        line = line_vec[i];
        split(line_split, line,
              boost::is_any_of("\t "), boost::token_compress_on);

        if (i == 0) {
            // Lattice factor a
            if (line_split.size() == 1) {
                a = boost::lexical_cast<double>(line_split[0]);
            } else {
                exit("parse_cell_parameter",
                     "Unacceptable format for &cell field.");
            }

        } else {
            // Lattice vectors a1, a2, a3
            if (line_split.size() == 3) {
                for (j = 0; j < 3; ++j) {
                    lavec_tmp[j][i - 1] = boost::lexical_cast<double>(line_split[j]);
                }
            } else {
                exit("parse_cell_parameter",
                     "Unacceptable format for &cell field.");
            }
        }
    }

    for (i = 0; i < 3; ++i) {
        for (j = 0; j < 3; ++j) {
            system->lavec_p_input(i, j) = a * lavec_tmp[i][j];
        }
    }
    system->load_primitive_from_file = 1;
}

void Input::parse_kpoints()
{
    // Read the settings in the &kpoint field.

    int kpmode;
    std::string line, line_wo_comment, str_tmp;
    std::vector<std::string> kpelem, line_vec;
    std::string::size_type pos_first_comment_tag;

    line_vec.clear();

    if (from_stdin) {

        while (std::getline(std::cin, line)) {

            // Ignore comment region
            pos_first_comment_tag = line.find_first_of('#');

            if (pos_first_comment_tag == std::string::npos) {
                line_wo_comment = line;
            } else {
                line_wo_comment = line.substr(0, pos_first_comment_tag);
            }

            trim_if(line_wo_comment, boost::is_any_of("\t\r\n "));

            if (line_wo_comment.empty()) continue;
            if (is_endof_entry(line_wo_comment)) break;

            line_vec.push_back(line_wo_comment);
        }

    } else {
        while (std::getline(ifs_input, line)) {

            // Ignore comment region
            pos_first_comment_tag = line.find_first_of('#');

            if (pos_first_comment_tag == std::string::npos) {
                line_wo_comment = line;
            } else {
                line_wo_comment = line.substr(0, pos_first_comment_tag);
            }

            trim_if(line_wo_comment, boost::is_any_of("\t\r\n "));

            if (line_wo_comment.empty()) continue;
            if (is_endof_entry(line_wo_comment)) break;

            line_vec.push_back(line_wo_comment);
        }
    }

    for (int i = 0; i < line_vec.size(); ++i) {
        line = line_vec[i];
        split(kpelem, line, boost::is_any_of("\t "), boost::token_compress_on);

        if (i == 0) {
            // kpmode
            if (kpelem.size() == 1) {
                try {
                    kpmode = boost::lexical_cast<int>(kpelem[0]);
                }
                catch (std::exception &e) {
                    std::cout << e.what() << '\n';
                    exit("parse_kpoints",
                         "KPMODE must be an integer. [0, 1, or 2]");
                }

                if (!(kpmode >= 0 && kpmode <= 3)) {
                    exit("parse_kpoints",
                         "KPMODE must be 0, 1, or 2.");
                }

            } else {
                exit("parse_kpoints",
                     "Unacceptable format for the &kpoint field.");
            }

        } else {
            // Read each entry of kpoint

            if (kpmode == 0 && kpelem.size() != 3) {
                exit("parse_kpoints",
                     "The number of columns must be 3 when KPMODE = 0");
            }
            if (kpmode == 1 && kpelem.size() != 9) {
                exit("parse_kpoints",
                     "The number of columns must be 9 when KPMODE = 1");
            }
            if (kpmode == 2 && kpelem.size() != 3) {
                exit("parse_kpoints",
                     "The number of columns must be 3 when KPMODE = 2");
            }
            if (kpmode == 3 && kpelem.size() != 8) {
                exit("parse_kpoints",
                     "The number of columns must be 8 when KPMODE = 3");
            }

            kpoint->kpInp.emplace_back(kpelem);
        }
    }

    kpoint->kpoint_mode = kpmode;
}

int Input::locate_tag(const std::string &key)
{
    int ret = 0;
    std::string line, line2;

    if (from_stdin) {

        // The following two lines do nothing when MPI version is executed.
        // I don't know why this happens.
        std::cin.clear();
        std::cin.seekg(0, std::ios_base::beg);

        while (std::cin >> line) {
#ifdef _USE_BOOST
            boost::to_lower(line);
            boost::trim(line);
#else
            std::transform(line.begin(), line.end(), line.begin(), tolower);
            line2 = line;
            line = trim(line2);
#endif
            if (line == key) {
                ret = 1;
                break;
            }
        }
        return ret;

    }
    ifs_input.clear();
    ifs_input.seekg(0, std::ios_base::beg);

    while (ifs_input >> line) {
#ifdef _USE_BOOST
        boost::to_lower(line);
        boost::trim(line);
#else
        std::transform(line.begin(), line.end(), line.begin(), tolower);
        line2 = line;
        line = trim(line2);
#endif
        if (line == key) {
            ret = 1;
            break;
        }
    }
    return ret;
}

void Input::get_var_dict(const std::vector<std::string> &input_list,
                         std::map<std::string, std::string> &var_dict)
{
    std::string line, key, val;
    std::string line_wo_comment, line_tmp;
    std::string::size_type pos_first_comment_tag;
    std::vector<std::string> str_entry, str_varval;
    std::set<std::string> keyword_set;

    for (const auto &it: input_list) {
        keyword_set.insert(it);
    }

    var_dict.clear();

    if (from_stdin) {

        while (std::getline(std::cin, line)) {

            // Ignore comment region
            pos_first_comment_tag = line.find_first_of('#');

            if (pos_first_comment_tag == std::string::npos) {
                line_wo_comment = line;
            } else {
                line_wo_comment = line.substr(0, pos_first_comment_tag);
            }
#ifdef _USE_BOOST
            boost::trim_left(line_wo_comment);
#else
            line_tmp = line_wo_comment;
            line_wo_comment = ltrim(line_tmp);
#endif
            if (line_wo_comment.empty()) continue;
            if (is_endof_entry(line_wo_comment)) break;

            // Split the input line by ';'
#ifdef _USE_BOOST
            boost::split(str_entry, line_wo_comment, boost::is_any_of(";"));
#else
            str_entry = my_split(line_wo_comment, ';');
#endif

            for (auto it = str_entry.begin(); it != str_entry.end(); ++it) {

                // Split the input entry by '='
#ifdef _USE_BOOST
                std::string str_tmp = boost::trim_copy(*it);
#else
                std::string str_tmp = trim(*it);
#endif
                if (!str_tmp.empty()) {
#ifdef _USE_BOOST
                    boost::split(str_varval, str_tmp, boost::is_any_of("="));
#else
                    str_varval = my_split(str_tmp, '=');
#endif
                    if (str_varval.size() != 2) {
                        std::cout << " Failed to parse : ";
                        for (auto &it2: str_varval) {
                            std::cout << it2 << ' ';
                        }
                        std::cout << '\n';
                        exit("get_var_dict",
                             "Unacceptable format");
                    }
#ifdef _USE_BOOST
                    key = boost::to_upper_copy(boost::trim_copy(str_varval[0]));
                    val = boost::trim_copy(str_varval[1]);
#else
                    key = trim(str_varval[0]);
                    std::transform(key.begin(), key.end(), key.begin(), toupper);
                    val = trim(str_varval[1]);
#endif
                    if (keyword_set.find(key) == keyword_set.end()) {
                        std::cout << "Could not recognize the variable " << key << '\n';
                        exit("get_var_dict",
                             "Invalid variable found");
                    }

                    if (var_dict.find(key) != var_dict.end()) {
                        std::cout << "Variable " << key
                                  << " appears twice in the input file.\n";
                        exit("get_var_dict",
                             "Redundant input parameter");
                    }

                    // If everything is OK, add the variable and the corresponding value
                    // to the dictionary.

                    var_dict.insert(std::map<std::string, std::string>::value_type(key, val));
                }
            }
        }
    } else {

        while (std::getline(ifs_input, line)) {

            // Ignore comment region
            pos_first_comment_tag = line.find_first_of('#');

            if (pos_first_comment_tag == std::string::npos) {
                line_wo_comment = line;
            } else {
                line_wo_comment = line.substr(0, pos_first_comment_tag);
            }
#ifdef _USE_BOOST
            boost::trim_left(line_wo_comment);
#else
            line_tmp = line_wo_comment;
            line_wo_comment = ltrim(line_tmp);
#endif
            if (line_wo_comment.empty()) continue;
            if (is_endof_entry(line_wo_comment)) break;

            // Split the input line by ';'
#ifdef _USE_BOOST
            boost::split(str_entry, line_wo_comment, boost::is_any_of(";"));
#else
            str_entry = my_split(line_wo_comment, ';');
#endif
            for (auto &it: str_entry) {

                // Split the input entry by '='

#ifdef _USE_BOOST
                std::string str_tmp = boost::trim_copy(*it);
#else
                std::string str_tmp = trim(it);
#endif
                if (!str_tmp.empty()) {
#ifdef _USE_BOOST
                    boost::split(str_varval, str_tmp, boost::is_any_of("="));
#else
                    str_varval = my_split(str_tmp, '=');
#endif

                    if (str_varval.size() != 2) {
                        std::cout << " Failed to parse : ";
                        for (auto &it2: str_varval) {
                            std::cout << it2 << ' ';
                        }
                        std::cout << '\n';
                        exit("get_var_dict",
                             "Unacceptable format");
                    }

#ifdef _USE_BOOST
                    key = boost::to_upper_copy(boost::trim_copy(str_varval[0]));
                    val = boost::trim_copy(str_varval[1]);
#else
                    key = trim(str_varval[0]);
                    std::transform(key.begin(), key.end(), key.begin(), toupper);
                    val = trim(str_varval[1]);
#endif

                    if (keyword_set.find(key) == keyword_set.end()) {
                        std::cout << "Could not recognize the variable "
                                  << key << '\n';
                        exit("get_var_dict",
                             "Invalid variable found");
                    }

                    if (var_dict.find(key) != var_dict.end()) {
                        std::cout << "Variable " << key
                                  << " appears twice in the input file.\n";
                        exit("get_var_dict",
                             "Redundant input parameter");
                    }

                    // If everything is OK, add the variable and the corresponding value
                    // to the dictionary.

                    var_dict.insert(std::map<std::string, std::string>::value_type(key, val));
                }
            }
        }

    }
    keyword_set.clear();
}

bool Input::is_endof_entry(const std::string &str)
{
    return str[0] == '/';
}

void Input::split_str_by_space(const std::string &str,
                               std::vector<std::string> &str_vec)
{
    std::string str_tmp;
    std::istringstream is(str);

    str_vec.clear();

    while (true) {
        str_tmp.clear();
        is >> str_tmp;
        if (str_tmp.empty()) {
            break;
        }
        str_vec.push_back(str_tmp);
    }
    str_tmp.clear();
}

template<typename T>
void Input::assign_val(T &val,
                       const std::string &key,
                       std::map<std::string, std::string> dict)
{
    // Assign a value to the variable "key" using the boost::lexica_cast.

    if (!dict[key].empty()) {
        try {
            val = boost::lexical_cast<T>(dict[key]);
        }
        catch (std::exception &e) {
            std::cout << e.what() << '\n';
            std::string str_tmp = "Invalid entry for the " + key + " tag.\n";
            str_tmp += " Please check the input value.";
            exit("assign_val", str_tmp.c_str());
        }
    }
}

template<typename T_to, typename T_from>
T_to Input::my_cast(T_from const &x)
{
    std::stringstream ss;
    T_to ret;

    ss << x;
    ss >> ret;

    return ret;
}<|MERGE_RESOLUTION|>--- conflicted
+++ resolved
@@ -145,13 +145,8 @@
             "PREFIX", "MODE", "NSYM", "TOLERANCE", "PRINTSYM",
             "TMIN", "TMAX", "DT", "NBANDS", "NONANALYTIC", "BORNINFO", "NA_SIGMA",
             "ISMEAR", "EPSILON", "EMIN", "EMAX", "DELTA_E", "RESTART",  // "TREVSYM",
-<<<<<<< HEAD
             "KD", "MASS", "TRISYM", "PREC_EWALD", "CLASSICAL", "BCONNECT", "BORNSYM",
-            "VERBOSITY", "FC2FILE", "FC3FILE", "FC4FILE", "FCSFILE"
-=======
-            "NKD", "KD", "MASS", "TRISYM", "PREC_EWALD", "CLASSICAL", "BCONNECT", "BORNSYM",
             "VERBOSITY", "FC2FILE", "FC3FILE", "FC4FILE", "FCSFILE", "RESTART_4PH"
->>>>>>> 38d8d54f
     };
 
     std::vector<std::string> no_defaults{"PREFIX", "MODE"};
@@ -371,7 +366,7 @@
             "ITERATIVE", "MAX_CYCLE", "MIN_CYCLE", "ITER_THRESHOLD", "IBTE_MIXING"
     };
 
-    double *isotope_factor = nullptr;
+    std::vector<double> isotope_factor;
     std::map<std::string, std::string> kappa_var_dict;
     std::vector<std::string> isofact_v;
 
@@ -474,29 +469,17 @@
     if (include_isotope) {
         if (!kappa_var_dict["ISOFACT"].empty()) {
             split_str_by_space(kappa_var_dict["ISOFACT"], isofact_v);
-
-            if (isofact_v.size() != system->nkd) {
-                exit("parse_kappa_vars",
-                     "The number of entries for ISOFACT is inconsistent with NKD");
-            } else {
-                allocate(isotope_factor, system->nkd);
-                for (auto i = 0; i < system->nkd; ++i) {
-                    isotope_factor[i] = my_cast<double>(isofact_v[i]);
-                }
+            isotope_factor.resize(isofact_v.size());
+            for (auto i = 0; i < isofact_v.size(); ++i) {
+                isotope_factor[i] = my_cast<double>(isofact_v[i]);
             }
         }
     }
 
     if (include_isotope) {
-        if (!kappa_var_dict["ISOFACT"].empty()) {
-            allocate(isotope->isotope_factor, system->nkd);
-            for (auto i = 0; i < system->nkd; ++i) {
-                isotope->isotope_factor[i] = isotope_factor[i];
-            }
-        }
-    }
-    if (isotope_factor) {
-        deallocate(isotope_factor);
+        if (!isotope_factor.empty()) {
+            isotope->isotope_factor = isotope_factor;
+        }
     }
 
     isotope->include_isotope = include_isotope;
@@ -1204,6 +1187,7 @@
             "ANIME_FORMAT", "ANIME_FRAMES", "SPS", "PRINTV3", "PRINTPR",
             "FC2_EWALD", "SELF_W", "UCORR", "SHIFT_UCORR",
             "DIELEC", "SELF_ENERGY", "PRINTV4", "ZMODE", "PROJECTION_AXES",
+            "LONGITUDINAL_DOS"
     };
 
 #ifdef _FE_BUBBLE
@@ -1214,11 +1198,7 @@
     int shift_ucorr[3] = {0, 0, 0};
     double anime_kpoint_double[3] = {0., 0., 0.};
 
-<<<<<<< HEAD
     std::vector<double> isotope_factor;
-=======
-    //double *isotope_factor = nullptr;
->>>>>>> 38d8d54f
     std::string ks_input, anime_format;
     std::map<std::string, std::string> analysis_var_dict;
     std::vector<std::string> anime_kpoint, anime_cellsize;
@@ -1315,19 +1295,6 @@
         }
     }
 
-<<<<<<< HEAD
-    if (include_isotope) {
-        if (!analysis_var_dict["ISOFACT"].empty()) {
-            split_str_by_space(analysis_var_dict["ISOFACT"], isofact_v);
-            isotope_factor.resize(isofact_v.size());
-            for (i = 0; i < isofact_v.size(); ++i) {
-                isotope_factor[i] = my_cast<double>(isofact_v[i]);
-            }
-        }
-    }
-
-=======
->>>>>>> 38d8d54f
     if (print_anime) {
         split_str_by_space(analysis_var_dict["ANIME"], anime_kpoint);
 
@@ -1479,15 +1446,6 @@
 
     ewald->print_fc2_ewald = print_fc2_ewald;
 
-<<<<<<< HEAD
-    if (include_isotope) {
-        if (!isotope_factor.empty()) {
-            isotope->isotope_factor = isotope_factor;
-        }
-    }
-
-=======
->>>>>>> 38d8d54f
     if (phon->mode == "SCPH") {
         scph->print_self_consistent_fc2 = print_self_consistent_fc2;
     }

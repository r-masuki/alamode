--- conflicted
+++ resolved
@@ -465,13 +465,8 @@
         "FSTATE_W", "FSTATE_K", "PRINTMSD", "DOS", "PDOS", "TDOS",
         "GRUNEISEN", "NEWFCS", "DELTA_A", "ANIME", "ANIME_CELLSIZE",
         "ANIME_FORMAT", "SPS", "PRINTV3", "PRINTPR", "FC2_EWALD",
-<<<<<<< HEAD
         "KAPPA_SPEC", "SELF_W", "UCORR", "SHIFT_UCORR",
-        "DIELEC"
-=======
-        "KAPPA_SPEC", "SELF_W", "FE_BUBBLE", "UCORR", "SHIFT_UCORR",
-        "KAPPA_COHERENT"
->>>>>>> f7f3f790
+        "DIELEC", "KAPPA_COHERENT"
     };
 
 #ifdef _FE_BUBBLE

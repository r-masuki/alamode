/*
 mode_analysis.h

Copyright (c) 2018 Terumasa Tadano

This file is distributed under the terms of the MIT license.
Please see the file 'LICENCE.txt' in the root directory
or http://opensource.org/licenses/mit-license.php for information.
*/

#pragma once

#include "pointers.h"
#include <complex>
#include <vector>
#include <string>
#include "anharmonic_core.h"
#include "kpoint.h"

namespace PHON_NS
{
    class ModeAnalysis : protected Pointers
    {
    public:
        ModeAnalysis(class PHON *);

        ~ModeAnalysis();

        void run_mode_analysis();

        void setup_mode_analysis();

        bool ks_analyze_mode;
        bool calc_imagpart;
        bool calc_realpart;
        bool calc_fstate_omega;
        bool calc_fstate_k;
        int print_V3;
        int print_V4;
        int calc_selfenergy;
        bool print_zmode;
        bool spectral_func;

        std::string ks_input;
        std::vector<unsigned int> kslist;

    private:
        void set_default_variables();
        void deallocate_variables() const;

        std::vector<KsListMode> kslist_fstate_k;

        void calc_frequency_resolved_final_state(const unsigned int,
                                                 double *,
                                                 const double,
                                                 const unsigned int,
                                                 const double *,
                                                 const unsigned int,
                                                 const unsigned int,
                                                 double ***) const;

        void calc_frequency_resolved_final_state_tetrahedron(const unsigned int,
                                                             double *,
                                                             const double,
                                                             const unsigned int,
                                                             const double *,
                                                             const unsigned int,
                                                             const unsigned int,
                                                             double ***) const;

        void print_momentum_resolved_final_state(const unsigned int,
                                                 double *,
                                                 const double);

        void print_frequency_resolved_final_state(const unsigned int,
                                                  double *);

        void print_V3_elements() const;
        void print_V4_elements() const;

        void print_Phi3_elements() const;
        void print_Phi4_elements() const;


        void calc_V3norm2(const unsigned int,
                          const unsigned int,
                          double **) const;

        void calc_V4norm2(const unsigned int,
                          const unsigned int,
                          const std::vector<KsListGroup> &,
                          double **) const;

        void calc_Phi3(unsigned int,
                       unsigned int,
                       const std::vector<KsListGroup> &,
                       std::complex<double> **) const;

        void calc_Phi4(unsigned int,
                       unsigned int,
                       const std::vector<KsListGroup> &,
                       std::complex<double> **) const;

        void print_selfenergy(const int,
                              double *);

        void print_spectral_function(const int,
<<<<<<< HEAD
                                     double *);

        void print_normalmode_borncharge() const;
=======
                                     const double *);
>>>>>>> d6059615
    };
}<|MERGE_RESOLUTION|>--- conflicted
+++ resolved
@@ -105,12 +105,8 @@
                               double *);
 
         void print_spectral_function(const int,
-<<<<<<< HEAD
-                                     double *);
+                                     const double *);
 
         void print_normalmode_borncharge() const;
-=======
-                                     const double *);
->>>>>>> d6059615
     };
 }
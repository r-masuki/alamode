/*
 dielec.cpp

 Copyright (c) 2019 Terumasa Tadano

 This file is distributed under the terms of the MIT license.
 Please see the file 'LICENCE.txt' in the root directory 
 or http://opensource.org/licenses/mit-license.php for information.
*/

#include "mpi_common.h"
#include "dielec.h"
#include "constants.h"
#include "dynamical.h"
#include "error.h"
#include "mathfunctions.h"
#include "memory.h"
#include "system.h"
#include "write_phonons.h"
#include "parsephon.h"
#include "phonon_dos.h"
#include "fcs_phonon.h"
#include <iostream>
#include <fstream>
#include <iomanip>
#include <vector>
#include <complex>

using namespace PHON_NS;

Dielec::Dielec(PHON *phon) : Pointers(phon)
{
    set_default_variables();
}

Dielec::~Dielec()
{
    deallocate_variables();
}

void Dielec::set_default_variables()
{
    calc_dielectric_constant = 0;
    dielec = nullptr;
    omega_grid = nullptr;
}

void Dielec::deallocate_variables()
{
    if (dielec) {
        memory->deallocate(dielec);
    }
    if (omega_grid) {
        memory->deallocate(omega_grid);
    }
}

void Dielec::init()
{
    // This should be called after Dos::setup()

    if (mympi->my_rank == 0) {
        emax = dos->emax;
        emin = dos->emin;
        delta_e = dos->delta_e;
        nomega = static_cast<int>((emax - emin) / delta_e);
    }

    MPI_Bcast(&calc_dielectric_constant, 1, MPI_INT, 0, MPI_COMM_WORLD);
    MPI_Bcast(&nomega, 1, MPI_UNSIGNED, 0, MPI_COMM_WORLD);
    MPI_Bcast(&emin, 1, MPI_DOUBLE, 0, MPI_COMM_WORLD);
    MPI_Bcast(&emax, 1, MPI_DOUBLE, 0, MPI_COMM_WORLD);
    MPI_Bcast(&delta_e, 1, MPI_DOUBLE, 0, MPI_COMM_WORLD);

    if (calc_dielectric_constant) {

        if (dynamical->file_born == "") {
            error->exitall("Dielec::init()", "BORNINFO must be set when DIELEC = 1.");
        }

        memory->allocate(omega_grid, nomega);

        for (auto i = 0; i < nomega; ++i) {
            omega_grid[i] = emin + delta_e * static_cast<double>(i);
        }

        // If borncharge in dynamical class is not initialized, do it here.
        if (!dynamical->borncharge) {
            const auto verbosity_level = 1;
            dynamical->setup_dielectric(verbosity_level);
        }
    }
}

double *Dielec::get_omega_grid(unsigned int &nomega_in) const
{
    nomega_in = nomega;
    return omega_grid;
}

double ***Dielec::get_dielectric_func() const
{
    return dielec;
}

void Dielec::run_dielec_calculation()
{
    double *xk, *kdirec;
    double *eval;
    std::complex<double> **evec;
    const auto ns = dynamical->neval;

    memory->allocate(xk, 3);
    memory->allocate(eval, ns);
    memory->allocate(evec, ns, ns);
    memory->allocate(dielec, nomega, 3, 3);

    for (auto i = 0; i < 3; ++i) xk[i] = 0.0;

    dynamical->eval_k(xk, xk, fcs_phonon->fc2_ext, eval, evec, true);

    compute_dielectric_function(nomega, omega_grid,
                                eval, evec, dielec);

    memory->deallocate(xk);
    memory->deallocate(eval);
    memory->deallocate(evec);
}

void Dielec::compute_dielectric_function(const unsigned int nomega_in,
                                         double *omega_grid_in,
                                         double *eval_in,
                                         std::complex<double> **evec_in,
                                         double ***dielec_out)
{
    const auto ns = dynamical->neval;
    const auto zstar = dynamical->borncharge;

#ifdef _DEBUG
    for (auto i = 0; i < ns; ++i) {
        std::cout << "eval = " << eval_in[i] << std::endl;
        for (auto j = 0; j < ns; ++j) {
            std::cout << std::setw(15) << evec_in[i][j].real();
            std::cout << std::setw(15) << evec_in[i][j].imag();
            std::cout << std::endl;
        }
        std::cout << std::endl;
    }
#endif

    for (auto i = 0; i < ns; ++i) {
        for (auto j = 0; j < ns; ++j) {
            evec_in[i][j] /= std::sqrt(system->mass[system->map_p2s[j / 3][0]]);
        }
    }

#ifdef _DEBUG
    for (auto i = 0; i < ns; ++i) {
        std::cout << "U = " << eval_in[i] << std::endl;
        for (auto j = 0; j < ns; ++j) {
            std::cout << std::setw(15) << real(evec_in[i][j]);
            std::cout << std::setw(15) << evec_in[i][j].imag();
            std::cout << std::endl;
        }
        std::cout << std::endl;
    }
#endif

    double ***s_born;
    double **zstar_u;

    memory->allocate(zstar_u, 3, ns);
    memory->allocate(s_born, 3, 3, ns);

    for (auto i = 0; i < 3; ++i) {
        for (auto is = 0; is < ns; ++is) {
            zstar_u[i][is] = 0.0;

            for (auto j = 0; j < ns; ++j) {
                zstar_u[i][is] += zstar[j / 3][i][j % 3] * evec_in[is][j].real();
            }
        }
    }


#ifdef _DEBUG
    std::cout << "Zstar_u:\n";
    for (auto is = 0; is < ns; ++is) {
        for (auto i = 0; i < 3; ++i) {
            std::cout << std::setw(15) << zstar_u[i][is];
        }
        std::cout << '\n';
    }
    std::cout << std::endl;

    std::cout << "S_born:\n";
    for (auto is = 0; is < ns; ++is) {
        for (auto i = 0; i < 3; ++i) {
            for (auto j = 0; j < 3; ++j) {
                std::cout << std::setw(15) << s_born[i][j][is];
            }
            std::cout << '\n';
        }
        std::cout << '\n';
    }

#endif

    for (auto i = 0; i < 3; ++i) {
        for (auto j = 0; j < 3; ++j) {
            for (auto is = 0; is < ns; ++is) {
                s_born[i][j][is] = zstar_u[i][is] * zstar_u[j][is];
            }
        }
    }

    auto freq_conv_factor = time_ry * time_ry / (Hz_to_kayser * Hz_to_kayser);
    auto factor = 8.0 * pi / system->volume_p;
    double w2_tmp;
    for (auto iomega = 0; iomega < nomega_in; ++iomega) {
        w2_tmp = omega_grid_in[iomega] * omega_grid_in[iomega] * freq_conv_factor;

        for (auto i = 0; i < 3; ++i) {
            for (auto j = 0; j < 3; ++j) {
                dielec_out[iomega][i][j] = 0.0;

                for (auto is = 3; is < ns; ++is) {
                    dielec_out[iomega][i][j] += s_born[i][j][is] / (eval_in[is] - w2_tmp);
                }
                dielec_out[iomega][i][j] *= factor;
            }
        }
    }

    memory->deallocate(zstar_u);
    memory->deallocate(s_born);
}


std::vector<std::vector<double>> Dielec::get_zstar_mode() const
{
    const auto ns = dynamical->neval;
    std::vector<std::vector<double>> zstar_mode(ns, std::vector<double>(3));
    compute_mode_effective_charge(zstar_mode, false);
    return zstar_mode;
}

void Dielec::compute_mode_effective_charge(std::vector<std::vector<double>> &zstar_mode,
                                           const bool do_normalize) const
{
    // Compute the effective charges of normal coordinate at q = 0.

    if (dynamical->file_born == "") {
        error->exitall("Dielec::compute_mode_effective_charge()", "BORNINFO must be set when DIELEC = 1.");
    }

    // If borncharge in dynamical class is not initialized, do it here.
    if (!dynamical->borncharge) {
        const auto verbosity_level = 0;
        dynamical->setup_dielectric(verbosity_level);
    }

    std::vector<double> xk(3);
    double *eval;
    std::complex<double> **evec;
    const auto ns = dynamical->neval;
    const auto zstar_atom = dynamical->borncharge;

    memory->allocate(eval, ns);
    memory->allocate(evec, ns, ns);

    for (auto i = 0; i < 3; ++i) xk[i] = 0.0;

<<<<<<< HEAD
    // Probably, I need to symmetrize the eigenvector here.
    std::vector<std::vector<double>> projectors;
    std::vector<double> vecs(3);

    if (dynamical->get_projection_directions().size()) {
        dynamical->project_degenerate_eigenvectors(&xk[0],
                                                   dynamical->get_projection_directions(),
                                                   evec);
    }
=======
    dynamical->eval_k(&xk[0], &xk[0],
                      fcs_phonon->fc2_ext,
                      eval, evec, true);
>>>>>>> 4d519969

    // Divide by sqrt of atomic mass to get normal coordinate
    for (auto i = 0; i < ns; ++i) {
        for (auto j = 0; j < ns; ++j) {
            evec[i][j] /= std::sqrt(system->mass[system->map_p2s[j / 3][0]] / amu_ry);
        }
    }

    // Compute the mode effective charges defined by Eq. (53) or its numerator of
    // Gonze & Lee, PRB 55, 10355 (1997).
    for (auto i = 0; i < 3; ++i) {
        for (auto is = 0; is < ns; ++is) {
            zstar_mode[is][i] = 0.0;
            auto normalization_factor = 0.0;

            for (auto j = 0; j < ns; ++j) {
                zstar_mode[is][i] += zstar_atom[j / 3][i][j % 3] * std::abs(evec[is][j]);
                normalization_factor += std::norm(evec[is][j]);
            }
            if (do_normalize) zstar_mode[is][i] /= std::sqrt(normalization_factor);
        }
    }

    memory->deallocate(eval);
    memory->deallocate(evec);
}<|MERGE_RESOLUTION|>--- conflicted
+++ resolved
@@ -271,7 +271,6 @@
 
     for (auto i = 0; i < 3; ++i) xk[i] = 0.0;
 
-<<<<<<< HEAD
     // Probably, I need to symmetrize the eigenvector here.
     std::vector<std::vector<double>> projectors;
     std::vector<double> vecs(3);
@@ -281,11 +280,6 @@
                                                    dynamical->get_projection_directions(),
                                                    evec);
     }
-=======
-    dynamical->eval_k(&xk[0], &xk[0],
-                      fcs_phonon->fc2_ext,
-                      eval, evec, true);
->>>>>>> 4d519969
 
     // Divide by sqrt of atomic mass to get normal coordinate
     for (auto i = 0; i < ns; ++i) {

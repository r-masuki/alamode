/*
 dynamical.h

 Copyright (c) 2014-2021 Terumasa Tadano

 This file is distributed under the terms of the MIT license.
 Please see the file 'LICENCE.txt' in the root directory 
 or http://opensource.org/licenses/mit-license.php for information.
*/

#pragma once

#include "pointers.h"
#include "fcs_phonon.h"
#include "kpoint.h"
#include "memory.h"
#include <vector>
#include <complex>
#include <string>
#include <Eigen/Core>

namespace PHON_NS {
class DistWithCell {
public:
    int cell;
    double dist;

    DistWithCell();

    DistWithCell(const int n,
                 const double d) : cell(n), dist(d) {};
};

inline bool operator<(const DistWithCell a,
                      const DistWithCell b)
{
    return a.dist < b.dist;
}

class DymatEigenValue {
public:
    DymatEigenValue() : nk(0), ns(0), eval(nullptr), evec(nullptr),
                        is_stored_eigvec(true), is_irreducible_only(false) {};

    DymatEigenValue(const bool stored_eigvec_,
                    const bool store_irreducible_only_,
                    const unsigned int nk_in,
                    const unsigned int ns_in) : nk(nk_in), ns(ns_in),
                                                is_stored_eigvec(stored_eigvec_),
                                                is_irreducible_only(store_irreducible_only_)
    {
        if (eval) deallocate(eval);
        if (evec) deallocate(evec);

        allocate(eval, nk_in, ns_in);
        if (is_stored_eigvec) {
            allocate(evec, nk_in, ns_in, ns_in);
        }
    };

    ~DymatEigenValue()
    {
        if (eval) deallocate(eval);
        if (evec) deallocate(evec);
    };

    void set_eigenvalues(const unsigned int n,
                         double **eval_in);

    void set_eigenvectors(const unsigned int n,
                          std::complex<double> ***evec_in);

    void set_eigenvals_and_eigenvecs(const unsigned int n,
                                     double **eval_in,
                                     std::complex<double> ***evec_in);

    double **get_eigenvalues() const;

    std::complex<double> ***get_eigenvectors() const;


private:
    unsigned int nk, ns;
    double **eval = nullptr;
    std::complex<double> ***evec = nullptr;
    bool is_stored_eigvec = true;
    bool is_irreducible_only = false;
};

struct ShiftCell {
public:
    int sx, sy, sz;
};

struct MinimumDistList {
public:
    double dist;
    std::vector<ShiftCell> shift;
};

class Dynamical : protected Pointers {
public:
    Dynamical(class PHON *);

    ~Dynamical();

    unsigned int neval{};
    bool eigenvectors{};
    bool print_eigenvectors{};
    unsigned int symmetrize_borncharge{};
    unsigned int nonanalytic{};
    bool participation_ratio{};
    unsigned int band_connection{};

    std::string file_born;
    double na_sigma{};

    int **index_bconnect{};
    double dielec[3][3]{};
    double ***borncharge{};

    bool **is_imaginary{};

    DymatEigenValue *dymat_band, *dymat_general;

    void diagonalize_dynamical_all();

    void setup_dynamical();

    void setup_dielectric(const unsigned int verbosity = 1);

    void eval_k(const double *,
                const double *,
                const std::vector<FcsArrayWithCell> &,
                double *,
                std::complex<double> **,
                const bool) const;

    void modify_eigenvectors() const;

    void eval_k_ewald(const double *,
                      const double *,
//                      const std::vector<FcsClassExtent> &,
                      const std::vector<FcsArrayWithCell> &,
                      double *,
                      std::complex<double> **,
                      const bool) const;

    double fold(const double) const;

    double freq(const double) const;

    void calc_participation_ratio_all(const unsigned int nk_in,
                                      const std::complex<double> *const *const *evec_in,
                                      double **ret,
                                      double ***ret_all) const;

    void calc_analytic_k(const double *,
                         const std::vector<FcsClassExtent> &,
                         std::complex<double> **) const;

    void calc_analytic_k(const double *,
                         const std::vector<FcsArrayWithCell> &,
                         std::complex<double> **) const;

    void calc_nonanalytic_k(const double *,
                            const double *,
                            std::complex<double> **) const;

    void calc_nonanalytic_k2(const double *,
                             const double *,
                             std::complex<double> **) const;

    void project_degenerate_eigenvectors(const Eigen::Matrix3d &lavec_p,
                                         const std::vector<FcsArrayWithCell> &fc2_in,
                                         double *xk_in,
                                         const std::vector<std::vector<double>> &project_directions,
                                         std::complex<double> **evec_out) const;

    std::vector<std::vector<double>> get_projection_directions() const;

    void set_projection_directions(const std::vector<std::vector<double>> projections_in);

<<<<<<< HEAD
    double **get_xrs_image() const;

=======
    void r2q(const double *xk_in,
             const unsigned int nx,
             const unsigned int ny,
             const unsigned int nz,
             const unsigned int ns,
             MinimumDistList ***mindist_list_in,
             std::complex<double> ***dymat_r_in,
             std::complex<double> **dymat_k_out) const;

    void precompute_dymat_harm(const unsigned int nk_in,
                               double **xk_in,
                               double **kvec_in,
                               std::vector<Eigen::MatrixXcd> &dymat_short,
                               std::vector<Eigen::MatrixXcd> &dymat_long) const;


    void compute_renormalized_harmonic_frequency(double **omega2_out,
                                                 std::complex<double> ***evec_harm_renormalized,
                                                 std::complex<double> **delta_v2_renorm,
                                                 const double *const *omega2_harmonic,
                                                 const std::complex<double> *const *const *evec_harmonic,
                                                 const KpointMeshUniform *kmesh_coarse,
                                                 const KpointMeshUniform *kmesh_dense,
                                                 const std::vector<int> &kmap_interpolate_to_scph,
                                                 std::complex<double> ****mat_transform_sym,
                                                 MinimumDistList ***mindist_list,
                                                 const unsigned int verbosity);

    void symmetrize_dynamical_matrix(const unsigned int ik,
                                     const KpointMeshUniform *kmesh_coarse,
                                     std::complex<double> ****mat_transform_sym,
                                     Eigen::MatrixXcd &dymat) const;

    void replicate_dymat_for_all_kpoints(const KpointMeshUniform *kmesh_coarse,
                                         std::complex<double> ****mat_transform_sym,
                                         std::complex<double> ***dymat_inout) const;

    void diagonalize_interpolated_matrix(std::complex<double> **,
                                         double *,
                                         std::complex<double> **,
                                         bool) const;

    void exec_interpolation(const unsigned int kmesh_orig[3],
                            std::complex<double> ***dymat_r,
                            const unsigned int nk_dense,
                            double **xk_dense,
                            double **kvec_dense,
                            double **eval_out,
                            std::complex<double> ***evec_out,
                            const std::vector<Eigen::MatrixXcd> &dymat_short,
                            const std::vector<Eigen::MatrixXcd> &dymat_long,
                            MinimumDistList ***mindist_list_in,
                            const bool use_precomputed_dymat = false,
                            const bool return_sqrt = true);


    void calc_new_dymat_with_evec(std::complex<double> ***dymat_out,
                                  double **omega2_in,
                                  std::complex<double> ***evec_in,
                                  const KpointMeshUniform *kmesh_coarse,
                                  const std::vector<int> &kmap_interpolate_to_scph);


    void get_symmetry_gamma_dynamical(KpointMeshUniform *kmesh_in,
                                      const unsigned int natmin_in,
                                      double **xr_p_in,
                                      unsigned int **map_p2s_in,
                                      const std::vector<SymmetryOperationWithMapping> &symmlist,
                                      std::complex<double> ****&mat_transform_sym) const;
>>>>>>> 3c1afa24

private:
    void set_default_variables();

    void deallocate_variables();

    void load_born(const unsigned int flag_symmborn,
                   const unsigned int verbosity = 1);

    void prepare_mindist_list(std::vector<int> **) const;

    void calc_atomic_participation_ratio(const std::complex<double> *evec_in,
                                         double *ret) const;

    double distance(double *,
                    double *) const;

    void connect_band_by_eigen_similarity(const unsigned int nk_in,
                                          std::complex<double> ***evec,
                                          int **index_sorted) const;

    void detect_imaginary_branches(const KpointMeshUniform &kmesh_in,
                                   double **eval_in);

    void get_eigenvalues_dymat(const unsigned int nk_in,
                               const double *const *xk_in,
                               const double *const *kvec_na_in,
                               const std::vector<FcsArrayWithCell> &fc2,
//                               const std::vector<FcsClassExtent> &fc2_without_dipole_in,
                               const std::vector<FcsArrayWithCell> &fc2_without_dipole_in,
                               const bool require_evec,
                               double **eval_ret,
                               std::complex<double> ***evec_ret);

    std::vector<std::vector<double>> projection_directions;

    int transform_eigenvectors(double *xk_in,
                               std::vector<double> perturb_direction,
                               const double dk,
                               Eigen::MatrixXcd &evec_sub) const;


    void duplicate_xk_boundary(double *,
                               std::vector<std::vector<double>> &);


    double **xshift_s;
    char UPLO{};
    std::complex<double> ***dymat{};
    std::vector<int> **mindist_list{};
};

extern "C" {
void zheev_(const char *jobz,
            const char *uplo,
            int *n,
            std::complex<double> *a,
            int *lda,
            double *w,
            std::complex<double> *work,
            int *lwork,
            double *rwork,
            int *info);

void zgemm_(const char *transa,
            const char *transb,
            int *m,
            int *n,
            int *k,
            std::complex<double> *alpha,
            std::complex<double> *a,
            int *lda,
            std::complex<double> *b,
            int *ldb,
            std::complex<double> *beta,
            std::complex<double> *c,
            int *ldc);
}
}<|MERGE_RESOLUTION|>--- conflicted
+++ resolved
@@ -87,16 +87,6 @@
     bool is_irreducible_only = false;
 };
 
-struct ShiftCell {
-public:
-    int sx, sy, sz;
-};
-
-struct MinimumDistList {
-public:
-    double dist;
-    std::vector<ShiftCell> shift;
-};
 
 class Dynamical : protected Pointers {
 public:
@@ -181,10 +171,6 @@
 
     void set_projection_directions(const std::vector<std::vector<double>> projections_in);
 
-<<<<<<< HEAD
-    double **get_xrs_image() const;
-
-=======
     void r2q(const double *xk_in,
              const unsigned int nx,
              const unsigned int ny,
@@ -226,6 +212,7 @@
                                          double *,
                                          std::complex<double> **,
                                          bool) const;
+    double **get_xrs_image() const;
 
     void exec_interpolation(const unsigned int kmesh_orig[3],
                             std::complex<double> ***dymat_r,
@@ -250,11 +237,10 @@
 
     void get_symmetry_gamma_dynamical(KpointMeshUniform *kmesh_in,
                                       const unsigned int natmin_in,
-                                      double **xr_p_in,
-                                      unsigned int **map_p2s_in,
+                                      const Eigen::MatrixXd &x_fractional_in,
+                                      const std::vector<std::vector<unsigned int>> &map_p2s_in,
                                       const std::vector<SymmetryOperationWithMapping> &symmlist,
                                       std::complex<double> ****&mat_transform_sym) const;
->>>>>>> 3c1afa24
 
 private:
     void set_default_variables();

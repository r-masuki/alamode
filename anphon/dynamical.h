/*
 dynamical.h

 Copyright (c) 2014-2021 Terumasa Tadano

 This file is distributed under the terms of the MIT license.
 Please see the file 'LICENCE.txt' in the root directory 
 or http://opensource.org/licenses/mit-license.php for information.
*/

#pragma once

#include "pointers.h"
#include "fcs_phonon.h"
#include "kpoint.h"
#include "memory.h"
#include <vector>
#include <complex>
#include <string>
#include <Eigen/Core>

namespace PHON_NS {
class DistWithCell {
public:
    int cell;
    double dist;

    DistWithCell();

    DistWithCell(const int n,
                 const double d) : cell(n), dist(d) {};
};

inline bool operator<(const DistWithCell a,
                      const DistWithCell b)
{
    return a.dist < b.dist;
}

class DymatEigenValue {
public:
    DymatEigenValue() : nk(0), ns(0), eval(nullptr), evec(nullptr),
                        is_stored_eigvec(true), is_irreducible_only(false) {};

    DymatEigenValue(const bool stored_eigvec_,
                    const bool store_irreducible_only_,
                    const unsigned int nk_in,
                    const unsigned int ns_in) : nk(nk_in), ns(ns_in),
                                                is_stored_eigvec(stored_eigvec_),
                                                is_irreducible_only(store_irreducible_only_)
    {
        if (eval) deallocate(eval);
        if (evec) deallocate(evec);

        allocate(eval, nk_in, ns_in);
        if (is_stored_eigvec) {
            allocate(evec, nk_in, ns_in, ns_in);
        }
    };

    ~DymatEigenValue()
    {
        if (eval) deallocate(eval);
        if (evec) deallocate(evec);
    };

    void set_eigenvalues(const unsigned int n,
                         double **eval_in);

    void set_eigenvectors(const unsigned int n,
                          std::complex<double> ***evec_in);

    void set_eigenvals_and_eigenvecs(const unsigned int n,
                                     double **eval_in,
                                     std::complex<double> ***evec_in);

    double **get_eigenvalues() const;

    std::complex<double> ***get_eigenvectors() const;


private:
    unsigned int nk, ns;
    double **eval = nullptr;
    std::complex<double> ***evec = nullptr;
    bool is_stored_eigvec = true;
    bool is_irreducible_only = false;
};


class Dynamical : protected Pointers {
public:
    Dynamical(class PHON *);

    ~Dynamical();

    unsigned int neval{};
    bool eigenvectors{};
    bool print_eigenvectors{};
    unsigned int nonanalytic{};
    bool participation_ratio{};
    unsigned int band_connection{};

    double na_sigma{};

    int **index_bconnect{};
    bool **is_imaginary{};

    DymatEigenValue *dymat_band, *dymat_general;

    void diagonalize_dynamical_all();

    void setup_dynamical();

    void eval_k(const double *,
                const double *,
                const std::vector<FcsArrayWithCell> &,
                double *,
                std::complex<double> **,
                const bool) const;

    void modify_eigenvectors() const;

    void eval_k_ewald(const double *,
                      const double *,
//                      const std::vector<FcsClassExtent> &,
                      const std::vector<FcsArrayWithCell> &,
                      double *,
                      std::complex<double> **,
                      const bool) const;

    double fold(const double) const;

    double freq(const double) const;

    void calc_participation_ratio_all(const unsigned int nk_in,
                                      const std::complex<double> *const *const *evec_in,
                                      double **ret,
                                      double ***ret_all) const;

    void calc_analytic_k(const double *,
                         const std::vector<FcsClassExtent> &,
                         std::complex<double> **) const;

    void calc_analytic_k(const double *,
                         const std::vector<FcsArrayWithCell> &,
                         std::complex<double> **) const;

    void calc_nonanalytic_k(const double *,
                            const double *,
                            std::complex<double> **) const;

    void calc_nonanalytic_k2(const double *,
                             const double *,
                             std::complex<double> **) const;

<<<<<<< HEAD
    void get_eigenvalues_dymat(const unsigned int nk_in,
                               const double *const *xk_in,
                               const double *const *kvec_na_in,
                               const std::vector<FcsClassExtent> &fc2_ext_in,
                               const std::vector<FcsClassExtent> &fc2_without_dipole_in,
                               const bool require_evec,
                               double **eval_ret,
                               std::complex<double> ***evec_ret);

    void project_degenerate_eigenvectors(const double lavec_p[3][3],
                                         const std::vector<FcsClassExtent> &fc2_ext_in,
=======
    void project_degenerate_eigenvectors(const Eigen::Matrix3d &lavec_p,
                                         const std::vector<FcsArrayWithCell> &fc2_in,
>>>>>>> 2bbdbc1b
                                         double *xk_in,
                                         const std::vector<std::vector<double>> &project_directions,
                                         std::complex<double> **evec_out) const;

    std::vector<std::vector<double>> get_projection_directions() const;

    void set_projection_directions(const std::vector<std::vector<double>> projections_in);

    static void r2q(const double *xk_in,
                    const unsigned int nx,
                    const unsigned int ny,
                    const unsigned int nz,
                    const unsigned int ns,
                    MinimumDistList ***mindist_list_in,
                    std::complex<double> ***dymat_r_in,
                    std::complex<double> **dymat_k_out);

    void precompute_dymat_harm(const unsigned int nk_in,
                               double **xk_in,
                               double **kvec_in,
                               std::vector<Eigen::MatrixXcd> &dymat_short,
                               std::vector<Eigen::MatrixXcd> &dymat_long) const;


    void compute_renormalized_harmonic_frequency(double **omega2_out,
                                                 std::complex<double> ***evec_harm_renormalized,
                                                 std::complex<double> **delta_v2_renorm,
                                                 const double *const *omega2_harmonic,
                                                 const std::complex<double> *const *const *evec_harmonic,
                                                 const KpointMeshUniform *kmesh_coarse,
                                                 const KpointMeshUniform *kmesh_dense,
                                                 const std::vector<int> &kmap_interpolate_to_scph,
                                                 std::complex<double> ****mat_transform_sym,
                                                 MinimumDistList ***mindist_list,
                                                 const unsigned int verbosity);

    void symmetrize_dynamical_matrix(const unsigned int ik,
                                     const KpointMeshUniform *kmesh_coarse,
                                     std::complex<double> ****mat_transform_sym,
                                     Eigen::MatrixXcd &dymat) const;

    void replicate_dymat_for_all_kpoints(const KpointMeshUniform *kmesh_coarse,
                                         std::complex<double> ****mat_transform_sym,
                                         std::complex<double> ***dymat_inout) const;

    void diagonalize_interpolated_matrix(std::complex<double> **,
                                         double *,
                                         std::complex<double> **,
                                         bool) const;

    double **get_xrs_image() const;

    void exec_interpolation(const unsigned int kmesh_orig[3],
                            std::complex<double> ***dymat_r,
                            const unsigned int nk_dense,
                            double **xk_dense,
                            double **kvec_dense,
                            double **eval_out,
                            std::complex<double> ***evec_out,
                            const std::vector<Eigen::MatrixXcd> &dymat_short,
                            const std::vector<Eigen::MatrixXcd> &dymat_long,
                            MinimumDistList ***mindist_list_in,
                            const bool use_precomputed_dymat = false,
                            const bool return_sqrt = true);


    void calc_new_dymat_with_evec(std::complex<double> ***dymat_out,
                                  double **omega2_in,
                                  std::complex<double> ***evec_in,
                                  const KpointMeshUniform *kmesh_coarse,
                                  const std::vector<int> &kmap_interpolate_to_scph);


    void get_symmetry_gamma_dynamical(KpointMeshUniform *kmesh_in,
                                      const unsigned int natmin_in,
                                      const Eigen::MatrixXd &x_fractional_in,
                                      const std::vector<SymmetryOperationWithMapping> &symmlist,
                                      std::complex<double> ****&mat_transform_sym) const;

private:
    void set_default_variables();

    void deallocate_variables();


    void prepare_mindist_list(std::vector<int> **) const;

    void calc_atomic_participation_ratio(const std::complex<double> *evec_in,
                                         double *ret) const;

    static double distance(double *,
                           double *);

    void connect_band_by_eigen_similarity(const unsigned int nk_in,
                                          std::complex<double> ***evec,
                                          int **index_sorted) const;

    void detect_imaginary_branches(const KpointMeshUniform &kmesh_in,
                                   double **eval_in);

<<<<<<< HEAD
=======
    void get_eigenvalues_dymat(const unsigned int nk_in,
                               const double *const *xk_in,
                               const double *const *kvec_na_in,
                               const std::vector<FcsArrayWithCell> &fc2,
                               const std::vector<FcsArrayWithCell> &fc2_without_dipole_in,
                               const bool require_evec,
                               double **eval_ret,
                               std::complex<double> ***evec_ret);

>>>>>>> 2bbdbc1b
    std::vector<std::vector<double>> projection_directions;

    int transform_eigenvectors(double *xk_in,
                               std::vector<double> perturb_direction,
                               const double dk,
                               Eigen::MatrixXcd &evec_sub) const;


    void duplicate_xk_boundary(double *,
                               std::vector<std::vector<double>> &);


    double **xshift_s;
    char UPLO{};
    std::complex<double> ***dymat{};
    std::vector<int> **mindist_list{};
};

extern "C" {
void zheev_(const char *jobz,
            const char *uplo,
            int *n,
            std::complex<double> *a,
            int *lda,
            double *w,
            std::complex<double> *work,
            int *lwork,
            double *rwork,
            int *info);

void zgemm_(const char *transa,
            const char *transb,
            int *m,
            int *n,
            int *k,
            std::complex<double> *alpha,
            std::complex<double> *a,
            int *lda,
            std::complex<double> *b,
            int *ldb,
            std::complex<double> *beta,
            std::complex<double> *c,
            int *ldc);
}
}<|MERGE_RESOLUTION|>--- conflicted
+++ resolved
@@ -154,22 +154,8 @@
                              const double *,
                              std::complex<double> **) const;
 
-<<<<<<< HEAD
-    void get_eigenvalues_dymat(const unsigned int nk_in,
-                               const double *const *xk_in,
-                               const double *const *kvec_na_in,
-                               const std::vector<FcsClassExtent> &fc2_ext_in,
-                               const std::vector<FcsClassExtent> &fc2_without_dipole_in,
-                               const bool require_evec,
-                               double **eval_ret,
-                               std::complex<double> ***evec_ret);
-
-    void project_degenerate_eigenvectors(const double lavec_p[3][3],
-                                         const std::vector<FcsClassExtent> &fc2_ext_in,
-=======
     void project_degenerate_eigenvectors(const Eigen::Matrix3d &lavec_p,
                                          const std::vector<FcsArrayWithCell> &fc2_in,
->>>>>>> 2bbdbc1b
                                          double *xk_in,
                                          const std::vector<std::vector<double>> &project_directions,
                                          std::complex<double> **evec_out) const;
@@ -249,29 +235,6 @@
                                       const std::vector<SymmetryOperationWithMapping> &symmlist,
                                       std::complex<double> ****&mat_transform_sym) const;
 
-private:
-    void set_default_variables();
-
-    void deallocate_variables();
-
-
-    void prepare_mindist_list(std::vector<int> **) const;
-
-    void calc_atomic_participation_ratio(const std::complex<double> *evec_in,
-                                         double *ret) const;
-
-    static double distance(double *,
-                           double *);
-
-    void connect_band_by_eigen_similarity(const unsigned int nk_in,
-                                          std::complex<double> ***evec,
-                                          int **index_sorted) const;
-
-    void detect_imaginary_branches(const KpointMeshUniform &kmesh_in,
-                                   double **eval_in);
-
-<<<<<<< HEAD
-=======
     void get_eigenvalues_dymat(const unsigned int nk_in,
                                const double *const *xk_in,
                                const double *const *kvec_na_in,
@@ -281,7 +244,29 @@
                                double **eval_ret,
                                std::complex<double> ***evec_ret);
 
->>>>>>> 2bbdbc1b
+private:
+    void set_default_variables();
+
+    void deallocate_variables();
+
+
+    void prepare_mindist_list(std::vector<int> **) const;
+
+    void calc_atomic_participation_ratio(const std::complex<double> *evec_in,
+                                         double *ret) const;
+
+    static double distance(double *,
+                           double *);
+
+    void connect_band_by_eigen_similarity(const unsigned int nk_in,
+                                          std::complex<double> ***evec,
+                                          int **index_sorted) const;
+
+    void detect_imaginary_branches(const KpointMeshUniform &kmesh_in,
+                                   double **eval_in);
+
+
+
     std::vector<std::vector<double>> projection_directions;
 
     int transform_eigenvectors(double *xk_in,

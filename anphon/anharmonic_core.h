/*
anharmonic_core.h

Copyright (c) 2014 Terumasa Tadano

This file is distributed under the terms of the MIT license.
Please see the file 'LICENCE.txt' in the root directory
or http://opensource.org/licenses/mit-license.php for information.
*/

#pragma once

#include "pointers.h"
#include "kpoint.h"
#include <complex>
#include <vector>
#include "fcs_phonon.h"
#include "kpoint.h"

namespace PHON_NS {
<<<<<<< HEAD

    struct QuartS {
        // for an (k,s)
        // we store for a single k quartic pair and {s1,s2,s3}, with the smearing result,
        // only for smearing method
        
        int s1,s2,s3;

        double delta1;
        double delta2;

        QuartS();
        QuartS(int in1, int in2, int in3):
                s1(in1), s2(in2), s3(in3) { }

        QuartS(int in1, int in2, int in3,
               double d1, double d2):
                s1(in1), s2(in2), s3(in3), 
                delta1(d1),
                delta2(d2) { }
    };

    class KsListMode {
    public:
        double xk[3]{};
        int nmode;

        KsListMode();

        KsListMode(double xk_in[3],
                   const int n)
        {
            for (int i = 0; i < 3; ++i) xk[i] = xk_in[i];
            nmode = n;
        }
    };

    class KpointListWithCoordinate {
    public:
        double xk[3];
        double x, y;
        int plane;
        int selection_type;

        KpointListWithCoordinate();

        KpointListWithCoordinate(const std::vector<double> &a,
                                 const double x_in,
                                 const double y_in,
                                 const int plane_in,
                                 const int selection_type_in)
        {
            for (int i = 0; i < 3; ++i) xk[i] = a[i];
            x = x_in;
            y = y_in;
            plane = plane_in;
            selection_type = selection_type_in;
        }
    };
=======
>>>>>>> fb40fb33

    class RelativeVector {
    public:
        double vecs[3][3];

        RelativeVector();

        // Constructor for cubic term
        RelativeVector(const double vec1[3],
                       const double vec2[3])
        {
            for (int i = 0; i < 3; ++i) {
                vecs[0][i] = vec1[i];
                vecs[1][i] = vec2[i];
                vecs[2][i] = 0.0;
            }
        }

        // Constructor for quartic term
        RelativeVector(const double vec1[3],
                       const double vec2[3],
                       const double vec3[3])
        {
            for (int i = 0; i < 3; ++i) {
                vecs[0][i] = vec1[i];
                vecs[1][i] = vec2[i];
                vecs[2][i] = vec3[i];
            }
        }
    };

    class PhaseFactorStorage {
    public:
        PhaseFactorStorage() {};

        PhaseFactorStorage(const unsigned int nk_grid_in[3])
        {
            for (auto i = 0; i < 3; ++i) {
                nk_grid[i] = static_cast<int>(nk_grid_in[i]);
            }

            if (exp_phase) deallocate(exp_phase);
            if (exp_phase3) deallocate(exp_phase3);
        };

        ~PhaseFactorStorage()
        {
            if (exp_phase) deallocate(exp_phase);
            if (exp_phase3) deallocate(exp_phase3);
        };

        void create(const bool use_tuned_ver,
                    const bool switch_to_type2 = false);

        unsigned int get_tune_type() const;

        std::complex<double> get_exp_type1(const double phase_in) const;

        std::complex<double> get_exp_type2(const double phase3_in[3]) const;

    private:
        int nk_represent, nk_grid[3]; // This type must NOT be changed to unsigned int
        // because these variables are used as a divisor of modulo.
        // If the type is unsigned int, the phase factor returned by get_exp_type[1,2] becomes incorrect.
        unsigned int tune_type;
        double dnk_represent;
        double dnk[3];
        std::complex<double> *exp_phase = nullptr;
        std::complex<double> ***exp_phase3 = nullptr;
    };

    class AnharmonicCore : protected Pointers {
    public:
        AnharmonicCore(class PHON *);

        ~AnharmonicCore();

        void setup();

        void calc_damping_smearing(const unsigned int ntemp,
                                   const double *temp_in,
                                   const double omega_in,
                                   const unsigned int ik_in,
                                   const unsigned int is_in,
                                   const KpointMeshUniform *kmesh_in,
                                   const double *const *eval_in,
                                   const std::complex<double> *const *const *evec_in,
                                   double *ret);

        void calc_damping_tetrahedron(const unsigned int ntemp,
                                      const double *temp_in,
                                      const double omega_in,
                                      const unsigned int ik_in,
                                      const unsigned int is_in,
                                      const KpointMeshUniform *kmesh_in,
                                      const double *const *eval_in,
                                      const std::complex<double> *const *const *evec_in,
                                      double *ret);

        void calc_damping4_smearing(const unsigned int ntemp,
                                    const double *temp_in,
                                    const double omega_in,
                                    const unsigned int ik_in,
                                    const unsigned int is_in,
                                    const KpointMeshUniform *kmesh_in,
                                    const double *const *eval_in,
                                    const std::complex<double> *const *const *evec_in,
                                    double *ret);

        void calc_damping4_smearing(const unsigned int ntemp,
                                    const double *temp_in,
                                    const double omega_in,
                                    const unsigned int ik_in,
                                    const unsigned int is_in,
                                    const KpointMeshUniform *kmesh_in,
                                    const double *const *eval_in,
                                    const std::complex<double> *const *const *evec_in,
                                    const PhaseFactorStorage *phase_storage_in,
                                    double *ret);

        void calc_damping4_smearing(unsigned int,
                                   double *,
                                   double,
                                   unsigned int,
                                   unsigned int,
                                   double *);

        // a wrapper to return v3
        //std::complex<double> get_v3(const unsigned int [3],
        //                        double **,
        //                        std::complex<double> ***);

        int quartic_mode;
        bool use_tuned_ver;
        bool use_triplet_symmetry;
        bool use_quartet_symmetry;

        std::complex<double> V3(const unsigned int [3]);

        std::complex<double> V4(const unsigned int [4]);

        std::complex<double> Phi3(const unsigned int [3]);

        std::complex<double> Phi4(const unsigned int [4]);

        std::complex<double> V3(const unsigned int ks[3],
                                const double *const *xk_in,
                                const double *const *eval_in,
                                const std::complex<double> *const *const *evec_in);

        std::complex<double> V3(const unsigned int ks[3],
                                const double *const *xk_in,
                                const double *const *eval_in,
                                const std::complex<double> *const *const *evec_in,
                                const PhaseFactorStorage *phase_storage_in);

        std::complex<double> V4(const unsigned int ks[4],
                                const double *const *xk_in,
                                const double *const *eval_in,
                                const std::complex<double> *const *const *evec_in,
                                const PhaseFactorStorage *phase_storage_in);

        std::complex<double> Phi3(const unsigned int ks[3],
                                  const double *const *xk_in,
                                  const double *const *eval_in,
                                  const std::complex<double> *const *const *evec_in,
                                  const PhaseFactorStorage *phase_storage_in);

        std::complex<double> Phi4(const unsigned int ks[4],
                                  const double *const *xk_in,
                                  const double *const *eval_in,
                                  const std::complex<double> *const *const *evec_in,
                                  const PhaseFactorStorage *phase_storage_in);

        std::complex<double> V3_mode(int,
                                     const double *,
                                     const double *,
                                     int,
                                     int,
                                     double **,
                                     std::complex<double> ***) const;

        void prepare_relative_vector(const std::vector<FcsArrayWithCell> &,
                                     unsigned int,
                                     int,
                                     std::vector<double> *,
                                     std::vector<RelativeVector> *&) const;

        void prepare_group_of_force_constants(const std::vector<FcsArrayWithCell> &,
                                              unsigned int,
                                              int &,
                                              std::vector<double> *&) const;

        void calc_self3omega_tetrahedron(const double Temp,
                                         const KpointMeshUniform *kmesh_in,
                                         const double *const *eval,
                                         const std::complex<double> *const *const *evec,
                                         const unsigned int ik_in,
                                         const unsigned int snum,
                                         const unsigned int nomega,
                                         const double *omega,
                                         double *ret);

        void calc_phi3_reciprocal(const double *xk1,
                                  const double *xk2,
                                  const PhaseFactorStorage *phase_storage_in,
                                  std::complex<double> *ret);

        void calc_phi4_reciprocal(const double *xk1,
                                  const double *xk2,
                                  const double *xk3,
                                  const PhaseFactorStorage *phase_storage_in,
                                  std::complex<double> *ret);

        int get_ngroup_fcs(const unsigned int order) const;

        std::vector<double> *get_fcs_group(const unsigned int order) const;

        double *get_invmass_factor(const unsigned int order) const;

        int **get_evec_index(const unsigned int order) const;


    private:
        void set_default_variables();

        void deallocate_variables();

        double *invmass_v3;
        double *invmass_v4;
        int **evec_index_v3;
        int **evec_index_v4;
        int ngroup_v3;
        int ngroup_v4;
        std::vector<double> *fcs_group_v3;
        std::vector<double> *fcs_group_v4;
        std::complex<double> *phi3_reciprocal, *phi4_reciprocal;
        std::vector<RelativeVector> *relvec_v3, *relvec_v4;

        PhaseFactorStorage *phase_storage_dos;

        bool sym_permutation;

        int kindex_phi3_stored[2] = {-1, -1};
        int kindex_phi4_stored[3] = {-1, -1, -1};

        void setup_cubic();

        void setup_quartic();
<<<<<<< HEAD

        std::vector<std::vector<QuartS>> reduce_pair(const int, const int, const double, 
                                                     const int, std::vector<KsListGroup> &);

        void reduce_pair_simple(const int, const int, const double, 
                                                     const int, std::vector<KsListGroup> &);

        void store_exponential_for_acceleration(const int nk_in[3],
                                                int &,
                                                std::complex<double> *,
                                                std::complex<double> ***);

        void calc_phi3_reciprocal(unsigned int,
                                  unsigned int,
                                  std::complex<double> *);

        void calc_phi4_reciprocal(unsigned int,
                                  unsigned int,
                                  unsigned int,
                                  std::complex<double> *);
=======
>>>>>>> fb40fb33
    };
}<|MERGE_RESOLUTION|>--- conflicted
+++ resolved
@@ -18,7 +18,6 @@
 #include "kpoint.h"
 
 namespace PHON_NS {
-<<<<<<< HEAD
 
     struct QuartS {
         // for an (k,s)
@@ -40,46 +39,6 @@
                 delta1(d1),
                 delta2(d2) { }
     };
-
-    class KsListMode {
-    public:
-        double xk[3]{};
-        int nmode;
-
-        KsListMode();
-
-        KsListMode(double xk_in[3],
-                   const int n)
-        {
-            for (int i = 0; i < 3; ++i) xk[i] = xk_in[i];
-            nmode = n;
-        }
-    };
-
-    class KpointListWithCoordinate {
-    public:
-        double xk[3];
-        double x, y;
-        int plane;
-        int selection_type;
-
-        KpointListWithCoordinate();
-
-        KpointListWithCoordinate(const std::vector<double> &a,
-                                 const double x_in,
-                                 const double y_in,
-                                 const int plane_in,
-                                 const int selection_type_in)
-        {
-            for (int i = 0; i < 3; ++i) xk[i] = a[i];
-            x = x_in;
-            y = y_in;
-            plane = plane_in;
-            selection_type = selection_type_in;
-        }
-    };
-=======
->>>>>>> fb40fb33
 
     class RelativeVector {
     public:
@@ -200,13 +159,6 @@
                                     const PhaseFactorStorage *phase_storage_in,
                                     double *ret);
 
-        void calc_damping4_smearing(unsigned int,
-                                   double *,
-                                   double,
-                                   unsigned int,
-                                   unsigned int,
-                                   double *);
-
         // a wrapper to return v3
         //std::complex<double> get_v3(const unsigned int [3],
         //                        double **,
@@ -329,28 +281,16 @@
         void setup_cubic();
 
         void setup_quartic();
-<<<<<<< HEAD
-
-        std::vector<std::vector<QuartS>> reduce_pair(const int, const int, const double, 
-                                                     const int, std::vector<KsListGroup> &);
-
-        void reduce_pair_simple(const int, const int, const double, 
-                                                     const int, std::vector<KsListGroup> &);
-
-        void store_exponential_for_acceleration(const int nk_in[3],
-                                                int &,
-                                                std::complex<double> *,
-                                                std::complex<double> ***);
-
-        void calc_phi3_reciprocal(unsigned int,
-                                  unsigned int,
-                                  std::complex<double> *);
-
-        void calc_phi4_reciprocal(unsigned int,
-                                  unsigned int,
-                                  unsigned int,
-                                  std::complex<double> *);
-=======
->>>>>>> fb40fb33
+
+        std::vector<std::vector<QuartS>> reduce_pair(const int k_in, const int s0, double omega, int ismear,
+                                                     const KpointMeshUniform *kmesh_in,
+                                                     const double *const *eval_in,
+                                                     std::vector<KsListGroup> &quartet);
+
+        void reduce_pair_simple(const int ik_in, const int snum, double omega, int ismear,
+                                const KpointMeshUniform *kmesh_in,
+                                const double *const *eval_in,
+                                std::vector<KsListGroup> &quartet);
+
     };
 }
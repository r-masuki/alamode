--- conflicted
+++ resolved
@@ -59,6 +59,8 @@
                                 const double emax_in,
                                 const bool force_update = false);
 
+
+
 private:
     void set_default_variables();
 
@@ -113,17 +115,10 @@
 
     void calc_longitudinal_projected_dos(const unsigned int nk,
                                          const double *const *xk_in,
-<<<<<<< HEAD
                                          const Eigen::Matrix3d &rlavec_p,
                                          double *const *eval,
                                          const unsigned int n,
-                                         const double *energy,
-=======
-                                         const double rlavec_p[3][3],
-                                         double *const *eval,
-                                         const unsigned int n,
                                          const std::vector<double> &energy,
->>>>>>> 3c1afa24
                                          double *ret,
                                          const unsigned int neval,
                                          const unsigned int natmin,

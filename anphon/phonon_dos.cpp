--- conflicted
+++ resolved
@@ -81,24 +81,9 @@
         deallocate(sps3_with_bose);
     }
 
-<<<<<<< HEAD
-    if (tetra_nodes_dos) {
-        delete tetra_nodes_dos;
-        tetra_nodes_dos = nullptr;
-    }
-    if (kmesh_dos) {
-        delete kmesh_dos;
-        kmesh_dos = nullptr;
-    }
-    if (dymat_dos) {
-        delete dymat_dos;
-        dymat_dos = nullptr;
-    }
-=======
     delete tetra_nodes_dos;
     delete kmesh_dos;
     delete dymat_dos;
->>>>>>> 2bbdbc1b
 }
 
 void Dos::setup()

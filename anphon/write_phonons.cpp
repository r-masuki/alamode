--- conflicted
+++ resolved
@@ -130,15 +130,8 @@
     std::cout << '\n';
 
     if (phon->mode == "RTA") {
-<<<<<<< HEAD
-        std::cout << "  RESTART = " << conductivity->get_restart_conductivity(3) << std::endl;
-        std::cout << "  TRISYM = " << anharmonic_core->use_triplet_symmetry << std::endl;
-        std::cout << std::endl;
-=======
-        std::cout << "  RESTART = " << phon->restart_flag << '\n';
-        std::cout << "  TRISYM = " << anharmonic_core->use_triplet_symmetry << '\n';
-        std::cout << '\n';
->>>>>>> 2bbdbc1b
+        std::cout << "  RESTART = " << conductivity->get_restart_conductivity(3) << '\n';
+        std::cout << "  TRISYM = " << anharmonic_core->use_triplet_symmetry << "\n\n";
     } else if (phon->mode == "SCPH") {
         std::cout << " Scph:" << '\n';
         std::cout << "  KMESH_INTERPOLATE = ";
@@ -220,7 +213,6 @@
     std::cout << '\n';
     std::cout << '\n';
 
-<<<<<<< HEAD
     if (phon->mode == "RTA") {
         std::cout << " Kappa:" << std::endl;
         std::cout << "  ISOTOPE = " << isotope->include_isotope << std::endl;
@@ -247,10 +239,7 @@
         std::cout << std::endl;
     }
 
-    std::cout << " Analysis:" << std::endl;
-=======
     std::cout << " Analysis:" << '\n';
->>>>>>> 2bbdbc1b
     if (phon->mode == "PHONONS") {
         std::cout << "  PRINTVEL = " << phonon_velocity->print_velocity << '\n';
         std::cout << "  PRINTVEC = " << dynamical->print_eigenvectors << '\n';
@@ -284,7 +273,6 @@
         std::cout << '\n';
 
     } else if (phon->mode == "RTA") {
-<<<<<<< HEAD
         //    std::cout << "  ISOTOPE = " << isotope->include_isotope << std::endl;
         //    if (isotope->include_isotope) {
         //        std::cout << "  ISOFACT = ";
@@ -298,21 +286,6 @@
         //    }
 
         //    std::cout << "  KAPPA_SPEC = " << conductivity->calc_kappa_spec << std::endl;
-=======
-        std::cout << "  ISOTOPE = " << isotope->include_isotope << '\n';
-        if (isotope->include_isotope) {
-            std::cout << "  ISOFACT = ";
-            if (isotope->isotope_factor) {
-                for (i = 0; i < system->nkd; ++i) {
-                    std::cout << std::scientific
-                              << std::setw(13) << isotope->isotope_factor[i];
-                }
-            }
-            std::cout << '\n';
-        }
-
-        std::cout << "  KAPPA_SPEC = " << conductivity->calc_kappa_spec << '\n';
->>>>>>> 2bbdbc1b
 
         //        std::cout << "  KS_INPUT = " << anharmonic_core->ks_input << '\n';
         //        std::cout << "  QUARTIC = " << anharmonic_core->quartic_mode << '\n';
@@ -333,214 +306,7 @@
     std::cout << " -----------------------------------------------------------------\n\n";
 }
 
-<<<<<<< HEAD
-=======
-void Writes::setupResultIo()
-{
-    if (mympi->my_rank == 0) {
-
-        if (phon->restart_flag) {
-
-            std::cout << " RESTART = 1 : Restart from the interrupted run.\n";
-            std::cout << "               Phonon lifetimes will be load from file " << file_result << '\n';
-            std::cout << "               and check the consistency of the computational settings.\n";
-
-            // Restart
-            fs_result.open(file_result.c_str(), std::ios::in | std::ios::out);
-            if (!fs_result) {
-                exit("setupResultIo",
-                     "Could not open file_result");
-            }
-
-            // Check the consistency
-
-            std::string line_tmp, str_tmp;
-            int natmin_tmp, nkd_tmp;
-            int nk_tmp[3], nksym_tmp;
-            int ismear, is_classical;
-            double epsilon_tmp, T1, T2, delta_T;
-
-            bool found_tag = false;
-            while (fs_result >> line_tmp) {
-                if (line_tmp == "#SYSTEM") {
-                    found_tag = true;
-                    break;
-                }
-            }
-            if (!found_tag)
-                exit("setupResultIo",
-                     "Could not find #SYSTEM tag");
-
-            fs_result >> natmin_tmp >> nkd_tmp;
-
-            if (!(natmin_tmp == system->get_primcell().number_of_atoms &&
-                  nkd_tmp == system->get_primcell().number_of_elems)) {
-                exit("setupResultIo",
-                     "SYSTEM information is not consistent");
-            }
-
-            found_tag = false;
-            while (fs_result >> line_tmp) {
-                if (line_tmp == "#KPOINT") {
-                    found_tag = true;
-                    break;
-                }
-            }
-            if (!found_tag)
-                exit("setupResultIo",
-                     "Could not find #KPOINT tag");
-
-            fs_result >> nk_tmp[0] >> nk_tmp[1] >> nk_tmp[2];
-            fs_result >> nksym_tmp;
-
-            if (!(dos->kmesh_dos->nk_i[0] == nk_tmp[0] &&
-                  dos->kmesh_dos->nk_i[1] == nk_tmp[1] &&
-                  dos->kmesh_dos->nk_i[2] == nk_tmp[2] &&
-                  dos->kmesh_dos->nk_irred == nksym_tmp)) {
-                exit("setupResultIo",
-                     "KPOINT information is not consistent");
-            }
-
-            found_tag = false;
-            while (fs_result >> line_tmp) {
-                if (line_tmp == "#CLASSICAL") {
-                    found_tag = true;
-                    break;
-                }
-            }
-            if (!found_tag) {
-                std::cout << " Could not find the #CLASSICAL tag in the restart file.\n";
-                std::cout << " CLASSIACAL = 0 is assumed.\n";
-                is_classical = 0;
-            } else {
-                fs_result >> is_classical;
-            }
-            if (static_cast<bool>(is_classical) != thermodynamics->classical) {
-                warn("setupResultIo",
-                     "CLASSICAL val is not consistent");
-            }
-
-            found_tag = false;
-            while (fs_result >> line_tmp) {
-                if (line_tmp == "#FCSXML") {
-                    found_tag = true;
-                    break;
-                }
-            }
-            if (!found_tag)
-                exit("setupResultIo",
-                     "Could not find #FCSXML tag");
-
-            fs_result >> str_tmp;
-            if (str_tmp != fcs_phonon->file_fcs) {
-                warn("setupResultIo",
-                     "FCSXML is not consistent");
-            }
-
-            found_tag = false;
-            while (fs_result >> line_tmp) {
-                if (line_tmp == "#SMEARING") {
-                    found_tag = true;
-                    break;
-                }
-            }
-            if (!found_tag)
-                exit("setupResultIo",
-                     "Could not find #SMEARING tag");
-
-            fs_result >> ismear;
-            fs_result >> epsilon_tmp;
-
-            if (ismear != integration->ismear) {
-                warn("setupResultIo",
-                     "Smearing method is not consistent");
-            }
-            if (ismear != -1 && std::abs(epsilon_tmp - integration->epsilon * Ry_to_kayser) >= eps4) {
-                std::cout << "epsilon from file : " << std::setw(15)
-                          << std::setprecision(10) << epsilon_tmp * Ry_to_kayser << '\n';
-                std::cout << "epsilon from input: " << std::setw(15)
-                          << std::setprecision(10) << integration->epsilon * Ry_to_kayser << '\n';
-                warn("setupResultIo",
-                     "Smearing width is not consistent");
-            }
-
-            found_tag = false;
-            while (fs_result >> line_tmp) {
-                if (line_tmp == "#TEMPERATURE") {
-                    found_tag = true;
-                    break;
-                }
-            }
-            if (!found_tag)
-                exit("setupResultIo",
-                     "Could not find #TEMPERATURE tag");
-
-            fs_result >> T1 >> T2 >> delta_T;
-
-            if (!(T1 == system->Tmin &&
-                  T2 == system->Tmax &&
-                  delta_T == system->dT)) {
-                exit("setupResultIo",
-                     "Temperature information is not consistent");
-            }
-
-        } else {
-            // From scratch
-            fs_result.open(file_result.c_str(), std::ios::out);
-            if (!fs_result) {
-                exit("setupResultIo",
-                     "Could not open file_result");
-            }
-
-            fs_result << "## General information\n";
-            fs_result << "#SYSTEM\n";
-            fs_result << system->get_primcell().number_of_atoms << " " << system->get_primcell().number_of_elems
-                      << '\n';
-            fs_result << system->get_primcell().volume << '\n';
-            fs_result << "#END SYSTEM\n";
-
-            fs_result << "#KPOINT\n";
-            fs_result << dos->kmesh_dos->nk_i[0] << " "
-                      << dos->kmesh_dos->nk_i[1] << " "
-                      << dos->kmesh_dos->nk_i[2] << '\n';
-            fs_result << dos->kmesh_dos->nk_irred << '\n';
-
-            for (int i = 0; i < dos->kmesh_dos->nk_irred; ++i) {
-                fs_result << std::setw(6) << i + 1 << ":";
-                for (int j = 0; j < 3; ++j) {
-                    fs_result << std::setw(15)
-                              << std::scientific << dos->kmesh_dos->kpoint_irred_all[i][0].kval[j];
-                }
-                fs_result << std::setw(12)
-                          << std::fixed << dos->kmesh_dos->weight_k[i] << '\n';
-            }
-            fs_result.unsetf(std::ios::fixed);
-
-            fs_result << "#END KPOINT\n";
-
-            fs_result << "#CLASSICAL\n";
-            fs_result << thermodynamics->classical << '\n';
-            fs_result << "#END CLASSICAL\n";
-
-            fs_result << "#FCSXML\n";
-            fs_result << fcs_phonon->file_fcs << '\n';
-            fs_result << "#END  FCSXML\n";
-
-            fs_result << "#SMEARING\n";
-            fs_result << integration->ismear << '\n';
-            fs_result << integration->epsilon * Ry_to_kayser << '\n';
-            fs_result << "#END SMEARING\n";
-
-            fs_result << "#TEMPERATURE\n";
-            fs_result << system->Tmin << " " << system->Tmax << " " << system->dT << '\n';
-            fs_result << "#END TEMPERATURE\n";
-
-            fs_result << "##END General information\n";
-        }
-    }
-}
-
->>>>>>> 2bbdbc1b
+
 void Writes::setWriteOptions(const bool print_msd_,
                              const bool print_xsf_,
                              const bool print_anime_,

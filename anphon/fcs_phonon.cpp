/*
fcs_phonon.cpp

Copyright (c) 2014, 2015, 2016 Terumasa Tadano

This file is distributed under the terms of the MIT license.
Please see the file 'LICENCE.txt' in the root directory 
or http://opensource.org/licenses/mit-license.php for information.
*/

#include "mpi_common.h"
#include "fcs_phonon.h"
#include "constants.h"
#include "dynamical.h"
#include "error.h"
#include "gruneisen.h"
#include "memory.h"
#include "phonons.h"
#include "anharmonic_core.h"
#include "system.h"
#include "thermodynamics.h"
#include "mathfunctions.h"
#include <string>
#include <iostream>
#include <iomanip>
#include <algorithm>
#include <boost/property_tree/ptree.hpp>
#include <boost/property_tree/xml_parser.hpp>
#include <boost/foreach.hpp>
#include <boost/lexical_cast.hpp>
#include <Eigen/LU>
#include "hdf5_parser.h"

using namespace PHON_NS;

Fcs_phonon::Fcs_phonon(PHON *phon) : Pointers(phon)
{
    set_default_variables();
}

Fcs_phonon::~Fcs_phonon()
{
    deallocate_variables();
}

void Fcs_phonon::set_default_variables()
{
    maxorder = 0;
    file_fcs = "";
    file_fc2 = "";
    file_fc3 = "";
    file_fc4 = "";

    update_fc2 = false;
    force_constant_with_cell = nullptr;
}

void Fcs_phonon::deallocate_variables()
{
    if (force_constant_with_cell) {
        deallocate(force_constant_with_cell);
    }
}

void Fcs_phonon::setup(std::string mode)
{
    if (mympi->my_rank == 0) {
        std::cout << " =================\n";
        std::cout << "  Force Constants \n";
        std::cout << " =================\n\n";
    }

    MPI_Bcast(&anharmonic_core->quartic_mode, 1, MPI_INT, 0, MPI_COMM_WORLD);
    MPI_Bcast(&gruneisen->print_gruneisen, 1, MPI_CXX_BOOL, 0, MPI_COMM_WORLD);
    MPI_Bcast(&thermodynamics->calc_FE_bubble, 1, MPI_CXX_BOOL, 0, MPI_COMM_WORLD);

    if (mode == "PHONONS") {
        require_cubic = false;
        require_quartic = false;
        maxorder = 1;

        if (gruneisen->print_gruneisen || thermodynamics->calc_FE_bubble) {
            require_cubic = true;
            maxorder = 2;
        }
        if (gruneisen->print_newfcs) {
            require_cubic = true;
            maxorder = 2;

            if (anharmonic_core->quartic_mode > 0) {
                require_quartic = true;
                maxorder = 3;
            }
        }

    } else if (mode == "RTA") {
        require_cubic = true;

        if (anharmonic_core->quartic_mode > 0) {
            maxorder = 3;
            require_quartic = true;
        } else {
            maxorder = 2;
            require_quartic = false;
        }
    } else if (mode == "SCPH" || mode == "QHA") {
        require_cubic = true;
        require_quartic = true;
        maxorder = 3;
        anharmonic_core->quartic_mode = 1;
    }

    allocate(force_constant_with_cell, maxorder);

    if (mympi->my_rank == 0) {

<<<<<<< HEAD
        load_fcs_from_file(maxorder);
=======
        load_fc2_xml(fc2_ext, 0, std::string(""));
        load_fcs_xml();
>>>>>>> 3c1afa24

        for (auto i = 0; i < maxorder; ++i) {
            std::cout << "  Number of non-zero IFCs for " << i + 2 << " order: ";
            std::cout << force_constant_with_cell[i].size() << std::endl;
        }
        std::cout << std::endl;

        std::cout << "  Maximum deviation from the translational invariance: " << std::endl;
        for (auto i = 0; i < maxorder; ++i) {
            const auto maxdev = examine_translational_invariance(i,
                                                                 system->get_supercell(i).number_of_atoms,
                                                                 system->get_primcell().number_of_atoms,
                                                                 system->get_mapping_super_alm(i).from_true_primitive,
                                                                 force_constant_with_cell[i]);
            std::cout << "   Order " << i + 2 << " : " << std::setw(12)
                      << std::scientific << maxdev << std::endl;
        }
        std::cout << std::endl;
    }

    MPI_Bcast_fcs_array(maxorder);
    replicate_force_constants(maxorder);
}

<<<<<<< HEAD
void Fcs_phonon::replicate_force_constants(const int maxorder_in)
=======
void Fcs_phonon::load_fc2_xml(std::vector<FcsClassExtent> &fc2_vec,
                              int mode,
                              std::string xml_filename)
>>>>>>> 3c1afa24
{
    std::vector<FcsArrayWithCell> force_constant_replicate;
    std::vector<Eigen::Vector3d> relvecs, relvecs_vel;
    Eigen::Vector3d relvec_tmp, relvec_tmp2;
    std::vector<std::vector<unsigned int>> map_trans;
    Eigen::Vector3d xshift, x0, x_shifted;
    Eigen::Vector3d xdiff, xdiff_cart;
    std::vector<unsigned int> map_now;

    for (auto order = 0; order < maxorder_in; ++order) {

        force_constant_replicate.clear();
        map_trans.clear();

        const auto map_tmp = system->get_mapping_super_alm(order);
        const auto cell_tmp = system->get_supercell(order);
        const auto ntran_tmp = map_tmp.from_true_primitive[0].size();

        for (auto itran = 0; itran < ntran_tmp; ++itran) {
            xshift = cell_tmp.x_fractional.row(map_tmp.from_true_primitive[0][itran])
                     - cell_tmp.x_fractional.row(map_tmp.from_true_primitive[0][0]);
            map_now.clear();

            for (auto iat = 0; iat < cell_tmp.number_of_atoms; ++iat) {
                auto kat = -1;
                for (auto jat = 0; jat < cell_tmp.number_of_atoms; ++jat) {
                    xdiff = cell_tmp.x_fractional.row(jat) - cell_tmp.x_fractional.row(iat);
                    xdiff = (xdiff + xshift).unaryExpr([](const double x) { return x - static_cast<double>(nint(x)); });
                    xdiff_cart = cell_tmp.lattice_vector * xdiff;
                    if (xdiff_cart.norm() < 1.0e-3) {
                        kat = jat;
                        break;
                    }
                }
                if (kat == -1) {
                    exit("replicate_force_constants", "Equivalent atom could not be found.");
                } else {
                    map_now.emplace_back(kat);
                }
            }
            map_trans.emplace_back(map_now);
        }

        std::vector<AtomCellSuper> pairs_tmp(order + 2);
        std::vector<unsigned int> atom_super(order + 2), atom_super_tran(order + 2);
        std::vector<unsigned int> atom_new_prim(order + 2), atom_new_super(order + 2);
        std::vector<unsigned int> tran_new(order + 2);

<<<<<<< HEAD
        for (const auto &it: force_constant_with_cell[order]) {
            for (auto i = 0; i < order + 2; ++i) {
                atom_super[i] = it.atoms_s[i];
            }

            for (const auto &it_trans: map_trans) {
                for (auto i = 0; i < order + 2; ++i) {
                    atom_super_tran[i] = it_trans[atom_super[i]];
                }

                if (system->get_map_s2p(order)[atom_super_tran[0]].tran_num != 0) {
                    continue;
                }

                for (auto i = 0; i < order + 2; ++i) {
                    atom_new_prim[i] = system->get_map_s2p(order)[atom_super_tran[i]].atom_num;
                    pairs_tmp[i].index = 3 * atom_new_prim[i] + it.pairs[i].index % 3;
                    pairs_tmp[i].tran = system->get_map_s2p(order)[atom_super_tran[i]].tran_num;
                    pairs_tmp[i].cell_s = it.pairs[i].cell_s;
                }

                relvecs.clear();
                relvecs_vel.clear();
                for (auto i = 0; i < order + 1; ++i) {
                    for (auto j = 0; j < 3; ++j) {
                        relvec_tmp[j] = it.relvecs_velocity[i][j] + cell_tmp.x_cartesian(atom_super_tran[0], j)
                                        - cell_tmp.x_cartesian(system->get_map_p2s(order)[atom_new_prim[i + 1]][0], j);
                        relvec_tmp2[j] = it.relvecs_velocity[i][j];
                    }
                    relvec_tmp = system->get_primcell().lattice_vector.inverse() * relvec_tmp;
                    relvec_tmp2 = system->get_primcell().lattice_vector.inverse() * relvec_tmp2;
                    relvecs.emplace_back(relvec_tmp);
                    relvecs_vel.emplace_back(relvec_tmp2);
                }
                force_constant_replicate.emplace_back(it.fcs_val,
                                                      pairs_tmp,
                                                      atom_super_tran,
                                                      relvecs,
                                                      relvecs_vel);
            }
        }

        force_constant_with_cell[order].clear();
        std::copy(force_constant_replicate.begin(),
                  force_constant_replicate.end(),
                  std::back_inserter(force_constant_with_cell[order]));
    }
}


void Fcs_phonon::load_fcs_from_file(const int maxorder_in) const
{
    std::vector<std::string> filename_list{file_fc2,
                                           file_fc3,
                                           file_fc4};

    std::vector<bool> load_flags{true, require_cubic, require_quartic};

    if (file_fc2.empty()) {
        filename_list[0] = file_fcs;
    }

    if (require_cubic) {
        if (file_fc3.empty()) {
            if (!file_fcs.empty()) {
                filename_list[1] = file_fcs;
            } else {
                exit("load_fcs_from_file",
                     "Either FCSFILE or FC3FILE must be given in the "
                     "&general section of the input file.");
            }
        }
    }

    if (require_quartic) {
        if (file_fc4.empty()) {
            if (!file_fcs.empty()) {
                filename_list[2] = file_fcs;
            } else {
                exit("load_fcs_from_file",
                     "Either FCSFILE or FC4FILE must be given in the "
                     "&general section of the input file.");
            }
        }
    }

    std::cout << "  Reading force constants from the FCSFILE ... ";
=======
    // read from the input file
    if (mode == 0) {
        if (update_fc2) {
            try {
                read_xml(file_fc2, pt);
            }
            catch (std::exception &e) {
                auto str_error = "Cannot open file FC2XML ( " + file_fc2 + " )";
                exit("load_fc2_xml", str_error.c_str());
            }
        } else {
            try {
                read_xml(file_fcs, pt);
            }
            catch (std::exception &e) {
                auto str_error = "Cannot open file FCSXML ( " + file_fcs + " )";
                exit("load_fc2_xml", str_error.c_str());
            }
        }
    }
        // read from the file of the given name
    else if (mode == 1) {
        try {
            read_xml(xml_filename, pt);
        }
        catch (std::exception &e) {
            auto str_error = "Cannot open file FC2XML ( " + xml_filename + " )";
            exit("load_fc2_xml", str_error.c_str());
        }
    }

    fc2_vec.clear();
>>>>>>> 3c1afa24

    for (auto i = 0; i < filename_list.size(); ++i) {

        if (!load_flags[i]) continue;

        const auto filename = filename_list[i];
        const auto file_extension = filename.substr(filename.find_last_of('.') + 1);
        if (file_extension == "xml" || file_extension == "XML") {

            load_fcs_xml(filename, i, force_constant_with_cell[i]);

        } else if (file_extension == "h5" || file_extension == "hdf5") {

<<<<<<< HEAD
            parse_fcs_from_h5(filename, i, force_constant_with_cell[i]);

        }
    }

    std::cout << "done.\n\n";
=======
                    fc2_vec.push_back(fcext_tmp);
                }
    pt.clear();
>>>>>>> 3c1afa24
}


void Fcs_phonon::load_fcs_xml(const std::string fname_fcs,
                              const int order,
                              std::vector<FcsArrayWithCell> &fcs_out) const
{
    using namespace boost::property_tree;
    ptree pt;
    std::string str_tag;
    unsigned int atmn, xyz, cell_s;

    std::stringstream ss;

    AtomCellSuper ivec_tmp{};
    std::vector<AtomCellSuper> ivec_with_cell, ivec_copy;
    std::vector<Eigen::Vector3d> relvecs;

    Eigen::Vector3d relvec_tmp;
    std::vector<int> atoms_prim_tmp, coords_tmp;
    std::vector<unsigned int> atoms_s_tmp;

    const auto xf_image = dynamical->get_xrs_image();

    fcs_out.clear();

    try {
        read_xml(fname_fcs, pt);
    }
    catch (std::exception &e) {
        auto str_error = "Cannot open file FCSFILE ( " + fname_fcs + " )";
        exit("load_fcs_xml", str_error.c_str());
    }

    if (order == 0) {
        str_tag = "Data.ForceConstants.HARMONIC";
    } else {
        str_tag = "Data.ForceConstants.ANHARM" + std::to_string(order + 2);
    }

    const auto map_tmp = system->get_mapping_super_alm(order);
    const auto xf_tmp = system->get_supercell(order).x_fractional;

    auto child_ = pt.get_child_optional(str_tag);

    if (!child_) {
        auto str_tmp = str_tag + " flag not found in the FCSFILE file";
        exit("load_fcs_xml", str_tmp.c_str());
    }

    BOOST_FOREACH (const ptree::value_type &child_, pt.get_child(str_tag)) {
                    const auto &child = child_.second;

                    auto fcs_val = boost::lexical_cast<double>(child.data());

                    ivec_with_cell.clear();

                    for (auto i = 0; i < order + 2; ++i) {
                        auto str_attr = "<xmlattr>.pair" + std::to_string(i + 1);
                        auto str_pairs = child.get<std::string>(str_attr);

                        ss.str("");
                        ss.clear();
                        ss << str_pairs;

                        if (i == 0) {
                            ss >> atmn >> xyz;
                            ivec_tmp.index = 3 * map_tmp.from_true_primitive[atmn - 1][0] + xyz - 1;
                            ivec_tmp.cell_s = 0;
                            ivec_tmp.tran = 0; // dummy
                            ivec_with_cell.push_back(ivec_tmp);
                        } else {
                            ss >> atmn >> xyz >> cell_s;
                            ivec_tmp.index = 3 * (atmn - 1) + xyz - 1;
                            ivec_tmp.cell_s = cell_s - 1;
                            ivec_tmp.tran = 0; // dummy
                            ivec_with_cell.push_back(ivec_tmp);
                        }
                    }

                    if (std::abs(fcs_val) > eps) {
                        do {
                            ivec_copy.clear();
                            atoms_s_tmp.clear();

                            for (auto i = 0; i < ivec_with_cell.size(); ++i) {
                                atmn = ivec_with_cell[i].index / 3;
                                xyz = ivec_with_cell[i].index % 3;
                                ivec_tmp.index = 3 * map_tmp.to_true_primitive[atmn].atom_num + xyz;
                                ivec_tmp.cell_s = ivec_with_cell[i].cell_s;
                                ivec_tmp.tran = map_tmp.to_true_primitive[atmn].tran_num;
                                ivec_copy.push_back(ivec_tmp);
                                atoms_s_tmp.emplace_back(atmn);
                            }
                            fcs_out.emplace_back(fcs_val, ivec_copy, atoms_s_tmp);
                        } while (std::next_permutation(ivec_with_cell.begin() + 1, ivec_with_cell.end()));
                    }
                }

    // Register relative vector information for later use
    for (auto &it: fcs_out) {
        relvecs.clear();
        for (auto i = 1; i < order + 2; ++i) {
            const auto atom1_s = map_tmp.from_true_primitive[it.pairs[i].index / 3][it.pairs[i].tran];
            const auto atom2_s = map_tmp.from_true_primitive[it.pairs[0].index / 3][0];
            for (auto j = 0; j < 3; ++j) {
                relvec_tmp[j] = xf_tmp(atom1_s, j) + xf_image[it.pairs[i].cell_s][j]
                                - xf_tmp(atom2_s, j);
            }
            relvec_tmp = system->get_supercell(order).lattice_vector * relvec_tmp;
            relvecs.emplace_back(relvec_tmp);
        }
        it.relvecs_velocity = relvecs;
    }
}

void Fcs_phonon::parse_fcs_from_h5(const std::string fname_fcs,
                                   const int order,
                                   std::vector<FcsArrayWithCell> &fcs_out) const
{
    using namespace H5Easy;
    File file(fname_fcs, File::ReadOnly);

    Eigen::MatrixXi atom_indices, atom_indices_super, coord_indices;
    Eigen::MatrixXd shift_vectors;
    Eigen::ArrayXd fcs_values;

    get_force_constants_from_h5(file,
                                order,
                                atom_indices,
                                atom_indices_super,
                                coord_indices,
                                shift_vectors,
                                fcs_values);

    const auto nentries = fcs_values.size();

    AtomCellSuper ivec_tmp{};
    std::vector<AtomCellSuper> ivec_with_cell, ivec_copy;
    std::vector<Eigen::Vector3d> relvecs_tmp;
    std::vector<unsigned int> atoms_s_tmp;

    struct IndexAndRelvecs {
        unsigned int index_super;
        unsigned int index_prim;
        Eigen::Vector3d relvec;
    };

    const Eigen::Vector3d zerovec = Eigen::Vector3d::Zero();

    const auto nelems = order + 2;
    IndexAndRelvecs index_tmp{};
    std::vector<IndexAndRelvecs> vec_index(nelems);

    for (auto i = 0; i < nentries; ++i) {

        if (std::abs(fcs_values[i]) < eps) continue;

        vec_index.clear();

        index_tmp.index_prim = 3 * atom_indices(i, 0) + coord_indices(i, 0);
        index_tmp.index_super = 3 * atom_indices_super(i, 0) + coord_indices(i, 0);
        index_tmp.relvec = zerovec;
        vec_index.emplace_back(index_tmp);

        for (auto j = 1; j < nelems; ++j) {
            index_tmp.index_prim = 3 * atom_indices(i, j) + coord_indices(i, j);
            index_tmp.index_super = 3 * atom_indices_super(i, j) + coord_indices(i, j);
            for (auto k = 0; k < 3; ++k) {
                index_tmp.relvec[k] = shift_vectors(i, 3 * (j - 1) + k);
            }
            vec_index.emplace_back(index_tmp);
        }

        do {
            ivec_copy.clear();
            relvecs_tmp.clear();
            atoms_s_tmp.clear();

            for (auto j = 0; j < vec_index.size(); ++j) {
                ivec_tmp.index = vec_index[j].index_prim;
                ivec_tmp.cell_s = 0;
                ivec_tmp.tran = 0;
                ivec_copy.push_back(ivec_tmp);
                atoms_s_tmp.emplace_back(vec_index[j].index_super / 3);
            }
            for (auto j = 1; j < vec_index.size(); ++j) {
                relvecs_tmp.emplace_back(vec_index[j].relvec);
            }
            fcs_out.emplace_back(fcs_values[i], ivec_copy, atoms_s_tmp, relvecs_tmp);
        } while (std::next_permutation(vec_index.begin() + 1, vec_index.end(),
                                       [](const IndexAndRelvecs &a, const IndexAndRelvecs &b) {
                                           return a.index_super < b.index_super;
                                       }));
    }
}


double Fcs_phonon::examine_translational_invariance(const int order,
                                                    const unsigned int nat,
                                                    const unsigned int natmin,
                                                    const std::vector<std::vector<unsigned int>> &map_p2s_in,
                                                    const std::vector<FcsArrayWithCell> &fc_in) const
{
    int j, k, l, m;

    double dev;

    double ret = 0.0;

    if (order == 0) {
        double **sum2;
        allocate(sum2, 3 * natmin, 3);

        for (j = 0; j < 3 * natmin; ++j) {
            for (k = 0; k < 3; ++k) {
                sum2[j][k] = 0.0;
            }
        }

        for (const auto &it: fc_in) {
            j = it.pairs[0].index;
            k = it.pairs[1].index % 3;
            sum2[j][k] += it.fcs_val;
        }

        for (j = 0; j < 3 * natmin; ++j) {
            for (k = 0; k < 3; ++k) {
                dev = std::abs(sum2[j][k]);
                if (ret < dev) ret = dev;
            }
        }
        deallocate(sum2);

    } else if (order == 1) {

        double ***sum3;
        allocate(sum3, 3 * natmin, 3 * nat, 3);

        for (j = 0; j < 3 * natmin; ++j) {
            for (k = 0; k < 3 * nat; ++k) {
                for (l = 0; l < 3; ++l) {
                    sum3[j][k][l] = 0.0;
                }
            }
        }

        for (const auto &it: fc_in) {
            j = it.pairs[0].index;
            k = 3 * it.atoms_s[1] + it.pairs[1].index % 3;
            l = it.pairs[2].index % 3;
            sum3[j][k][l] += it.fcs_val;
        }
        for (j = 0; j < 3 * natmin; ++j) {
            for (k = 0; k < 3 * nat; ++k) {
                for (l = 0; l < 3; ++l) {
                    dev = std::abs(sum3[j][k][l]);
                    if (ret < dev) ret = dev;
                }
            }
        }
        deallocate(sum3);

    } else if (order == 2) {

        double ****sum4;
        allocate(sum4, 3 * natmin, 3 * nat, 3 * nat, 3);

        for (j = 0; j < 3 * natmin; ++j) {
            for (k = 0; k < 3 * nat; ++k) {
                for (l = 0; l < 3 * nat; ++l) {
                    for (m = 0; m < 3; ++m) {
                        sum4[j][k][l][m] = 0.0;
                    }
                }
            }
        }

        for (const auto &it: fc_in) {
            j = it.pairs[0].index;
            k = 3 * it.atoms_s[1] + it.pairs[1].index % 3;
            l = 3 * it.atoms_s[2] + it.pairs[2].index % 3;
            m = it.pairs[3].index % 3;
            sum4[j][k][l][m] += it.fcs_val;
        }

        for (j = 0; j < 3 * natmin; ++j) {
            for (k = 0; k < 3 * nat; ++k) {
                for (l = 0; l < 3 * nat; ++l) {
                    for (m = 0; m < 3; ++m) {
                        dev = std::abs(sum4[j][k][l][m]);
                        if (ret < dev) ret = dev;

                    }
                }
            }
        }
        deallocate(sum4);

    }

    return ret;
}

void Fcs_phonon::MPI_Bcast_fcs_array(const unsigned int N) const
{
    int j, k;
    double *fcs_tmp;
    unsigned int ***ind;
    double ***relative_vector_tmp;

    AtomCellSuper ivec_tmp;
    std::vector<AtomCellSuper> ivec_array;
    std::vector<unsigned int> atoms_s_tmp;

    std::vector<Eigen::Vector3d> relvecs_vel;
    Eigen::Vector3d relvec_tmp;

    for (unsigned int i = 0; i < N; ++i) {

        int len = force_constant_with_cell[i].size();
        int nelem = i + 2;

        MPI_Bcast(&len, 1, MPI_INT, 0, MPI_COMM_WORLD);

        if (len == 0) continue;

        allocate(fcs_tmp, len);
        allocate(ind, len, nelem, 4);
        allocate(relative_vector_tmp, len, nelem - 1, 3);

        if (mympi->my_rank == 0) {
            for (j = 0; j < len; ++j) {
                fcs_tmp[j] = force_constant_with_cell[i][j].fcs_val;
                for (k = 0; k < nelem; ++k) {
                    ind[j][k][0] = force_constant_with_cell[i][j].pairs[k].index;
                    ind[j][k][1] = force_constant_with_cell[i][j].pairs[k].tran;
                    ind[j][k][2] = force_constant_with_cell[i][j].pairs[k].cell_s;
                    ind[j][k][3] = force_constant_with_cell[i][j].atoms_s[k];
                }
                for (k = 0; k < nelem - 1; ++k) {
                    for (auto l = 0; l < 3; ++l) {
                        relative_vector_tmp[j][k][l] = force_constant_with_cell[i][j].relvecs_velocity[k][l];
                    }
                }
            }
        }

        MPI_Bcast(&fcs_tmp[0], len, MPI_DOUBLE, 0, MPI_COMM_WORLD);
        MPI_Bcast(&ind[0][0][0], 4 * nelem * len, MPI_UNSIGNED, 0, MPI_COMM_WORLD);
        MPI_Bcast(&relative_vector_tmp[0][0][0], 3 * len * (nelem - 1), MPI_DOUBLE, 0, MPI_COMM_WORLD);

        if (mympi->my_rank > 0) {
            force_constant_with_cell[i].clear();

            for (j = 0; j < len; ++j) {

                ivec_array.clear();
                atoms_s_tmp.clear();
                for (k = 0; k < nelem; ++k) {
                    ivec_tmp.index = ind[j][k][0];
                    ivec_tmp.tran = ind[j][k][1];
                    ivec_tmp.cell_s = ind[j][k][2];
                    ivec_array.push_back(ivec_tmp);
                    atoms_s_tmp.emplace_back(ind[j][k][3]);
                }

                relvecs_vel.clear();
                for (k = 0; k < nelem - 1; ++k) {
                    for (auto l = 0; l < 3; ++l) {
                        relvec_tmp[l] = relative_vector_tmp[j][k][l];
                    }
                    relvecs_vel.emplace_back(relvec_tmp);
                }
                force_constant_with_cell[i].emplace_back(fcs_tmp[j],
                                                         ivec_array,
                                                         atoms_s_tmp,
                                                         relvecs_vel);
            }
        }

        deallocate(fcs_tmp);
        deallocate(ind);
        deallocate(relative_vector_tmp);
    }
}<|MERGE_RESOLUTION|>--- conflicted
+++ resolved
@@ -114,12 +114,7 @@
 
     if (mympi->my_rank == 0) {
 
-<<<<<<< HEAD
         load_fcs_from_file(maxorder);
-=======
-        load_fc2_xml(fc2_ext, 0, std::string(""));
-        load_fcs_xml();
->>>>>>> 3c1afa24
 
         for (auto i = 0; i < maxorder; ++i) {
             std::cout << "  Number of non-zero IFCs for " << i + 2 << " order: ";
@@ -144,13 +139,7 @@
     replicate_force_constants(maxorder);
 }
 
-<<<<<<< HEAD
 void Fcs_phonon::replicate_force_constants(const int maxorder_in)
-=======
-void Fcs_phonon::load_fc2_xml(std::vector<FcsClassExtent> &fc2_vec,
-                              int mode,
-                              std::string xml_filename)
->>>>>>> 3c1afa24
 {
     std::vector<FcsArrayWithCell> force_constant_replicate;
     std::vector<Eigen::Vector3d> relvecs, relvecs_vel;
@@ -199,7 +188,6 @@
         std::vector<unsigned int> atom_new_prim(order + 2), atom_new_super(order + 2);
         std::vector<unsigned int> tran_new(order + 2);
 
-<<<<<<< HEAD
         for (const auto &it: force_constant_with_cell[order]) {
             for (auto i = 0; i < order + 2; ++i) {
                 atom_super[i] = it.atoms_s[i];
@@ -287,40 +275,6 @@
     }
 
     std::cout << "  Reading force constants from the FCSFILE ... ";
-=======
-    // read from the input file
-    if (mode == 0) {
-        if (update_fc2) {
-            try {
-                read_xml(file_fc2, pt);
-            }
-            catch (std::exception &e) {
-                auto str_error = "Cannot open file FC2XML ( " + file_fc2 + " )";
-                exit("load_fc2_xml", str_error.c_str());
-            }
-        } else {
-            try {
-                read_xml(file_fcs, pt);
-            }
-            catch (std::exception &e) {
-                auto str_error = "Cannot open file FCSXML ( " + file_fcs + " )";
-                exit("load_fc2_xml", str_error.c_str());
-            }
-        }
-    }
-        // read from the file of the given name
-    else if (mode == 1) {
-        try {
-            read_xml(xml_filename, pt);
-        }
-        catch (std::exception &e) {
-            auto str_error = "Cannot open file FC2XML ( " + xml_filename + " )";
-            exit("load_fc2_xml", str_error.c_str());
-        }
-    }
-
-    fc2_vec.clear();
->>>>>>> 3c1afa24
 
     for (auto i = 0; i < filename_list.size(); ++i) {
 
@@ -334,18 +288,24 @@
 
         } else if (file_extension == "h5" || file_extension == "hdf5") {
 
-<<<<<<< HEAD
             parse_fcs_from_h5(filename, i, force_constant_with_cell[i]);
 
         }
     }
 
     std::cout << "done.\n\n";
-=======
-                    fc2_vec.push_back(fcext_tmp);
-                }
-    pt.clear();
->>>>>>> 3c1afa24
+}
+
+void Fcs_phonon::get_fcs_from_file(const std::string fname_fcs,
+                                   const int order,
+                                   std::vector<FcsArrayWithCell> &fcs_out) const
+{
+    const auto file_extension = fname_fcs.substr(fname_fcs.find_last_of('.') + 1);
+    if (file_extension == "xml" || file_extension == "XML") {
+        load_fcs_xml(fname_fcs, order, fcs_out);
+    } else if (file_extension == "h5" || file_extension == "hdf5") {
+        parse_fcs_from_h5(fname_fcs, order, fcs_out);
+    }
 }
 
 

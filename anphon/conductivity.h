--- conflicted
+++ resolved
@@ -21,25 +21,17 @@
 
 namespace PHON_NS {
 class Conductivity : protected Pointers {
-<<<<<<< HEAD
 
  friend class Iterativebte;
  
- public:
-=======
 public:
->>>>>>> 3254ef89
     Conductivity(class PHON *);
 
     ~Conductivity();
 
     void setup_kappa();
 
-<<<<<<< HEAD
     // void prepare_restart();
-=======
-    void prepare_restart();
->>>>>>> 3254ef89
 
     void calc_anharmonic_imagself();
 
@@ -48,18 +40,13 @@
     int calc_kappa_spec;
     unsigned int ntemp;
     double **damping3;
-<<<<<<< HEAD
     double **damping4;
     double ***kappa;
     double ***kappa_3only;
-=======
-    double ***kappa;
->>>>>>> 3254ef89
     double ***kappa_spec;
     double ***kappa_coherent;
     double *temperature;
     int calc_coherent;
-<<<<<<< HEAD
     int write_interpolation;
 
     int fph_rta;
@@ -81,15 +68,10 @@
     };
 
  private:
-=======
-
-private:
->>>>>>> 3254ef89
     void set_default_variables();
 
     void deallocate_variables();
 
-<<<<<<< HEAD
     double ***vel, ***vel_4ph;
     std::complex<double> ****velmat;
     unsigned int nk_3ph, ns;
@@ -151,27 +133,13 @@
     void write_result_gamma(unsigned int,
                             unsigned int,
                             double ***,
-                            double **);
+                            double **) const;
 
     void write_result_gamma(unsigned int,
                             unsigned int,
                             double ***,
                             double **,
                             int);
-=======
-    double ***vel;
-    std::complex<double> ****velmat;
-    unsigned int nk, ns;
-    int nshift_restart;
-    std::vector<int> vks_l, vks_done;
-    std::set<int> vks_job;
-    std::string file_coherent_elems;
-
-    void write_result_gamma(unsigned int,
-                            unsigned int,
-                            double ***,
-                            double **) const;
->>>>>>> 3254ef89
 
     void average_self_energy_at_degenerate_point(const int n,
                                                  const int m,
@@ -196,13 +164,10 @@
                                 const double *const *eval_in,
                                 const double *const *gamma_total,
                                 double ***kappa_coherent_out) const;
-<<<<<<< HEAD
 
     void interpolate_data(const KpointMeshUniform *kmesh_coarse_in,
                           const KpointMeshUniform *kmesh_dense_in,
                           const double *const *val_coarse_in,
                           double **val_dense_out) const;
-=======
->>>>>>> 3254ef89
 };
 }
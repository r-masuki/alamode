/*
 integration.cpp

 Copyright (c) 2014-2021 Terumasa Tadano

 This file is distributed under the terms of the MIT license.
 Please see the file 'LICENCE.txt' in the root directory 
 or http://opensource.org/licenses/mit-license.php for information.
*/

#include "mpi_common.h"
#include "integration.h"
#include "error.h"
#include "kpoint.h"
#include "mathfunctions.h"
#include "memory.h"
#include "system.h"
#include "phonon_velocity.h"
#include "dynamical.h"
#include "anharmonic_core.h"
#include <iomanip>
#include <vector>
#include <algorithm>
#include <cmath>

using namespace PHON_NS;

Integration::Integration(PHON *phon) : Pointers(phon)
{
    set_default_variables();
}

Integration::~Integration()
{
    deallocate_variables();
};

void Integration::set_default_variables()
{
<<<<<<< HEAD
    use_tetrahedron = true;
    ismear = -1;
    ismear_4ph = 1;
    epsilon = 0.0;
    ntetra = 0;
    tetras = nullptr;
    vel = nullptr;
    dq = nullptr;
=======
    ismear = -1; // for 3ph scattering
    ismear_4ph = 1; // for 4ph scattering
    epsilon = 10.0;
    epsilon_4ph = 10.0;
>>>>>>> fb40fb33
}

void Integration::deallocate_variables()
{
<<<<<<< HEAD
    if (tetras) {
        memory->deallocate(tetras);
    }
    if (ismear == 2 || ismear_4ph == 2) {
    }
=======
>>>>>>> fb40fb33
}

void Integration::setup_integration()
{
    MPI_Bcast(&ismear, 1, MPI_INT, 0, MPI_COMM_WORLD);
    MPI_Bcast(&ismear_4ph, 1, MPI_INT, 0, MPI_COMM_WORLD);
<<<<<<< HEAD

    const auto nk = kpoint->nk;
    const auto nkx = kpoint->nkx;
    const auto nky = kpoint->nky;
    const auto nkz = kpoint->nkz;
=======
>>>>>>> fb40fb33

    if (mympi->my_rank == 0) {
        std::cout << std::endl;
        if (ismear == -1) {
            std::cout << " ISMEAR = -1: Tetrahedron method will be used." << std::endl;
        } else if (ismear == 0) {
            std::cout << " ISMEAR = 0: Lorentzian broadening with epsilon = "
                      << std::fixed << std::setprecision(2) << epsilon << " (cm^-1)" << std::endl;
        } else if (ismear == 1) {
            std::cout << " ISMEAR = 1: Gaussian broadening with epsilon = "
                      << std::fixed << std::setprecision(2) << epsilon << " (cm^-1)" << std::endl;
        } else if (ismear == 2) {
            std::cout << " ISMEAR = 2: adaptive method will be used." << std::endl;
        } else {
<<<<<<< HEAD
            error->exit("setup_relaxation", "Invalid ismear");
=======
            exit("setup_relaxation", "Invalid ksum_mode");
>>>>>>> fb40fb33
        }
        std::cout << std::endl;

        if (anharmonic_core->quartic_mode) {

            std::cout << " -- QUARTIC > 0: 4ph scattering will calculated with flag ISMEAR_4PH --" << std::endl;
            if (ismear_4ph == -1) {
                std::cout << "Tetrahedron method is not implemented, changed to adaptive smearing !" << std::endl;
                ismear_4ph = 2;
            } else if (ismear_4ph == 0) {
                std::cout << " ISMEAR_4PH = 0: Lorentzian broadening with epsilon = "
                      << std::fixed << std::setprecision(2) << epsilon << " (cm^-1)" << std::endl;
            } else if (ismear_4ph == 1) {
                std::cout << " ISMEAR_4PH = 1: Gaussian broadening with epsilon = "
                      << std::fixed << std::setprecision(2) << epsilon << " (cm^-1)" << std::endl;
            } else if (ismear_4ph == 2) {
                std::cout << " ISMEAR_4PH = 2: Adaptive smearing method will be used " << std::endl;
            } else {
                error->exit("setup_relaxation", "Invalid ismear_4ph");
            }
        
            std::cout << std::endl;
        }
    }

<<<<<<< HEAD
    if (ismear == -1) {
        ntetra = 6 * nk;
        memory->allocate(tetras, ntetra, 4);
        prepare_tetrahedron(nkx, nky, nkz);
    } 
    if (ismear == 2 || ismear_4ph == 2) {
        prepare_adaptivesmearing();
    }

    epsilon *= time_ry / Hz_to_kayser;
=======
    epsilon *= time_ry / Hz_to_kayser; // Convert epsilon to a.u.
    epsilon_4ph *= time_ry / Hz_to_kayser; // Convert epsilon to a.u.
>>>>>>> fb40fb33
    MPI_Bcast(&epsilon, 1, MPI_DOUBLE, 0, MPI_COMM_WORLD);
    MPI_Bcast(&epsilon_4ph, 1, MPI_DOUBLE, 0, MPI_COMM_WORLD);

<<<<<<< HEAD
void Integration::prepare_adaptivesmearing()
{
    auto nk = kpoint->nk;
    auto ns = dynamical->neval;

    memory->allocate(vel,nk,ns,3);
    phonon_velocity->calc_phonon_vel_mesh(vel);  //this will gather to rank0 process

    MPI_Bcast(&vel[0][0][0], nk * ns * 3, MPI_DOUBLE, 0, MPI_COMM_WORLD);

    int nka[3];

    nka[0] = kpoint->nkx;
    nka[1] = kpoint->nky;
    nka[2] = kpoint->nkz;

    memory->allocate(dq,3,3);

    for (auto u = 0; u < 3; u++) {
        for (auto a = 0; a < 3; a++) {
            dq[u][a] = system->rlavec_p[u][a] / nka[u];
        }
    }
}

void Integration::adaptive_smearing(const int k1, const int s1,
                                    double &smear)
{
    double parts;
    double tmp;
    int i;

    parts = 0;

    for (auto u = 0; u < 3; ++u) {
        
        tmp = 0;
        for (auto a = 0; a < 3; ++a) {
            tmp += vel[k1][s1][a] * dq[u][a];
        }

        parts += std::pow(tmp, 2);
    }
    
    smear = std::max( 2.0e-5, std::sqrt( parts / 12) ); // for (w1 - w2)
}

void Integration::adaptive_smearing(const int k1, const int s1,
                                    const int k2, const int s2,
                                    double *smear)
{

    double parts[2];
    double tmp[2];
    int i;

    for (i = 0; i < 2; ++i) parts[i] = 0;

    for (auto u = 0; u < 3; ++u) {

        for (i = 0; i < 2; ++i) tmp[i] = 0;

        for (auto a = 0; a < 3; ++a) {
            tmp[0] += (vel[k1][s1][a] - vel[k2][s2][a]) * dq[u][a];
            tmp[1] += (vel[k1][s1][a] + vel[k2][s2][a]) * dq[u][a];
        }

        for (i = 0; i < 2; ++i) parts[i] += std::pow(tmp[i], 2);
    }
    
    smear[0] = std::max( 2.0e-5, std::sqrt( (parts[0]) / 12) ); // for (w1 - w2 - w3)
    smear[1] = std::max( 2.0e-5, std::sqrt( (parts[1]) / 12) ); // for (w1 + w3 - w3)
    // 2.0e-5 ry ~ 3 cm^-1
}

void Integration::adaptive_smearing(const int k2, const int s2,
                                    const int k3, const int s3,
                                    const int k4, const int s4,
                                    double *smear)
{
    double vel_diff;
    double parts[3];
    double tmp[3];
    int i;
    for (i = 0; i < 3; ++i) parts[i] = 0;

    for (auto u = 0; u < 3; ++u) {

        for (i = 0; i < 3; ++i) tmp[i] = 0;

        for (auto a = 0; a < 3; ++a) {
            tmp[0] += (vel[k2][s2][a] - vel[k4][s4][a]) * dq[u][a];
            tmp[1] += (vel[k3][s3][a] - vel[k4][s4][a]) * dq[u][a];
            tmp[2] += (vel[k2][s2][a] + vel[k4][s4][a]) * dq[u][a];
        }

        for (i = 0; i < 3; ++i) parts[i] += std::pow(tmp[i], 2);
    }
    
    smear[0] = std::max( 2.0e-5, std::sqrt( (parts[0]+parts[1]) / 12));  // for delta(w1 - w2 - w3 - w4)
    smear[1] = std::max( 2.0e-5, std::sqrt( (parts[2]+parts[1]) / 12));  // for delta(w1 + w2 - w3 - w4) and (w1 - w2 + w3 + w4)
=======
>>>>>>> fb40fb33
}

void TetraNodes::setup()
{
    // This menber function creates node information of the tetrahedra.
    const auto nk23 = nk2 * nk3;

    for (int i = 0; i < nk1; ++i) {
        for (int j = 0; j < nk2; ++j) {
            for (int k = 0; k < nk3; ++k) {

                const auto ii = (i + 1) % nk1;
                const auto jj = (j + 1) % nk2;
                const auto kk = (k + 1) % nk3;

                const auto n1 = k + j * nk3 + i * nk23;
                const auto n2 = k + j * nk3 + ii * nk23;
                const auto n3 = k + jj * nk3 + i * nk23;
                const auto n4 = k + jj * nk3 + ii * nk23;
                const auto n5 = kk + j * nk3 + i * nk23;
                const auto n6 = kk + j * nk3 + ii * nk23;
                const auto n7 = kk + jj * nk3 + i * nk23;
                const auto n8 = kk + jj * nk3 + ii * nk23;

                auto m = 6 * (k + j * nk3 + i * nk23);

                tetras[m][0] = n1;
                tetras[m][1] = n2;
                tetras[m][2] = n3;
                tetras[m][3] = n6;

                ++m;

                tetras[m][0] = n2;
                tetras[m][1] = n3;
                tetras[m][2] = n4;
                tetras[m][3] = n6;

                ++m;

                tetras[m][0] = n1;
                tetras[m][1] = n3;
                tetras[m][2] = n5;
                tetras[m][3] = n6;

                ++m;

                tetras[m][0] = n3;
                tetras[m][1] = n4;
                tetras[m][2] = n6;
                tetras[m][3] = n8;

                ++m;

                tetras[m][0] = n3;
                tetras[m][1] = n6;
                tetras[m][2] = n7;
                tetras[m][3] = n8;

                ++m;

                tetras[m][0] = n3;
                tetras[m][1] = n5;
                tetras[m][2] = n6;
                tetras[m][3] = n7;
            }
        }
    }
}

unsigned int TetraNodes::get_ntetra() const
{
    return this->ntetra;
}

unsigned int **TetraNodes::get_tetras() const
{
    return this->tetras;
}

double Integration::do_tetrahedron(const double *energy,
                                   const double *f,
                                   const unsigned int ntetra,
                                   const unsigned int *const *tetras,
                                   const double e_ref)
{
    /*
    This function returns the summation of the given function f_{k}
    over the k-points which have the energy "e_ref" using the tetrahedron method.

    Ret(e_ref) = \int f(k) \delta(e_ref - energy(k))

    */

    auto ret = 0.0;
    double I1, I2, I3, I4;

    const auto frac3 = 1.0 / 3.0;
    double g;

    tetra_pair pair{};

    for (unsigned int i = 0; i < ntetra; ++i) {

        tetra_data.clear();

        for (unsigned int j = 0; j < 4; ++j) {
            const auto knum = tetras[i][j];
            pair.e = energy[knum];
            pair.f = f[knum];
            tetra_data.push_back(pair);
        }

        std::sort(tetra_data.begin(), tetra_data.end());

        const auto e1 = tetra_data[0].e;
        const auto e2 = tetra_data[1].e;
        const auto e3 = tetra_data[2].e;
        const auto e4 = tetra_data[3].e;

        const auto f1 = tetra_data[0].f;
        const auto f2 = tetra_data[1].f;
        const auto f3 = tetra_data[2].f;
        const auto f4 = tetra_data[3].f;

        if (e3 <= e_ref && e_ref < e4) {
            g = 3.0 * std::pow(e4 - e_ref, 2) / ((e4 - e1) * (e4 - e2) * (e4 - e3));

            I1 = frac3 * fij(e1, e4, e_ref);
            I2 = frac3 * fij(e2, e4, e_ref);
            I3 = frac3 * fij(e3, e4, e_ref);
            I4 = frac3 * (fij(e4, e1, e_ref) + fij(e4, e2, e_ref) + fij(e4, e3, e_ref));

            ret += g * (I1 * f1 + I2 * f2 + I3 * f3 + I4 * f4);

        } else if (e2 <= e_ref && e_ref < e3) {
            g = 3.0 * (e2 - e1 + 2.0 * (e_ref - e2) - (e4 + e3 - e2 - e1)
                                                      * std::pow(e_ref - e2, 2) / ((e3 - e2) * (e4 - e2))) /
                ((e3 - e1) * (e4 - e1));

            I1 = frac3 * fij(e1, e4, e_ref) * g + fij(e1, e3, e_ref) * fij(e3, e1, e_ref) * fij(e2, e3, e_ref) / (e4 -
                                                                                                                  e1);
            I2 = frac3 * fij(e2, e3, e_ref) * g + std::pow(fij(e2, e4, e_ref), 2) * fij(e3, e2, e_ref) / (e4 - e1);
            I3 = frac3 * fij(e3, e2, e_ref) * g + std::pow(fij(e3, e1, e_ref), 2) * fij(e2, e3, e_ref) / (e4 - e1);
            I4 = frac3 * fij(e4, e1, e_ref) * g + fij(e4, e2, e_ref) * fij(e2, e4, e_ref) * fij(e3, e2, e_ref) / (e4 -
                                                                                                                  e1);

            ret += I1 * f1 + I2 * f2 + I3 * f3 + I4 * f4;

        } else if (e1 <= e_ref && e_ref < e2) {
            g = 3.0 * std::pow(e_ref - e1, 2) / ((e2 - e1) * (e3 - e1) * (e4 - e1));

            I1 = frac3 * (fij(e1, e2, e_ref) + fij(e1, e3, e_ref) + fij(e1, e4, e_ref));
            I2 = frac3 * fij(e2, e1, e_ref);
            I3 = frac3 * fij(e3, e1, e_ref);
            I4 = frac3 * fij(e4, e1, e_ref);

            ret += g * (I1 * f1 + I2 * f2 + I3 * f3 + I4 * f4);

        }
    }

    return ret / static_cast<double>(ntetra);
}

void Integration::calc_weight_tetrahedron(const unsigned int nk_irreducible,
                                          const unsigned int *map_to_irreducible_k,
                                          const double *energy,
                                          const double e_ref,
                                          const unsigned int ntetra,
                                          const unsigned int *const *tetras,
                                          double *weight) const
{
    int i;

    double g;
    double e_tmp[4];
    int sort_arg[4], kindex[4];

    for (i = 0; i < nk_irreducible; ++i) weight[i] = 0.0;

    for (i = 0; i < ntetra; ++i) {

        for (int j = 0; j < 4; ++j) {
            e_tmp[j] = energy[tetras[i][j]];
            kindex[j] = map_to_irreducible_k[tetras[i][j]];
        }

        insertion_sort(e_tmp, sort_arg, 4);
        const auto e1 = e_tmp[0];
        const auto e2 = e_tmp[1];
        const auto e3 = e_tmp[2];
        const auto e4 = e_tmp[3];

        const auto k1 = kindex[sort_arg[0]];
        const auto k2 = kindex[sort_arg[1]];
        const auto k3 = kindex[sort_arg[2]];
        const auto k4 = kindex[sort_arg[3]];

        auto I1 = 0.0;
        auto I2 = 0.0;
        auto I3 = 0.0;
        auto I4 = 0.0;

        if (e3 <= e_ref && e_ref < e4) {
            g = std::pow(e4 - e_ref, 2) / ((e4 - e1) * (e4 - e2) * (e4 - e3));

            I1 = g * fij(e1, e4, e_ref);
            I2 = g * fij(e2, e4, e_ref);
            I3 = g * fij(e3, e4, e_ref);
            I4 = g * (fij(e4, e1, e_ref) + fij(e4, e2, e_ref) + fij(e4, e3, e_ref));

        } else if (e2 <= e_ref && e_ref < e3) {
            g = (e2 - e1 + 2.0 * (e_ref - e2) - (e4 + e3 - e2 - e1)
                                                * std::pow(e_ref - e2, 2) / ((e3 - e2) * (e4 - e2))) /
                ((e3 - e1) * (e4 - e1));

            I1 = g * fij(e1, e4, e_ref) + fij(e1, e3, e_ref) * fij(e3, e1, e_ref) * fij(e2, e3, e_ref) / (e4 - e1);
            I2 = g * fij(e2, e3, e_ref) + std::pow(fij(e2, e4, e_ref), 2) * fij(e3, e2, e_ref) / (e4 - e1);
            I3 = g * fij(e3, e2, e_ref) + std::pow(fij(e3, e1, e_ref), 2) * fij(e2, e3, e_ref) / (e4 - e1);
            I4 = g * fij(e4, e1, e_ref) + fij(e4, e2, e_ref) * fij(e2, e4, e_ref) * fij(e3, e2, e_ref) / (e4 - e1);

        } else if (e1 <= e_ref && e_ref < e2) {
            g = std::pow(e_ref - e1, 2) / ((e2 - e1) * (e3 - e1) * (e4 - e1));

            I1 = g * (fij(e1, e2, e_ref) + fij(e1, e3, e_ref) + fij(e1, e4, e_ref));
            I2 = g * fij(e2, e1, e_ref);
            I3 = g * fij(e3, e1, e_ref);
            I4 = g * fij(e4, e1, e_ref);

        }
        weight[k1] += I1;
        weight[k2] += I2;
        weight[k3] += I3;
        weight[k4] += I4;
    }
    auto factor = 1.0 / static_cast<double>(ntetra);
    for (i = 0; i < nk_irreducible; ++i) weight[i] *= factor;
}

void Integration::calc_weight_smearing(const unsigned int nk,
                                       const unsigned int nk_irreducible,
                                       const unsigned int *map_to_irreducible_k,
                                       const double *energy,
                                       const double e_ref,
                                       const int smearing_method,
                                       double *weight) const
{
    int i;

    const auto epsilon_kayser = this->epsilon * Hz_to_kayser / time_ry;
    const auto invnk = 1.0 / static_cast<double>(nk);

    for (i = 0; i < nk_irreducible; ++i) weight[i] = 0.0;

    if (smearing_method == 0) {
        for (i = 0; i < nk; ++i) {
            weight[map_to_irreducible_k[i]] += delta_lorentz(e_ref - energy[i], epsilon_kayser);
        }
    } else if (smearing_method == 1) {
        for (i = 0; i < nk; ++i) {
            weight[map_to_irreducible_k[i]] += delta_gauss(e_ref - energy[i], epsilon_kayser);
        }
    }

    for (i = 0; i < nk_irreducible; ++i) weight[i] *= invnk;
}

double Integration::fij(const double ei,
                        const double ej,
                        const double e) const
{
    return (e - ej) / (ei - ej);
}


void Integration::insertion_sort(double *a,
                                 int *ind,
                                 int n) const
{
    int i;

    for (i = 0; i < n; ++i) ind[i] = i;

    for (i = 1; i < n; ++i) {
        double tmp = a[i];

        int j = i;
        while (j > 0 && tmp < a[j - 1]) {
            a[j] = a[j - 1];
            ind[j] = ind[j - 1];
            --j;
        }
        a[j] = tmp;
        ind[j] = i;
    }
}<|MERGE_RESOLUTION|>--- conflicted
+++ resolved
@@ -15,6 +15,7 @@
 #include "mathfunctions.h"
 #include "memory.h"
 #include "system.h"
+#include "phonon_dos.h"
 #include "phonon_velocity.h"
 #include "dynamical.h"
 #include "anharmonic_core.h"
@@ -37,47 +38,22 @@
 
 void Integration::set_default_variables()
 {
-<<<<<<< HEAD
-    use_tetrahedron = true;
-    ismear = -1;
-    ismear_4ph = 1;
-    epsilon = 0.0;
-    ntetra = 0;
-    tetras = nullptr;
-    vel = nullptr;
-    dq = nullptr;
-=======
     ismear = -1; // for 3ph scattering
     ismear_4ph = 1; // for 4ph scattering
     epsilon = 10.0;
     epsilon_4ph = 10.0;
->>>>>>> fb40fb33
+    vel = nullptr;
+    dq = nullptr;
 }
 
 void Integration::deallocate_variables()
 {
-<<<<<<< HEAD
-    if (tetras) {
-        memory->deallocate(tetras);
-    }
-    if (ismear == 2 || ismear_4ph == 2) {
-    }
-=======
->>>>>>> fb40fb33
 }
 
 void Integration::setup_integration()
 {
     MPI_Bcast(&ismear, 1, MPI_INT, 0, MPI_COMM_WORLD);
     MPI_Bcast(&ismear_4ph, 1, MPI_INT, 0, MPI_COMM_WORLD);
-<<<<<<< HEAD
-
-    const auto nk = kpoint->nk;
-    const auto nkx = kpoint->nkx;
-    const auto nky = kpoint->nky;
-    const auto nkz = kpoint->nkz;
-=======
->>>>>>> fb40fb33
 
     if (mympi->my_rank == 0) {
         std::cout << std::endl;
@@ -92,11 +68,7 @@
         } else if (ismear == 2) {
             std::cout << " ISMEAR = 2: adaptive method will be used." << std::endl;
         } else {
-<<<<<<< HEAD
-            error->exit("setup_relaxation", "Invalid ismear");
-=======
-            exit("setup_relaxation", "Invalid ksum_mode");
->>>>>>> fb40fb33
+            exit("setup_relaxation", "Invalid ismear");
         }
         std::cout << std::endl;
 
@@ -115,53 +87,48 @@
             } else if (ismear_4ph == 2) {
                 std::cout << " ISMEAR_4PH = 2: Adaptive smearing method will be used " << std::endl;
             } else {
-                error->exit("setup_relaxation", "Invalid ismear_4ph");
+                exit("setup_relaxation", "Invalid ismear_4ph");
             }
         
             std::cout << std::endl;
         }
     }
 
-<<<<<<< HEAD
-    if (ismear == -1) {
-        ntetra = 6 * nk;
-        memory->allocate(tetras, ntetra, 4);
-        prepare_tetrahedron(nkx, nky, nkz);
-    } 
+    epsilon *= time_ry / Hz_to_kayser; // Convert epsilon to a.u.
+
     if (ismear == 2 || ismear_4ph == 2) {
         prepare_adaptivesmearing();
     }
 
-    epsilon *= time_ry / Hz_to_kayser;
-=======
-    epsilon *= time_ry / Hz_to_kayser; // Convert epsilon to a.u.
     epsilon_4ph *= time_ry / Hz_to_kayser; // Convert epsilon to a.u.
->>>>>>> fb40fb33
     MPI_Bcast(&epsilon, 1, MPI_DOUBLE, 0, MPI_COMM_WORLD);
     MPI_Bcast(&epsilon_4ph, 1, MPI_DOUBLE, 0, MPI_COMM_WORLD);
-
-<<<<<<< HEAD
+}
+
 void Integration::prepare_adaptivesmearing()
 {
-    auto nk = kpoint->nk;
+    auto nk = dos->kmesh_dos->nk;
     auto ns = dynamical->neval;
 
-    memory->allocate(vel,nk,ns,3);
-    phonon_velocity->calc_phonon_vel_mesh(vel);  //this will gather to rank0 process
+    allocate(vel,nk,ns,3);
+    phonon_velocity->get_phonon_group_velocity_mesh_mpi(*dos->kmesh_dos,
+                                                        system->lavec_p,
+                                                        fcs_phonon->fc2_ext,
+                                                        vel);  //this will gather to rank0 process
 
     MPI_Bcast(&vel[0][0][0], nk * ns * 3, MPI_DOUBLE, 0, MPI_COMM_WORLD);
 
-    int nka[3];
-
-    nka[0] = kpoint->nkx;
-    nka[1] = kpoint->nky;
-    nka[2] = kpoint->nkz;
-
-    memory->allocate(dq,3,3);
+//    int nka[3];
+//
+//    nka[0] = kpoint->nkx;
+//    nka[1] = kpoint->nky;
+//    nka[2] = kpoint->nkz;
+
+    allocate(dq,3,3);
 
     for (auto u = 0; u < 3; u++) {
         for (auto a = 0; a < 3; a++) {
-            dq[u][a] = system->rlavec_p[u][a] / nka[u];
+            dq[u][a] = system->rlavec_p[u][a] / static_cast<double>(dos->kmesh_dos->nk_i[u]);
         }
     }
 }
@@ -242,13 +209,15 @@
     
     smear[0] = std::max( 2.0e-5, std::sqrt( (parts[0]+parts[1]) / 12));  // for delta(w1 - w2 - w3 - w4)
     smear[1] = std::max( 2.0e-5, std::sqrt( (parts[2]+parts[1]) / 12));  // for delta(w1 + w2 - w3 - w4) and (w1 - w2 + w3 + w4)
-=======
->>>>>>> fb40fb33
-}
+}
+
+
+
 
 void TetraNodes::setup()
 {
     // This menber function creates node information of the tetrahedra.
+
     const auto nk23 = nk2 * nk3;
 
     for (int i = 0; i < nk1; ++i) {

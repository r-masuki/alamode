/*
 selfenergy.h

 Copyright (c) 2014 Terumasa Tadano

 This file is distributed under the terms of the MIT license.
 Please see the file 'LICENCE.txt' in the root directory 
 or http://opensource.org/licenses/mit-license.php for information.
*/

#pragma once

#include "pointers.h"
#include "kpoint.h"
#include <complex>
#include <vector>
#include <string>

namespace PHON_NS {
<<<<<<< HEAD
    class Selfenergy : protected Pointers {
    public:
        Selfenergy(class PHON *phon);

        ~Selfenergy();

        void setup_selfenergy();

        void selfenergy_tadpole(const unsigned int,
                                double *,
                                const double,
                                const unsigned int,
                                const unsigned int,
                                std::complex<double> *) const;

        void selfenergy_a(const unsigned int,
                          double *,
                          const double,
                          const unsigned int,
                          const unsigned int,
                          std::complex<double> *) const;

        void selfenergy_b(const unsigned int,
                          double *,
                          const double,
                          const unsigned int,
                          const unsigned int,
                          std::complex<double> *) const;

        void selfenergy_c(const unsigned int,
                          double *,
                          const double,
                          const unsigned int,
                          const unsigned int,
                          std::complex<double> *) const;

        void selfenergy_c_mod(const unsigned int,
                          double *,
                          const double,
                          const unsigned int,
                          const unsigned int,
                          std::complex<double> *) const;

        void selfenergy_d(const unsigned int,
                          double *,
                          const double,
                          const unsigned int,
                          const unsigned int,
                          std::complex<double> *) const;

        void selfenergy_e(const unsigned int,
                          double *,
                          const double,
                          const unsigned int,
                          const unsigned int,
                          std::complex<double> *) const;

        void selfenergy_f(const unsigned int,
                          double *,
                          const double,
                          const unsigned int,
                          const unsigned int,
                          std::complex<double> *) const;

        void selfenergy_g(const unsigned int,
                          double *,
                          const double,
                          const unsigned int,
                          const unsigned int,
                          std::complex<double> *) const;

        void selfenergy_h(const unsigned int,
                          double *,
                          const double,
                          const unsigned int,
                          const unsigned int,
                          std::complex<double> *) const;

        void selfenergy_i(const unsigned int,
                          double *,
                          const double,
                          const unsigned int,
                          const unsigned int,
                          std::complex<double> *) const;

        void selfenergy_j(const unsigned int,
                          double *,
                          const double,
                          const unsigned int,
                          const unsigned int,
                          std::complex<double> *) const;

    private:
        std::complex<double> im;
        unsigned int ns, nk;
        double epsilon;

        void mpi_reduce_complex(unsigned int,
                                std::complex<double> *,
                                std::complex<double> *) const;
    };
=======
class Selfenergy : protected Pointers {
 public:
    Selfenergy(class PHON *phon);

    ~Selfenergy();

    void setup_selfenergy();

    void selfenergy_tadpole(const unsigned int N,
                            const double *T,
                            const double omega,
                            const unsigned int knum,
                            const unsigned int snum,
                            const KpointMeshUniform *kmesh_in,
                            const double *const *eval_in,
                            const std::complex<double> *const *const *evec_in,
                            std::complex<double> *ret) const;

    void selfenergy_a(const unsigned int N,
                      const double *T,
                      const double omega,
                      const unsigned int knum,
                      const unsigned int snum,
                      const KpointMeshUniform *kmesh_in,
                      const double *const *eval_in,
                      const std::complex<double> *const *const *evec_in,
                      std::complex<double> *ret) const;

    void selfenergy_b(const unsigned int N,
                      const double *T,
                      const double omega,
                      const unsigned int knum,
                      const unsigned int snum,
                      const KpointMeshUniform *kmesh_in,
                      const double *const *eval_in,
                      const std::complex<double> *const *const *evec_in,
                      std::complex<double> *ret) const;

    void selfenergy_c(const unsigned int N,
                      const double *T,
                      const double omega,
                      const unsigned int knum,
                      const unsigned int snum,
                      const KpointMeshUniform *kmesh_in,
                      const double *const *eval_in,
                      const std::complex<double> *const *const *evec_in,
                      std::complex<double> *ret) const;

    void selfenergy_d(const unsigned int N,
                      const double *T,
                      const double omega,
                      const unsigned int knum,
                      const unsigned int snum,
                      const KpointMeshUniform *kmesh_in,
                      const double *const *eval_in,
                      const std::complex<double> *const *const *evec_in,
                      std::complex<double> *ret) const;

    void selfenergy_e(const unsigned int N,
                      const double *T,
                      const double omega,
                      const unsigned int knum,
                      const unsigned int snum,
                      const KpointMeshUniform *kmesh_in,
                      const double *const *eval_in,
                      const std::complex<double> *const *const *evec_in,
                      std::complex<double> *ret) const;

    void selfenergy_f(const unsigned int N,
                      const double *T,
                      const double omega,
                      const unsigned int knum,
                      const unsigned int snum,
                      const KpointMeshUniform *kmesh_in,
                      const double *const *eval_in,
                      const std::complex<double> *const *const *evec_in,
                      std::complex<double> *ret) const;

    void selfenergy_g(const unsigned int N,
                      const double *T,
                      const double omega,
                      const unsigned int knum,
                      const unsigned int snum,
                      const KpointMeshUniform *kmesh_in,
                      const double *const *eval_in,
                      const std::complex<double> *const *const *evec_in,
                      std::complex<double> *ret) const;

    void selfenergy_h(const unsigned int N,
                      const double *T,
                      const double omega,
                      const unsigned int knum,
                      const unsigned int snum,
                      const KpointMeshUniform *kmesh_in,
                      const double *const *eval_in,
                      const std::complex<double> *const *const *evec_in,
                      std::complex<double> *ret) const;

    void selfenergy_i(const unsigned int N,
                      const double *T,
                      const double omega,
                      const unsigned int knum,
                      const unsigned int snum,
                      const KpointMeshUniform *kmesh_in,
                      const double *const *eval_in,
                      const std::complex<double> *const *const *evec_in,
                      std::complex<double> *ret) const;

    void selfenergy_j(const unsigned int N,
                      const double *T,
                      const double omega,
                      const unsigned int knum,
                      const unsigned int snum,
                      const KpointMeshUniform *kmesh_in,
                      const double *const *eval_in,
                      const std::complex<double> *const *const *evec_in,
                      std::complex<double> *ret) const;

 private:
    unsigned int ns;
    double epsilon;

    void mpi_reduce_complex(unsigned int,
                            std::complex<double> *,
                            std::complex<double> *) const;
};
>>>>>>> 6c6776f9
}<|MERGE_RESOLUTION|>--- conflicted
+++ resolved
@@ -17,7 +17,6 @@
 #include <string>
 
 namespace PHON_NS {
-<<<<<<< HEAD
     class Selfenergy : protected Pointers {
     public:
         Selfenergy(class PHON *phon);
@@ -25,108 +24,6 @@
         ~Selfenergy();
 
         void setup_selfenergy();
-
-        void selfenergy_tadpole(const unsigned int,
-                                double *,
-                                const double,
-                                const unsigned int,
-                                const unsigned int,
-                                std::complex<double> *) const;
-
-        void selfenergy_a(const unsigned int,
-                          double *,
-                          const double,
-                          const unsigned int,
-                          const unsigned int,
-                          std::complex<double> *) const;
-
-        void selfenergy_b(const unsigned int,
-                          double *,
-                          const double,
-                          const unsigned int,
-                          const unsigned int,
-                          std::complex<double> *) const;
-
-        void selfenergy_c(const unsigned int,
-                          double *,
-                          const double,
-                          const unsigned int,
-                          const unsigned int,
-                          std::complex<double> *) const;
-
-        void selfenergy_c_mod(const unsigned int,
-                          double *,
-                          const double,
-                          const unsigned int,
-                          const unsigned int,
-                          std::complex<double> *) const;
-
-        void selfenergy_d(const unsigned int,
-                          double *,
-                          const double,
-                          const unsigned int,
-                          const unsigned int,
-                          std::complex<double> *) const;
-
-        void selfenergy_e(const unsigned int,
-                          double *,
-                          const double,
-                          const unsigned int,
-                          const unsigned int,
-                          std::complex<double> *) const;
-
-        void selfenergy_f(const unsigned int,
-                          double *,
-                          const double,
-                          const unsigned int,
-                          const unsigned int,
-                          std::complex<double> *) const;
-
-        void selfenergy_g(const unsigned int,
-                          double *,
-                          const double,
-                          const unsigned int,
-                          const unsigned int,
-                          std::complex<double> *) const;
-
-        void selfenergy_h(const unsigned int,
-                          double *,
-                          const double,
-                          const unsigned int,
-                          const unsigned int,
-                          std::complex<double> *) const;
-
-        void selfenergy_i(const unsigned int,
-                          double *,
-                          const double,
-                          const unsigned int,
-                          const unsigned int,
-                          std::complex<double> *) const;
-
-        void selfenergy_j(const unsigned int,
-                          double *,
-                          const double,
-                          const unsigned int,
-                          const unsigned int,
-                          std::complex<double> *) const;
-
-    private:
-        std::complex<double> im;
-        unsigned int ns, nk;
-        double epsilon;
-
-        void mpi_reduce_complex(unsigned int,
-                                std::complex<double> *,
-                                std::complex<double> *) const;
-    };
-=======
-class Selfenergy : protected Pointers {
- public:
-    Selfenergy(class PHON *phon);
-
-    ~Selfenergy();
-
-    void setup_selfenergy();
 
     void selfenergy_tadpole(const unsigned int N,
                             const double *T,
@@ -167,6 +64,16 @@
                       const double *const *eval_in,
                       const std::complex<double> *const *const *evec_in,
                       std::complex<double> *ret) const;
+
+    void selfenergy_c_mod(const unsigned int N,
+                          const double *T,
+                          const double omega,
+                          const unsigned int knum,
+                          const unsigned int snum,
+                          const KpointMeshUniform *kmesh_in,
+                          const double *const *eval_in,
+                          const std::complex<double> *const *const *evec_in,
+                          std::complex<double> *ret) const;
 
     void selfenergy_d(const unsigned int N,
                       const double *T,
@@ -238,13 +145,12 @@
                       const std::complex<double> *const *const *evec_in,
                       std::complex<double> *ret) const;
 
- private:
+    private:
     unsigned int ns;
-    double epsilon;
+        double epsilon;
 
-    void mpi_reduce_complex(unsigned int,
-                            std::complex<double> *,
-                            std::complex<double> *) const;
-};
->>>>>>> 6c6776f9
+        void mpi_reduce_complex(unsigned int,
+                                std::complex<double> *,
+                                std::complex<double> *) const;
+    };
 }
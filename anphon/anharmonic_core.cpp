/*
anharmonic_core.cpp

Copyright (c) 2014 Terumasa Tadano

This file is distributed under the terms of the MIT license.
Please see the file 'LICENCE.txt' in the root directory
or http://opensource.org/licenses/mit-license.php for information.
*/

#include "mpi_common.h"
#include "anharmonic_core.h"
#include "constants.h"
#include "dynamical.h"
#include "error.h"
#include "fcs_phonon.h"
#include "integration.h"
#include "kpoint.h"
#include "mathfunctions.h"
#include "memory.h"
#include "mode_analysis.h"
#include "phonon_dos.h"
#include "system.h"
#include "thermodynamics.h"
#include <boost/lexical_cast.hpp>
#include <algorithm>
#include <vector>

#ifdef _OPENMP

#include <omp.h>

#endif

using namespace PHON_NS;

AnharmonicCore::AnharmonicCore(PHON *phon) : Pointers(phon)
{
    set_default_variables();
}

AnharmonicCore::~AnharmonicCore()
{
    deallocate_variables();
};

void AnharmonicCore::set_default_variables()
{
    quartic_mode = 0;
    use_tuned_ver = true;
    use_triplet_symmetry = true;
    use_quartet_symmetry = true;
    relvec_v3 = nullptr;
    relvec_v4 = nullptr;
    invmass_v3 = nullptr;
    invmass_v4 = nullptr;
    evec_index_v3 = nullptr;
    evec_index_v4 = nullptr;
    fcs_group_v3 = nullptr;
    fcs_group_v4 = nullptr;
    phi3_reciprocal = nullptr;
    phi4_reciprocal = nullptr;
    phase_storage_dos = nullptr;
}

void AnharmonicCore::deallocate_variables()
{
    if (relvec_v3) {
        deallocate(relvec_v3);
    }
    if (relvec_v4) {
        deallocate(relvec_v4);
    }
    if (invmass_v3) {
        deallocate(invmass_v3);
    }
    if (invmass_v4) {
        deallocate(invmass_v4);
    }
    if (evec_index_v3) {
        deallocate(evec_index_v3);
    }
    if (evec_index_v4) {
        deallocate(evec_index_v4);
    }
    if (fcs_group_v3) {
        deallocate(fcs_group_v3);
    }
    if (fcs_group_v4) {
        deallocate(fcs_group_v4);
    }
    if (phi3_reciprocal) {
        deallocate(phi3_reciprocal);
    }
    if (phi4_reciprocal) {
        deallocate(phi4_reciprocal);
    }
    if (phase_storage_dos) delete phase_storage_dos;
}

void AnharmonicCore::setup()
{
    sym_permutation = true;
    use_tuned_ver = true;
    MPI_Bcast(&use_tuned_ver, 1, MPI_CXX_BOOL, 0, MPI_COMM_WORLD);

<<<<<<< HEAD
    if (!mode_analysis->calc_fstate_k && kpoint->kpoint_mode == 2) {
        int nk_tmp[3];
        nk_tmp[0] = kpoint->nkx;
        nk_tmp[1] = kpoint->nky;
        nk_tmp[2] = kpoint->nkz;
        store_exponential_for_acceleration(nk_tmp,
                                           nk_represent,
                                           exp_phase,
                                           exp_phase3);
=======
    if (fcs_phonon->maxorder >= 2) setup_cubic();
    if (fcs_phonon->maxorder >= 3) setup_quartic();

    if (!mode_analysis->calc_fstate_k && dos->kmesh_dos) {
        phase_storage_dos = new PhaseFactorStorage(dos->kmesh_dos->nk_i);
        phase_storage_dos->create(use_tuned_ver);
>>>>>>> 6c6776f9
    }
}

void AnharmonicCore::prepare_relative_vector(const std::vector<FcsArrayWithCell> &fcs_in,
                                             const unsigned int N,
                                             const int number_of_groups,
                                             std::vector<double> *fcs_group,
                                             std::vector<RelativeVector> *&vec_out) const
{
    int i, j, k;

    double vecs[3][3];
    double **xshift_s;

    std::vector<unsigned int> atm_super, atm_prim;
    std::vector<unsigned int> cells;

    double mat_convert[3][3];

    for (i = 0; i < 3; ++i) {
        for (j = 0; j < 3; ++j) {
            mat_convert[i][j] = 0.0;
            for (k = 0; k < 3; ++k) {
                mat_convert[i][j] += system->rlavec_p[i][k] * system->lavec_s_anharm[k][j];
            }
        }
    }

    allocate(xshift_s, 27, 3);

    for (i = 0; i < 3; ++i) xshift_s[0][i] = 0.0;

    unsigned int icell = 0;

    for (int ix = -1; ix <= 1; ++ix) {
        for (int iy = -1; iy <= 1; ++iy) {
            for (int iz = -1; iz <= 1; ++iz) {
                if (ix == 0 && iy == 0 && iz == 0) continue;

                ++icell;

                xshift_s[icell][0] = static_cast<double>(ix);
                xshift_s[icell][1] = static_cast<double>(iy);
                xshift_s[icell][2] = static_cast<double>(iz);
            }
        }
    }

    atm_prim.resize(N);
    cells.resize(N);
    atm_super.resize(N);

    unsigned int icount = 0;

    for (auto igroup = 0; igroup < number_of_groups; ++igroup) {

        unsigned int nsize_group = fcs_group[igroup].size();

        for (j = 0; j < nsize_group; ++j) {

            for (i = 0; i < N; ++i) {
                atm_prim[i] = fcs_in[icount].pairs[i].index / 3;
                const auto tran_tmp = fcs_in[icount].pairs[i].tran;
                cells[i] = fcs_in[icount].pairs[i].cell_s;
                atm_super[i] = system->map_p2s_anharm[atm_prim[i]][tran_tmp];
            }

            for (i = 0; i < N - 1; ++i) {
                for (k = 0; k < 3; ++k) {
                    vecs[i][k] = system->xr_s_anharm[atm_super[i + 1]][k] + xshift_s[cells[i + 1]][k]
                                 - system->xr_s_anharm[system->map_p2s_anharm[atm_prim[i + 1]][0]][k];
                }
                rotvec(vecs[i], vecs[i], mat_convert);
            }

            if (N == 3) {
                vec_out[igroup].emplace_back(vecs[0], vecs[1]);
            } else if (N == 4) {
                vec_out[igroup].emplace_back(vecs[0], vecs[1], vecs[2]);
            }
            ++icount;
        }
    }

    deallocate(xshift_s);
}

void AnharmonicCore::prepare_group_of_force_constants(const std::vector<FcsArrayWithCell> &fcs_in,
                                                      const unsigned int N,
                                                      int &number_of_groups,
                                                      std::vector<double> *&fcs_group_out) const
{
    // Find the number of groups which has different evecs.

    unsigned int i;
    std::vector<int> arr_old, arr_tmp;

    number_of_groups = 0;

    arr_old.clear();
    for (i = 0; i < N; ++i) {
        arr_old.push_back(-1);
    }

    for (const auto &it: fcs_in) {

        arr_tmp.clear();

        for (i = 0; i < it.pairs.size(); ++i) {
            arr_tmp.push_back(it.pairs[i].index);
        }

        if (arr_tmp != arr_old) {
            ++number_of_groups;
            arr_old.clear();
            arr_old.reserve(arr_tmp.size());
            std::copy(arr_tmp.begin(), arr_tmp.end(), std::back_inserter(arr_old));
        }
    }

    allocate(fcs_group_out, number_of_groups);

    int igroup = -1;

    arr_old.clear();
    for (i = 0; i < N; ++i) {
        arr_old.push_back(-1);
    }

    for (const auto &it: fcs_in) {

        arr_tmp.clear();

        for (i = 0; i < it.pairs.size(); ++i) {
            arr_tmp.push_back(it.pairs[i].index);
        }

        if (arr_tmp != arr_old) {
            ++igroup;
            arr_old.clear();
            arr_old.reserve(arr_tmp.size());
            std::copy(arr_tmp.begin(), arr_tmp.end(), std::back_inserter(arr_old));
        }

        fcs_group_out[igroup].push_back(it.fcs_val);
    }
}

std::complex<double> AnharmonicCore::V3(const unsigned int ks[3])
{
    return V3(ks,
              dos->kmesh_dos->xk,
              dos->dymat_dos->get_eigenvalues(),
              dos->dymat_dos->get_eigenvectors(),
              this->phase_storage_dos);
}

std::complex<double> AnharmonicCore::V3(const unsigned int ks[3],
                                        const double *const *xk_in,
                                        const double *const *eval_in,
                                        const std::complex<double> *const *const *evec_in)
{
    return V3(ks,
              xk_in,
              eval_in,
              evec_in,
              this->phase_storage_dos);
}

std::complex<double> AnharmonicCore::V4(const unsigned int ks[4])
{
    return V4(ks,
              dos->kmesh_dos->xk,
              dos->dymat_dos->get_eigenvalues(),
              dos->dymat_dos->get_eigenvectors(),
              this->phase_storage_dos);
}

std::complex<double> AnharmonicCore::Phi3(const unsigned int ks[3])
{
    return Phi3(ks,
                dos->kmesh_dos->xk,
                dos->dymat_dos->get_eigenvalues(),
                dos->dymat_dos->get_eigenvectors(),
                this->phase_storage_dos);
}

std::complex<double> AnharmonicCore::Phi4(const unsigned int ks[4])
{
    return Phi4(ks,
                dos->kmesh_dos->xk,
                dos->dymat_dos->get_eigenvalues(),
                dos->dymat_dos->get_eigenvectors(),
                this->phase_storage_dos);
}

std::complex<double> AnharmonicCore::V3(const unsigned int ks[3],
                                        const double *const *xk_in,
                                        const double *const *eval_in,
                                        const std::complex<double> *const *const *evec_in,
                                        const PhaseFactorStorage *phase_storage_in)
{
    int i;
    unsigned int kn[3], sn[3];
    const int ns = dynamical->neval;

    double omega[3];
    auto ret = std::complex<double>(0.0, 0.0);
    auto ret_re = 0.0;
    auto ret_im = 0.0;

    for (i = 0; i < 3; ++i) {
        kn[i] = ks[i] / ns;
        sn[i] = ks[i] % ns;
        omega[i] = eval_in[kn[i]][sn[i]];
    }

    // Return zero if any of the involving phonon has imaginary frequency
    if (omega[0] < eps8 || omega[1] < eps8 || omega[2] < eps8) return 0.0;

//    for (i = 0; i < ngroup_v3; ++i) {
//        std::cout << "invmass_v3[i] = " << invmass_v3[i] << std::endl;
//    }
//
//    for (i = 0; i < ngroup_v3; ++i) {
//        std::cout << "evec_index_v3 = " << evec_index_v3[i][0]
//        << evec_index_v3[i][1] <<  evec_index_v3[i][2] << std::endl;
//    }

    if (kn[1] != kindex_phi3_stored[0] || kn[2] != kindex_phi3_stored[1]) {
        calc_phi3_reciprocal(xk_in[kn[1]],
                             xk_in[kn[2]],
                             phase_storage_in,
                             phi3_reciprocal);

//        for (i = 0; i < ngroup_v3; ++i) {
//            std::cout << phi3_reciprocal[i] << std::endl;
//        }
        kindex_phi3_stored[0] = kn[1];
        kindex_phi3_stored[1] = kn[2];
    }
#ifdef _OPENMP
#pragma omp parallel for private(ret), reduction(+: ret_re, ret_im)
#endif
    for (i = 0; i < ngroup_v3; ++i) {
        ret = evec_in[kn[0]][sn[0]][evec_index_v3[i][0]]
              * evec_in[kn[1]][sn[1]][evec_index_v3[i][1]]
              * evec_in[kn[2]][sn[2]][evec_index_v3[i][2]]
              * invmass_v3[i] * phi3_reciprocal[i];
        ret_re += ret.real();
        ret_im += ret.imag();
    }

    return std::complex<double>(ret_re, ret_im)
           / std::sqrt(omega[0] * omega[1] * omega[2]);
}

std::complex<double> AnharmonicCore::Phi3(const unsigned int ks[3],
                                          const double *const *xk_in,
                                          const double *const *eval_in,
                                          const std::complex<double> *const *const *evec_in,
                                          const PhaseFactorStorage *phase_storage_in)
{
    int i;
    unsigned int kn[3], sn[3];
    const auto ns = dynamical->neval;

    double omega[3];
    std::complex<double> ret = std::complex<double>(0.0, 0.0);
    double ret_re = 0.0;
    double ret_im = 0.0;

    for (i = 0; i < 3; ++i) {
        kn[i] = ks[i] / ns;
        sn[i] = ks[i] % ns;
        omega[i] = eval_in[kn[i]][sn[i]];
    }

    if (kn[1] != kindex_phi3_stored[0] || kn[2] != kindex_phi3_stored[1]) {
        calc_phi3_reciprocal(xk_in[kn[1]],
                             xk_in[kn[2]],
                             phase_storage_in,
                             phi3_reciprocal);
        kindex_phi3_stored[0] = kn[1];
        kindex_phi3_stored[1] = kn[2];
    }
#ifdef _OPENMP
#pragma omp parallel for private(ret), reduction(+: ret_re, ret_im)
#endif
    for (i = 0; i < ngroup_v3; ++i) {
        ret = evec_in[kn[0]][sn[0]][evec_index_v3[i][0]]
              * evec_in[kn[1]][sn[1]][evec_index_v3[i][1]]
              * evec_in[kn[2]][sn[2]][evec_index_v3[i][2]]
              * invmass_v3[i] * phi3_reciprocal[i];
        ret_re += ret.real();
        ret_im += ret.imag();
    }

    return std::complex<double>(ret_re, ret_im);
}

void AnharmonicCore::calc_phi3_reciprocal(const double *xk1,
                                          const double *xk2,
                                          const PhaseFactorStorage *phase_storage_in,
                                          std::complex<double> *ret)
{
    int i, j;
    double phase;
    std::complex<double> ret_in;
    unsigned int nsize_group;

    const auto tune_type_now = phase_storage_in->get_tune_type();

    if (tune_type_now == 1) {

#pragma omp parallel for private(ret_in, nsize_group, j, phase)
        for (i = 0; i < ngroup_v3; ++i) {

            ret_in = std::complex<double>(0.0, 0.0);
            nsize_group = fcs_group_v3[i].size();

            for (j = 0; j < nsize_group; ++j) {
                phase = relvec_v3[i][j].vecs[0][0] * xk1[0]
                        + relvec_v3[i][j].vecs[0][1] * xk1[1]
                        + relvec_v3[i][j].vecs[0][2] * xk1[2]
                        + relvec_v3[i][j].vecs[1][0] * xk2[0]
                        + relvec_v3[i][j].vecs[1][1] * xk2[1]
                        + relvec_v3[i][j].vecs[1][2] * xk2[2];

                ret_in += fcs_group_v3[i][j] * phase_storage_in->get_exp_type1(phase);
            }
            ret[i] = ret_in;
        }

    } else if (tune_type_now == 2) {

        // Tuned version is used when nk1=nk2=nk3 doesn't hold.

        double phase3[3];

#pragma omp parallel for private(ret_in, nsize_group, j, phase3)
        for (i = 0; i < ngroup_v3; ++i) {

            ret_in = std::complex<double>(0.0, 0.0);
            nsize_group = fcs_group_v3[i].size();

            for (j = 0; j < nsize_group; ++j) {
                for (auto ii = 0; ii < 3; ++ii) {
                    phase3[ii]
                            = relvec_v3[i][j].vecs[0][ii] * xk1[ii]
                              + relvec_v3[i][j].vecs[1][ii] * xk2[ii];
                }
                ret_in += fcs_group_v3[i][j] * phase_storage_in->get_exp_type2(phase3);
            }
            ret[i] = ret_in;
        }
    } else {
        // Original version
#pragma omp parallel for private(ret_in, nsize_group, phase, j)
        for (i = 0; i < ngroup_v3; ++i) {

            ret_in = std::complex<double>(0.0, 0.0);
            nsize_group = fcs_group_v3[i].size();

            for (j = 0; j < nsize_group; ++j) {
                phase
                        = relvec_v3[i][j].vecs[0][0] * xk1[0]
                          + relvec_v3[i][j].vecs[0][1] * xk1[1]
                          + relvec_v3[i][j].vecs[0][2] * xk1[2]
                          + relvec_v3[i][j].vecs[1][0] * xk2[0]
                          + relvec_v3[i][j].vecs[1][1] * xk2[1]
                          + relvec_v3[i][j].vecs[1][2] * xk2[2];
                ret_in += fcs_group_v3[i][j] * std::exp(im * phase);
            }
            ret[i] = ret_in;
        }
    }
}

std::complex<double> AnharmonicCore::V4(const unsigned int ks[4],
                                        const double *const *xk_in,
                                        const double *const *eval_in,
                                        const std::complex<double> *const *const *evec_in,
                                        const PhaseFactorStorage *phase_storage_in)
{
    int i;
    const int ns = dynamical->neval;
    unsigned int kn[4], sn[4];
    double omega[4];
    auto ret_re = 0.0;
    auto ret_im = 0.0;
    auto ret = std::complex<double>(0.0, 0.0);

    for (i = 0; i < 4; ++i) {
        kn[i] = ks[i] / ns;
        sn[i] = ks[i] % ns;
        omega[i] = eval_in[kn[i]][sn[i]];
    }
    // Return zero if any of the involving phonon has imaginary frequency
    if (omega[0] < eps8 || omega[1] < eps8 || omega[2] < eps8 || omega[3] < eps8) return 0.0;

    if (kn[1] != kindex_phi4_stored[0]
        || kn[2] != kindex_phi4_stored[1]
        || kn[3] != kindex_phi4_stored[2]) {

        calc_phi4_reciprocal(xk_in[kn[1]],
                             xk_in[kn[2]],
                             xk_in[kn[3]],
                             phase_storage_in,
                             phi4_reciprocal);

        kindex_phi4_stored[0] = kn[1];
        kindex_phi4_stored[1] = kn[2];
        kindex_phi4_stored[2] = kn[3];
    }

#ifdef _OPENMP
#pragma omp parallel for private(ret), reduction(+: ret_re, ret_im)
#endif
    for (i = 0; i < ngroup_v4; ++i) {
        ret = evec_in[kn[0]][sn[0]][evec_index_v4[i][0]]
              * evec_in[kn[1]][sn[1]][evec_index_v4[i][1]]
              * evec_in[kn[2]][sn[2]][evec_index_v4[i][2]]
              * evec_in[kn[3]][sn[3]][evec_index_v4[i][3]]
              * invmass_v4[i] * phi4_reciprocal[i];
        ret_re += ret.real();
        ret_im += ret.imag();
    }

    return std::complex<double>(ret_re, ret_im)
           / std::sqrt(omega[0] * omega[1] * omega[2] * omega[3]);
}

std::complex<double> AnharmonicCore::Phi4(const unsigned int ks[4],
                                          const double *const *xk_in,
                                          const double *const *eval_in,
                                          const std::complex<double> *const *const *evec_in,
                                          const PhaseFactorStorage *phase_storage_in)
{
    int i;
    int ns = dynamical->neval;
    unsigned int kn[4], sn[4];
    double omega[4];
    double ret_re = 0.0;
    double ret_im = 0.0;
    std::complex<double> ret = std::complex<double>(0.0, 0.0);

    for (i = 0; i < 4; ++i) {
        kn[i] = ks[i] / ns;
        sn[i] = ks[i] % ns;
        omega[i] = eval_in[kn[i]][sn[i]];
    }

    if (kn[1] != kindex_phi4_stored[0]
        || kn[2] != kindex_phi4_stored[1]
        || kn[3] != kindex_phi4_stored[2]) {

        calc_phi4_reciprocal(xk_in[kn[1]],
                             xk_in[kn[2]],
                             xk_in[kn[3]],
                             phase_storage_in,
                             phi4_reciprocal);

        kindex_phi4_stored[0] = kn[1];
        kindex_phi4_stored[1] = kn[2];
        kindex_phi4_stored[2] = kn[3];
    }

#ifdef _OPENMP
#pragma omp parallel for private(ret), reduction(+: ret_re, ret_im)
#endif
    for (i = 0; i < ngroup_v4; ++i) {
        ret = evec_in[kn[0]][sn[0]][evec_index_v4[i][0]]
              * evec_in[kn[1]][sn[1]][evec_index_v4[i][1]]
              * evec_in[kn[2]][sn[2]][evec_index_v4[i][2]]
              * evec_in[kn[3]][sn[3]][evec_index_v4[i][3]]
              * invmass_v4[i] * phi4_reciprocal[i];
        ret_re += ret.real();
        ret_im += ret.imag();
    }

    return std::complex<double>(ret_re, ret_im);
}

void AnharmonicCore::calc_phi4_reciprocal(const double *xk1,
                                          const double *xk2,
                                          const double *xk3,
                                          const PhaseFactorStorage *phase_storage_in,
                                          std::complex<double> *ret)
{
    int i, j;
    double phase;
    std::complex<double> ret_in;
    unsigned int nsize_group;

    const auto tune_type_now = phase_storage_in->get_tune_type();

    if (tune_type_now == 1) {

#pragma omp parallel for private(ret_in, nsize_group, j, phase)
        for (i = 0; i < ngroup_v4; ++i) {

            ret_in = std::complex<double>(0.0, 0.0);
            nsize_group = fcs_group_v4[i].size();

            for (j = 0; j < nsize_group; ++j) {
                phase = relvec_v4[i][j].vecs[0][0] * xk1[0]
                        + relvec_v4[i][j].vecs[0][1] * xk1[1]
                        + relvec_v4[i][j].vecs[0][2] * xk1[2]
                        + relvec_v4[i][j].vecs[1][0] * xk2[0]
                        + relvec_v4[i][j].vecs[1][1] * xk2[1]
                        + relvec_v4[i][j].vecs[1][2] * xk2[2]
                        + relvec_v4[i][j].vecs[2][0] * xk3[0]
                        + relvec_v4[i][j].vecs[2][1] * xk3[1]
                        + relvec_v4[i][j].vecs[2][2] * xk3[2];

                ret_in += fcs_group_v4[i][j] * phase_storage_in->get_exp_type1(phase);
            }
            ret[i] = ret_in;
        }

    } else if (tune_type_now == 2) {

        // Tuned version is used when nk1=nk2=nk3 doesn't hold.

        double phase3[3];

#pragma omp parallel for private(ret_in, nsize_group, j, phase3)
        for (i = 0; i < ngroup_v4; ++i) {

            ret_in = std::complex<double>(0.0, 0.0);
            nsize_group = fcs_group_v4[i].size();

            for (j = 0; j < nsize_group; ++j) {
                for (auto ii = 0; ii < 3; ++ii) {
                    phase3[ii]
                            = relvec_v4[i][j].vecs[0][ii] * xk1[ii]
                              + relvec_v4[i][j].vecs[1][ii] * xk2[ii]
                              + relvec_v4[i][j].vecs[2][ii] * xk3[ii];
                }
                ret_in += fcs_group_v4[i][j] * phase_storage_in->get_exp_type2(phase3);
            }
            ret[i] = ret_in;
        }
    } else {
        // Original version
#pragma omp parallel for private(ret_in, nsize_group, phase)
        for (i = 0; i < ngroup_v4; ++i) {

            ret_in = std::complex<double>(0.0, 0.0);
            nsize_group = fcs_group_v4[i].size();

            for (j = 0; j < nsize_group; ++j) {
                phase = relvec_v4[i][j].vecs[0][0] * xk1[0]
                        + relvec_v4[i][j].vecs[0][1] * xk1[1]
                        + relvec_v4[i][j].vecs[0][2] * xk1[2]
                        + relvec_v4[i][j].vecs[1][0] * xk2[0]
                        + relvec_v4[i][j].vecs[1][1] * xk2[1]
                        + relvec_v4[i][j].vecs[1][2] * xk2[2]
                        + relvec_v4[i][j].vecs[2][0] * xk3[0]
                        + relvec_v4[i][j].vecs[2][1] * xk3[1]
                        + relvec_v4[i][j].vecs[2][2] * xk3[2];

                ret_in += fcs_group_v4[i][j] * std::exp(im * phase);
            }
            ret[i] = ret_in;
        }
    }
}

std::complex<double> AnharmonicCore::V3_mode(int mode,
                                             const double *xk2,
                                             const double *xk3,
                                             int is,
                                             int js,
                                             double **eval,
                                             std::complex<double> ***evec) const
{
    std::complex<double> ctmp = std::complex<double>(0.0, 0.0);

    // Return zero if any of the involving phonon has imaginary frequency
    if (eval[0][mode] < eps8 || eval[1][is] < eps8 || eval[2][js] < eps8) return 0.0;

    unsigned int ielem = 0;

    for (int i = 0; i < ngroup_v3; ++i) {

        auto vec_tmp = evec[0][mode][evec_index_v3[i][0]]
                       * evec[1][is][evec_index_v3[i][1]]
                       * evec[2][js][evec_index_v3[i][2]]
                       * invmass_v3[i];

        auto ret_in = std::complex<double>(0.0, 0.0);

        const int nsize_group = fcs_group_v3[i].size();

        for (auto j = 0; j < nsize_group; ++j) {

            auto phase = relvec_v3[i][j].vecs[0][0] * xk2[0]
                         + relvec_v3[i][j].vecs[0][1] * xk2[1]
                         + relvec_v3[i][j].vecs[0][2] * xk2[2]
                         + relvec_v3[i][j].vecs[1][0] * xk3[0]
                         + relvec_v3[i][j].vecs[1][1] * xk3[1]
                         + relvec_v3[i][j].vecs[1][2] * xk3[2];

            ret_in += fcs_group_v3[i][j] * std::exp(im * phase);

            ++ielem;
        }
        ctmp += ret_in * vec_tmp;
    }

    return ctmp / std::sqrt(eval[0][mode] * eval[1][is] * eval[2][js]);
}

void AnharmonicCore::calc_damping_smearing(const unsigned int ntemp,
                                           const double *temp_in,
                                           const double omega_in,
                                           const unsigned int ik_in,
                                           const unsigned int is_in,
                                           const KpointMeshUniform *kmesh_in,
                                           const double *const *eval_in,
                                           const std::complex<double> *const *const *evec_in,
                                           double *ret)
{
    // This function returns the imaginary part of phonon self-energy 
    // for the given frequency omega_in.
    // Lorentzian or Gaussian smearing will be used.
    // This version employs the crystal symmetry to reduce the computational cost

    const auto nk = kmesh_in->nk;
    const auto ns = dynamical->neval;
    const auto ns2 = ns * ns;
    unsigned int i;
    int ik;
    unsigned int is, js;
    unsigned int arr[3];

    int k1, k2;

    double T_tmp;
    double n1, n2;
    double omega_inner[2];

    double multi;

    for (i = 0; i < ntemp; ++i) ret[i] = 0.0;

    double **v3_arr;
    double ***delta_arr;
    double ret_tmp;

    double f1, f2;

    const auto epsilon = integration->epsilon;

    std::vector<KsListGroup> triplet;

    kmesh_in->get_unique_triplet_k(ik_in,
                                   symmetry->SymmList,
                                   false,
                                   false,
                                   triplet);

    const auto npair_uniq = triplet.size();

    allocate(v3_arr, npair_uniq, ns * ns);
    allocate(delta_arr, npair_uniq, ns * ns, 2);

    const auto knum = kmesh_in->kpoint_irred_all[ik_in][0].knum;
    const auto knum_minus = kmesh_in->kindex_minus_xk[knum];
#ifdef _OPENMP
#pragma omp parallel for private(multi, arr, k1, k2, is, js, omega_inner)
#endif
    for (ik = 0; ik < npair_uniq; ++ik) {
        multi = static_cast<double>(triplet[ik].group.size());

        arr[0] = ns * knum_minus + is_in;

        k1 = triplet[ik].group[0].ks[0];
        k2 = triplet[ik].group[0].ks[1];

        for (is = 0; is < ns; ++is) {
            arr[1] = ns * k1 + is;
            omega_inner[0] = eval_in[k1][is];

            for (js = 0; js < ns; ++js) {
                arr[2] = ns * k2 + js;
                omega_inner[1] = eval_in[k2][js];

                if (integration->ismear == 0) {
                    delta_arr[ik][ns * is + js][0]
                            = delta_lorentz(omega_in - omega_inner[0] - omega_inner[1], epsilon)
                              - delta_lorentz(omega_in + omega_inner[0] + omega_inner[1], epsilon);
                    delta_arr[ik][ns * is + js][1]
                            = delta_lorentz(omega_in - omega_inner[0] + omega_inner[1], epsilon)
                              - delta_lorentz(omega_in + omega_inner[0] - omega_inner[1], epsilon);
                } else if (integration->ismear == 1) {
                    delta_arr[ik][ns * is + js][0]
                            = delta_gauss(omega_in - omega_inner[0] - omega_inner[1], epsilon)
                              - delta_gauss(omega_in + omega_inner[0] + omega_inner[1], epsilon);
                    delta_arr[ik][ns * is + js][1]
                            = delta_gauss(omega_in - omega_inner[0] + omega_inner[1], epsilon)
                              - delta_gauss(omega_in + omega_inner[0] - omega_inner[1], epsilon);
                }
            }
        }
    }

    for (ik = 0; ik < npair_uniq; ++ik) {

        k1 = triplet[ik].group[0].ks[0];
        k2 = triplet[ik].group[0].ks[1];

        multi = static_cast<double>(triplet[ik].group.size());

        for (int ib = 0; ib < ns2; ++ib) {
            is = ib / ns;
            js = ib % ns;

            arr[0] = ns * knum_minus + is_in;
            arr[1] = ns * k1 + is;
            arr[2] = ns * k2 + js;

            v3_arr[ik][ib] = std::norm(V3(arr,
                                          kmesh_in->xk,
                                          eval_in,
                                          evec_in,
                                          phase_storage_dos)) * multi;
        }
    }

    for (i = 0; i < ntemp; ++i) {
        T_tmp = temp_in[i];
        ret_tmp = 0.0;
#ifdef _OPENMP
#pragma omp parallel for private(k1, k2, is, js, omega_inner, n1, n2, f1, f2), reduction(+:ret_tmp)
#endif
        for (ik = 0; ik < npair_uniq; ++ik) {

            k1 = triplet[ik].group[0].ks[0];
            k2 = triplet[ik].group[0].ks[1];

            for (is = 0; is < ns; ++is) {

                omega_inner[0] = eval_in[k1][is];

                for (js = 0; js < ns; ++js) {

                    omega_inner[1] = eval_in[k2][js];

                    if (thermodynamics->classical) {
                        f1 = thermodynamics->fC(omega_inner[0], T_tmp);
                        f2 = thermodynamics->fC(omega_inner[1], T_tmp);

                        n1 = f1 + f2;
                        n2 = f1 - f2;
                    } else {
                        f1 = thermodynamics->fB(omega_inner[0], T_tmp);
                        f2 = thermodynamics->fB(omega_inner[1], T_tmp);

                        n1 = f1 + f2 + 1.0;
                        n2 = f1 - f2;
                    }

                    ret_tmp += v3_arr[ik][ns * is + js]
                               * (n1 * delta_arr[ik][ns * is + js][0]
                                  - n2 * delta_arr[ik][ns * is + js][1]);
                }
            }
        }
        ret[i] = ret_tmp;
    }

    deallocate(v3_arr);
    deallocate(delta_arr);
    triplet.clear();

    for (i = 0; i < ntemp; ++i) ret[i] *= pi * std::pow(0.5, 4) / static_cast<double>(nk);
}

void AnharmonicCore::calc_damping_tetrahedron(const unsigned int ntemp,
                                              const double *temp_in,
                                              const double omega_in,
                                              const unsigned int ik_in,
                                              const unsigned int is_in,
                                              const KpointMeshUniform *kmesh_in,
                                              const double *const *eval_in,
                                              const std::complex<double> *const *const *evec_in,
                                              double *ret)
{
    // This function returns the imaginary part of phonon self-energy 
    // for the given frequency omega_in.
    // Tetrahedron method will be used.
    // This version employs the crystal symmetry to reduce the computational cost

    const int nk = kmesh_in->nk;
    const int ns = dynamical->neval;

    int ik, ib;
    const auto ns2 = ns * ns;

    unsigned int i;
    unsigned int jk;
    unsigned int is, js;
    unsigned int k1, k2;
    unsigned int arr[3];

    double T_tmp;
    double n1, n2;
    double f1, f2;
    double multi;

    double xk_tmp[3];
    double omega_inner[2];

    double ret_tmp;

    unsigned int *kmap_identity;
    double **energy_tmp;
    double **weight_tetra;
    double **v3_arr;
    double ***delta_arr;

    std::vector<KsListGroup> triplet;

    for (i = 0; i < ntemp; ++i) ret[i] = 0.0;

    kmesh_in->get_unique_triplet_k(ik_in,
                                   symmetry->SymmList,
                                   use_triplet_symmetry,
                                   sym_permutation,
                                   triplet);

    const auto npair_uniq = triplet.size();

    allocate(v3_arr, npair_uniq, ns2);
    allocate(delta_arr, npair_uniq, ns2, 2);

    const auto knum = kmesh_in->kpoint_irred_all[ik_in][0].knum;
    const auto knum_minus = kmesh_in->kindex_minus_xk[knum];
    const auto xk = kmesh_in->xk;

    allocate(kmap_identity, nk);

    for (i = 0; i < nk; ++i) kmap_identity[i] = i;

#ifdef _OPENMP
#pragma omp parallel private(is, js, k1, k2, xk_tmp, energy_tmp, i, weight_tetra, ik, jk, arr)
#endif
    {
        allocate(energy_tmp, 3, nk);
        allocate(weight_tetra, 3, nk);

#ifdef _OPENMP
#pragma omp for
#endif
        for (ib = 0; ib < ns2; ++ib) {
            is = ib / ns;
            js = ib % ns;

            for (k1 = 0; k1 < nk; ++k1) {

                // Prepare two-phonon frequency for the tetrahedron method

                for (i = 0; i < 3; ++i) xk_tmp[i] = xk[knum][i] - xk[k1][i];

                k2 = kmesh_in->get_knum(xk_tmp);

                energy_tmp[0][k1] = eval_in[k1][is] + eval_in[k2][js];
                energy_tmp[1][k1] = eval_in[k1][is] - eval_in[k2][js];
                energy_tmp[2][k1] = -energy_tmp[1][k1];
            }

            for (i = 0; i < 3; ++i) {
                integration->calc_weight_tetrahedron(nk, kmap_identity,
                                                     energy_tmp[i], omega_in,
                                                     dos->tetra_nodes_dos->get_ntetra(),
                                                     dos->tetra_nodes_dos->get_tetras(),
                                                     weight_tetra[i]);
            }

            for (ik = 0; ik < npair_uniq; ++ik) {
                jk = triplet[ik].group[0].ks[0];
                delta_arr[ik][ib][0] = weight_tetra[0][jk];
                delta_arr[ik][ib][1] = weight_tetra[1][jk] - weight_tetra[2][jk];
            }
        }

        deallocate(energy_tmp);
        deallocate(weight_tetra);
    }

    for (ik = 0; ik < npair_uniq; ++ik) {

        k1 = triplet[ik].group[0].ks[0];
        k2 = triplet[ik].group[0].ks[1];

        multi = static_cast<double>(triplet[ik].group.size());

        for (ib = 0; ib < ns2; ++ib) {
            is = ib / ns;
            js = ib % ns;

            if (delta_arr[ik][ib][0] > 0.0 || std::abs(delta_arr[ik][ib][1]) > 0.0) {

                arr[0] = ns * knum_minus + is_in;
                arr[1] = ns * k1 + is;
                arr[2] = ns * k2 + js;

                v3_arr[ik][ib] = std::norm(V3(arr,
                                              kmesh_in->xk,
                                              eval_in,
                                              evec_in,
                                              phase_storage_dos)) * multi;

            } else {
                v3_arr[ik][ib] = 0.0;
            }
        }
    }

    for (i = 0; i < ntemp; ++i) {
        T_tmp = temp_in[i];
        ret_tmp = 0.0;
#ifdef _OPENMP
#pragma omp parallel for private(k1, k2, is, js, omega_inner, n1, n2, f1, f2), reduction(+:ret_tmp)
#endif
        for (ik = 0; ik < npair_uniq; ++ik) {

            k1 = triplet[ik].group[0].ks[0];
            k2 = triplet[ik].group[0].ks[1];

            for (is = 0; is < ns; ++is) {

                omega_inner[0] = eval_in[k1][is];

                for (js = 0; js < ns; ++js) {

                    omega_inner[1] = eval_in[k2][js];

                    if (thermodynamics->classical) {
                        f1 = thermodynamics->fC(omega_inner[0], T_tmp);
                        f2 = thermodynamics->fC(omega_inner[1], T_tmp);

                        n1 = f1 + f2;
                        n2 = f1 - f2;
                    } else {
                        f1 = thermodynamics->fB(omega_inner[0], T_tmp);
                        f2 = thermodynamics->fB(omega_inner[1], T_tmp);

                        n1 = f1 + f2 + 1.0;
                        n2 = f1 - f2;
                    }

                    ret_tmp += v3_arr[ik][ns * is + js]
                               * (n1 * delta_arr[ik][ns * is + js][0]
                                  - n2 * delta_arr[ik][ns * is + js][1]);
                }
            }
        }
        ret[i] = ret_tmp;
    }

    deallocate(v3_arr);
    deallocate(delta_arr);
    deallocate(kmap_identity);

    for (i = 0; i < ntemp; ++i) ret[i] *= pi * std::pow(0.5, 4);
}

<<<<<<< HEAD
void AnharmonicCore::calc_damping4_smearing(const unsigned int N,
                                           double *T,
                                           const double omega,
                                           const unsigned int ik_in,
                                           const unsigned int snum,
                                           double *ret)
{
    // This function returns the imaginary part of phonon self-energy
    // for the given frequency omega.
    // Lorentzian or Gaussian smearing will be used.
    // This version employs the crystal symmetry to reduce the computational cost

    const int nk = kpoint->nk;
    const int ns = dynamical->neval;
    const size_t ns2 = ns * ns;
    const size_t ns3 = ns2 * ns;
    unsigned int i;
    int ik;
    unsigned int is, js, ks;
    unsigned int arr[4];

    int k1, k2, k3;

    double T_tmp;
    double n1, n2;
    double omega_inner[3];

    double multi;

    for (i = 0; i < N; ++i) ret[i] = 0.0;

    double **v4_arr;
    double ***delta_arr;
    double ret_tmp;

    double f1, f2, f3;

    const auto epsilon = integration->epsilon;

    std::vector<KsListGroup> quartet;

    kpoint->get_unique_quartet_k(ik_in,
                                 use_quartet_symmetry,
                                 sym_permutation,
                                 quartet);

    const int npair_uniq = quartet.size();

    memory->allocate(v4_arr, npair_uniq, ns3);
    memory->allocate(delta_arr, npair_uniq, ns3, 2);

    const int knum = kpoint->kpoint_irred_all[ik_in][0].knum;
    const int knum_minus = kpoint->knum_minus[knum];


#ifdef _OPENMP
#pragma omp parallel for private(arr, k1, k2, k3, is, js, ks, omega_inner)
#endif
    for (ik = 0; ik < npair_uniq; ++ik) {

        arr[0] = ns * knum_minus + snum;

        k1 = quartet[ik].group[0].ks[0];
        k2 = quartet[ik].group[0].ks[1];
        k3 = quartet[ik].group[0].ks[2];

        for (is = 0; is < ns; ++is) {
            arr[1] = ns * k1 + is;
            omega_inner[0] = dynamical->eval_phonon[k1][is];

            for (js = 0; js < ns; ++js) {
                arr[2] = ns * k2 + js;
                omega_inner[1] = dynamical->eval_phonon[k2][js];

                for (ks = 0; ks < ns; ++ks) {
                    arr[3] = ns * k3 + ks;
                    omega_inner[2] = dynamical->eval_phonon[k3][ks];

                    const auto jb = ns2 * is + ns * js + ks;

                    if (integration->ismear == 0) {
                        delta_arr[ik][jb][0]
                                = delta_lorentz(omega - omega_inner[0] - omega_inner[1] - omega_inner[2], epsilon);
                        delta_arr[ik][jb][1]
                                = delta_lorentz(omega - omega_inner[0] - omega_inner[1] + omega_inner[2], epsilon)
                                  - delta_lorentz(omega + omega_inner[0] + omega_inner[1] - omega_inner[2], epsilon);
                    } else if (integration->ismear == 1) {
                        delta_arr[ik][jb][0] = 0.0;
                        delta_arr[ik][jb][1] = 0.0;
                        const auto sum_omega1 = omega - omega_inner[0] - omega_inner[1] - omega_inner[2];
                        const auto sum_omega2 = omega - omega_inner[0] - omega_inner[1] + omega_inner[2];
                        const auto sum_omega3 = omega + omega_inner[0] + omega_inner[1] - omega_inner[2];

                        if (std::abs(sum_omega1) < 2.0 * epsilon) {
                            delta_arr[ik][jb][0] = delta_gauss(sum_omega1, epsilon);
                        }
                       if (std::abs(sum_omega2) < 2.0 * epsilon) {
                           delta_arr[ik][jb][1] += delta_gauss(sum_omega2, epsilon);
                       }
                       if (std::abs(sum_omega3) < 2.0 * epsilon) {
                           delta_arr[ik][jb][1] -= delta_gauss(sum_omega3, epsilon);
                       }
//                        delta_arr[ik][jb][1]
//                                = delta_gauss(omega - omega_inner[0] - omega_inner[1] + omega_inner[2], epsilon)
//                                  - delta_gauss(omega + omega_inner[0] + omega_inner[1] - omega_inner[2], epsilon);
                    }

                }
            }
        }
    }

    for (ik = 0; ik < npair_uniq; ++ik) {

        k1 = quartet[ik].group[0].ks[0];
        k2 = quartet[ik].group[0].ks[1];
        k3 = quartet[ik].group[0].ks[2];

        multi = static_cast<double>(quartet[ik].group.size());

        for (size_t ib = 0; ib < ns3; ++ib) {
            is = ib / ns2;
            js = (ib - ns2*is) / ns;
            ks = ib % ns;

            if (delta_arr[ik][ib][0] > 0.0 || std::abs(delta_arr[ik][ib][1]) > 0.0) {

                arr[0] = ns * knum_minus + snum;
                arr[1] = ns * k1 + is;
                arr[2] = ns * k2 + js;
                arr[3] = ns * k3 + ks;

                v4_arr[ik][ib] = std::norm(V4(arr,
                                              dynamical->eval_phonon,
                                              dynamical->evec_phonon)) * multi;
            } else {
                v4_arr[ik][ib] = 0.0;
            }
        }
    }


    for (i = 0; i < N; ++i) {
        T_tmp = T[i];
        ret_tmp = 0.0;
#ifdef _OPENMP
#pragma omp parallel for private(k1, k2, k3, is, js, ks, omega_inner, n1, n2, f1, f2, f3), reduction(+:ret_tmp)
#endif
        for (ik = 0; ik < npair_uniq; ++ik) {

            k1 = quartet[ik].group[0].ks[0];
            k2 = quartet[ik].group[0].ks[1];
            k3 = quartet[ik].group[0].ks[2];

            for (is = 0; is < ns; ++is) {

                omega_inner[0] = dynamical->eval_phonon[k1][is];

                for (js = 0; js < ns; ++js) {

                    omega_inner[1] = dynamical->eval_phonon[k2][js];

                    for (ks = 0; ks < ns; ++ks) {

                        omega_inner[2] = dynamical->eval_phonon[k3][ks];

                        if (thermodynamics->classical) {
                            f1 = thermodynamics->fC(omega_inner[0], T_tmp);
                            f2 = thermodynamics->fC(omega_inner[1], T_tmp);
                            f3 = thermodynamics->fC(omega_inner[2], T_tmp);

                            n1 = f1 * f2 + f2 * f3 + f3 * f1 + f1 + f2 + f3;
                            n2 = 3.0 * (f1 * f3 + f2 * f3 - f1 * f2 + f3);
                        } else {
                            f1 = thermodynamics->fB(omega_inner[0], T_tmp);
                            f2 = thermodynamics->fB(omega_inner[1], T_tmp);
                            f3 = thermodynamics->fB(omega_inner[2], T_tmp);

                            n1 = f1 * f2 + f2 * f3 + f3 * f1 + f1 + f2 + f3 + 1.0;
                            n2 = 3.0 * (f1 * f3 + f2 * f3 - f1 * f2 + f3);
                        }

                        ret_tmp += v4_arr[ik][ns2 * is + ns * js + ks]
                                   * (n1 * delta_arr[ik][ns2 * is + ns * js + ks][0]
                                      + n2 * delta_arr[ik][ns2 * is + ns * js + ks][1]);

                    }
                }
            }
        }
        ret[i] = ret_tmp;
    }

    memory->deallocate(v4_arr);
    memory->deallocate(delta_arr);
    quartet.clear();

    for (i = 0; i < N; ++i) ret[i] *= pi * std::pow(0.5, 4) / (3.0 * static_cast<double>(nk * nk));
}


=======
>>>>>>> 6c6776f9
void AnharmonicCore::setup_cubic()
{
    int i;
    double *invsqrt_mass_p;

    // Sort force_constant[1] using the operator defined in fcs_phonons.h
    // This sorting is necessary.
    std::sort(fcs_phonon->force_constant_with_cell[1].begin(),
              fcs_phonon->force_constant_with_cell[1].end());
    prepare_group_of_force_constants(fcs_phonon->force_constant_with_cell[1],
                                     3, ngroup_v3, fcs_group_v3);

    allocate(invmass_v3, ngroup_v3);
    allocate(evec_index_v3, ngroup_v3, 3);
    allocate(relvec_v3, ngroup_v3);
    allocate(phi3_reciprocal, ngroup_v3);

    prepare_relative_vector(fcs_phonon->force_constant_with_cell[1],
                            3,
                            ngroup_v3,
                            fcs_group_v3,
                            relvec_v3);

    allocate(invsqrt_mass_p, system->natmin);

    for (i = 0; i < system->natmin; ++i) {
        invsqrt_mass_p[i] = std::sqrt(1.0 / system->mass[system->map_p2s[i][0]]);
    }

    int k = 0;
    for (i = 0; i < ngroup_v3; ++i) {
        for (int j = 0; j < 3; ++j) {
            evec_index_v3[i][j] = fcs_phonon->force_constant_with_cell[1][k].pairs[j].index;
        }
        invmass_v3[i]
                = invsqrt_mass_p[evec_index_v3[i][0] / 3]
                  * invsqrt_mass_p[evec_index_v3[i][1] / 3]
                  * invsqrt_mass_p[evec_index_v3[i][2] / 3];
        k += fcs_group_v3[i].size();
    }

    deallocate(invsqrt_mass_p);
}

void AnharmonicCore::setup_quartic()
{
    int i;
    double *invsqrt_mass_p;
    std::sort(fcs_phonon->force_constant_with_cell[2].begin(),
              fcs_phonon->force_constant_with_cell[2].end());
    prepare_group_of_force_constants(fcs_phonon->force_constant_with_cell[2],
                                     4, ngroup_v4, fcs_group_v4);

    allocate(invmass_v4, ngroup_v4);
    allocate(evec_index_v4, ngroup_v4, 4);
    allocate(relvec_v4, ngroup_v4);
    allocate(phi4_reciprocal, ngroup_v4);

    prepare_relative_vector(fcs_phonon->force_constant_with_cell[2],
                            4,
                            ngroup_v4,
                            fcs_group_v4,
                            relvec_v4);

    allocate(invsqrt_mass_p, system->natmin);

    for (i = 0; i < system->natmin; ++i) {
        invsqrt_mass_p[i] = std::sqrt(1.0 / system->mass[system->map_p2s[i][0]]);
    }

    int k = 0;
    for (i = 0; i < ngroup_v4; ++i) {
        for (int j = 0; j < 4; ++j) {
            evec_index_v4[i][j] = fcs_phonon->force_constant_with_cell[2][k].pairs[j].index;
        }
        invmass_v4[i]
                = invsqrt_mass_p[evec_index_v4[i][0] / 3]
                  * invsqrt_mass_p[evec_index_v4[i][1] / 3]
                  * invsqrt_mass_p[evec_index_v4[i][2] / 3]
                  * invsqrt_mass_p[evec_index_v4[i][3] / 3];
        k += fcs_group_v4[i].size();
    }

    deallocate(invsqrt_mass_p);
}

void PhaseFactorStorage::create(const bool use_tuned_ver,
                                const bool switch_to_type2)
{
    // For accelerating function V3 and V4 by avoiding continual call of std::exp.

    if (use_tuned_ver) {

        const auto inv2pi = 1.0 / (2.0 * pi);

        for (auto i = 0; i < 3; ++i) dnk[i] = static_cast<double>(nk_grid[i]) * inv2pi;

        tune_type = 1;

        if (nk_grid[0] == nk_grid[1] && nk_grid[1] == nk_grid[2]) {
            nk_represent = nk_grid[0];
        } else if (nk_grid[0] == nk_grid[1] && nk_grid[2] == 1) {
            nk_represent = nk_grid[0];
        } else if (nk_grid[1] == nk_grid[2] && nk_grid[0] == 1) {
            nk_represent = nk_grid[1];
        } else if (nk_grid[2] == nk_grid[0] && nk_grid[1] == 1) {
            nk_represent = nk_grid[2];
        } else if (nk_grid[0] == 1 && nk_grid[1] == 1) {
            nk_represent = nk_grid[2];
        } else if (nk_grid[1] == 1 && nk_grid[2] == 1) {
            nk_represent = nk_grid[0];
        } else if (nk_grid[2] == 1 && nk_grid[0] == 1) {
            nk_represent = nk_grid[1];
        } else {
            tune_type = 2;
        }

        // Force using tune_type == 2 version
        if (switch_to_type2) tune_type = 2;

        int ii, jj, kk;

        if (tune_type == 1) {

            double phase;
            dnk_represent = static_cast<double>(nk_represent) * inv2pi;
            const auto inv_dnk_represent = 1.0 / dnk_represent;

            // Pre-calculate the phase factor exp[i 2pi * phase]
            // for different phase angles ranging from [-2pi + 2pi/nk_represent: 2pi*(nk_represent-1)/nk_represent].
            // The redundancy of the data here is intentional and helpful for accepting
            // both positive and negative modulo.
            allocate(exp_phase, 2 * nk_represent - 1);
#ifdef _OPENMP
#pragma omp parallel for private(phase)
#endif
            for (ii = 0; ii < 2 * nk_represent - 1; ++ii) {
                phase = static_cast<double>(ii - nk_represent + 1) * inv_dnk_represent;
                exp_phase[ii] = std::exp(im * phase);
            }

        } else if (tune_type == 2) {

            double phase[3];
            double inv_dnk[3];

            for (auto i = 0; i < 3; ++i) inv_dnk[i] = 1.0 / dnk[i];

            allocate(exp_phase3,
                     2 * nk_grid[0] - 1,
                     2 * nk_grid[1] - 1,
                     2 * nk_grid[2] - 1);
#ifdef _OPENMP
#pragma omp parallel for private(phase, jj, kk)
#endif
            for (ii = 0; ii < 2 * nk_grid[0] - 1; ++ii) {
                phase[0] = static_cast<double>(ii - nk_grid[0] + 1) * inv_dnk[0];
                for (jj = 0; jj < 2 * nk_grid[1] - 1; ++jj) {
                    phase[1] = static_cast<double>(jj - nk_grid[1] + 1) * inv_dnk[1];
                    for (kk = 0; kk < 2 * nk_grid[2] - 1; ++kk) {
                        phase[2] = static_cast<double>(kk - nk_grid[2] + 1) * inv_dnk[2];
                        exp_phase3[ii][jj][kk] = std::exp(im * (phase[0] + phase[1] + phase[2]));
                    }
                }
            }
        }
    } else {
        tune_type = 0;
    }
}

unsigned int PhaseFactorStorage::get_tune_type() const
{
    return tune_type;
}

std::complex<double> PhaseFactorStorage::get_exp_type1(const double phase_in) const
{
    int iloc = nint(phase_in * dnk_represent) % nk_represent + nk_represent - 1;
    return exp_phase[iloc];
}

std::complex<double> PhaseFactorStorage::get_exp_type2(const double *phase3_in) const
{
    int loc[3];
    for (auto i = 0; i < 3; ++i) {
        loc[i] = nint(phase3_in[i] * dnk[i]) % nk_grid[i] + nk_grid[i] - 1;
    }
    return exp_phase3[loc[0]][loc[1]][loc[2]];
}

void AnharmonicCore::calc_self3omega_tetrahedron(const double Temp,
                                                 const KpointMeshUniform *kmesh_in,
                                                 const double *const *eval_in,
                                                 const std::complex<double> *const *const *evec_in,
                                                 const unsigned int ik_in,
                                                 const unsigned int snum,
                                                 const unsigned int nomega,
                                                 const double *omega,
                                                 double *ret)
{
    // This function returns the imaginary part of phonon self-energy 
    // for the given frequency range of omega, phonon frequency (eval) and phonon eigenvectors (evec).
    // The tetrahedron method will be used.
    // This version employs the crystal symmetry to reduce the computational cost
    // In addition, both MPI and OpenMP parallelization are used in a hybrid way inside this function.

    const auto nk = kmesh_in->nk;
    const int ns = dynamical->neval;

    int ik, ib, iomega;
    const auto ns2 = ns * ns;

    unsigned int i;
    unsigned int is, js;
    unsigned int k1, k2;
    unsigned int arr[3];
    unsigned int nk_tmp;

    double n1, n2;
    double f1, f2;
    double omega_inner[2];

    unsigned int *kmap_identity;
    int **kpairs;
    double **energy_tmp;
    double **weight_tetra;
    double **v3_arr, *v3_arr_loc;
    double *ret_private;

    std::vector<KsListGroup> triplet;
    std::vector<int> vk_l;

    const int knum = kmesh_in->kpoint_irred_all[ik_in][0].knum;
    const int knum_minus = kmesh_in->kindex_minus_xk[knum];

    kmesh_in->get_unique_triplet_k(ik_in,
                                   symmetry->SymmList,
                                   false,
                                   false,
                                   triplet);

    const auto npair_uniq = triplet.size();

    if (npair_uniq != nk) {
        exit("calc_self3omega_tetrahedron", "Something is wrong.");
    }

    allocate(kpairs, nk, 2);
    allocate(kmap_identity, nk);

    for (i = 0; i < nk; ++i) kmap_identity[i] = i;

    for (iomega = 0; iomega < nomega; ++iomega) ret[iomega] = 0.0;

    for (ik = 0; ik < npair_uniq; ++ik) {
        kpairs[ik][0] = triplet[ik].group[0].ks[0];
        kpairs[ik][1] = triplet[ik].group[0].ks[1];
    }

    if (nk % mympi->nprocs != 0) {
        nk_tmp = nk / mympi->nprocs + 1;
    } else {
        nk_tmp = nk / mympi->nprocs;
    }

    vk_l.clear();

    for (ik = 0; ik < nk; ++ik) {
        if (ik % mympi->nprocs == mympi->my_rank) {
            vk_l.push_back(ik);
        }
    }

    if (vk_l.size() < nk_tmp) {
        vk_l.push_back(-1);
    }

    allocate(v3_arr_loc, ns2);
    allocate(v3_arr, nk_tmp * mympi->nprocs, ns2);

    for (ik = 0; ik < nk_tmp; ++ik) {

        int ik_now = vk_l[ik];

        if (ik_now == -1) {

            for (ib = 0; ib < ns2; ++ib) v3_arr_loc[ib] = 0.0; // do nothing

        } else {
#ifdef _OPENMP
#pragma omp parallel for private(is, js, arr)
#endif
            for (ib = 0; ib < ns2; ++ib) {

                is = ib / ns;
                js = ib % ns;

                arr[0] = ns * knum_minus + snum;
                arr[1] = ns * kpairs[ik_now][0] + is;
                arr[2] = ns * kpairs[ik_now][1] + js;

                v3_arr_loc[ib] = std::norm(V3(arr,
                                              kmesh_in->xk,
                                              eval_in,
                                              evec_in,
                                              phase_storage_dos));
            }
        }
        MPI_Gather(&v3_arr_loc[0], ns2, MPI_DOUBLE,
                   v3_arr[ik * mympi->nprocs], ns2,
                   MPI_DOUBLE, 0, MPI_COMM_WORLD);
    }
    deallocate(v3_arr_loc);

    if (mympi->my_rank == 0) {

#ifdef _OPENMP
#pragma omp parallel private(is, js, k1, k2, energy_tmp, i, \
                             iomega, weight_tetra, ik, \
                             omega_inner, f1, f2, n1, n2)
#endif
        {
            allocate(energy_tmp, 2, nk);
            allocate(weight_tetra, 2, nk);
#ifdef _OPENMP
            const int nthreads = omp_get_num_threads();
            const int ithread = omp_get_thread_num();
#else
            const int nthreads = 1;
            const int ithread = 0;
#endif

#ifdef _OPENMP
#pragma omp single
#endif
            {
                allocate(ret_private, nthreads * nomega);
                for (i = 0; i < nthreads * nomega; ++i) ret_private[i] = 0.0;
            }
#ifdef _OPENMP
#pragma omp for
#endif
            for (ib = 0; ib < ns2; ++ib) {

                is = ib / ns;
                js = ib % ns;

                for (ik = 0; ik < nk; ++ik) {
                    k1 = kpairs[ik][0];
                    k2 = kpairs[ik][1];

                    energy_tmp[0][ik] = eval_in[k1][is] + eval_in[k2][js];
                    energy_tmp[1][ik] = eval_in[k1][is] - eval_in[k2][js];
                }
                for (iomega = 0; iomega < nomega; ++iomega) {
                    for (i = 0; i < 2; ++i) {
                        integration->calc_weight_tetrahedron(nk, kmap_identity,
                                                             energy_tmp[i], omega[iomega],
                                                             dos->tetra_nodes_dos->get_ntetra(),
                                                             dos->tetra_nodes_dos->get_tetras(),
                                                             weight_tetra[i]);
                    }

                    for (ik = 0; ik < nk; ++ik) {
                        k1 = kpairs[ik][0];
                        k2 = kpairs[ik][1];

                        omega_inner[0] = eval_in[k1][is];
                        omega_inner[1] = eval_in[k2][js];
                        if (thermodynamics->classical) {
                            f1 = thermodynamics->fC(omega_inner[0], Temp);
                            f2 = thermodynamics->fC(omega_inner[1], Temp);
                            n1 = f1 + f2;
                            n2 = f1 - f2;
                        } else {
                            f1 = thermodynamics->fB(omega_inner[0], Temp);
                            f2 = thermodynamics->fB(omega_inner[1], Temp);
                            n1 = f1 + f2 + 1.0;
                            n2 = f1 - f2;
                        }

                        //#pragma omp critical
                        ret_private[nomega * ithread + iomega]
                                += v3_arr[ik][ib] * (n1 * weight_tetra[0][ik] - 2.0 * n2 * weight_tetra[1][ik]);
                    }
                }
            }
#ifdef _OPENMP
#pragma omp for
#endif
            for (iomega = 0; iomega < nomega; ++iomega) {
                for (int t = 0; t < nthreads; t++) {
                    ret[iomega] += ret_private[nomega * t + iomega];
                }
            }
            deallocate(energy_tmp);
            deallocate(weight_tetra);
        }
#ifdef _OPENMP
#pragma omp parallel for
#endif
        for (iomega = 0; iomega < nomega; ++iomega) {
            ret[iomega] *= pi * std::pow(0.5, 4);
        }
        deallocate(ret_private);
    }

    deallocate(v3_arr);
    deallocate(kmap_identity);
    deallocate(kpairs);
}

int AnharmonicCore::get_ngroup_fcs(const unsigned int order) const
{
    if (order == 3) return ngroup_v3;
    if (order == 4) return ngroup_v4;
    return 0;
}

std::vector<double> *AnharmonicCore::get_fcs_group(const unsigned int order) const
{
    if (order == 3) return fcs_group_v3;
    if (order == 4) return fcs_group_v4;
    return nullptr;
}

double *AnharmonicCore::get_invmass_factor(const unsigned int order) const
{
    if (order == 3) return invmass_v3;
    if (order == 4) return invmass_v4;
    return nullptr;
}

int **AnharmonicCore::get_evec_index(const unsigned int order) const
{
    if (order == 3) return evec_index_v3;
    if (order == 4) return evec_index_v4;
    return nullptr;
}<|MERGE_RESOLUTION|>--- conflicted
+++ resolved
@@ -104,24 +104,12 @@
     use_tuned_ver = true;
     MPI_Bcast(&use_tuned_ver, 1, MPI_CXX_BOOL, 0, MPI_COMM_WORLD);
 
-<<<<<<< HEAD
-    if (!mode_analysis->calc_fstate_k && kpoint->kpoint_mode == 2) {
-        int nk_tmp[3];
-        nk_tmp[0] = kpoint->nkx;
-        nk_tmp[1] = kpoint->nky;
-        nk_tmp[2] = kpoint->nkz;
-        store_exponential_for_acceleration(nk_tmp,
-                                           nk_represent,
-                                           exp_phase,
-                                           exp_phase3);
-=======
     if (fcs_phonon->maxorder >= 2) setup_cubic();
     if (fcs_phonon->maxorder >= 3) setup_quartic();
 
     if (!mode_analysis->calc_fstate_k && dos->kmesh_dos) {
         phase_storage_dos = new PhaseFactorStorage(dos->kmesh_dos->nk_i);
         phase_storage_dos->create(use_tuned_ver);
->>>>>>> 6c6776f9
     }
 }
 
@@ -438,12 +426,12 @@
     if (tune_type_now == 1) {
 
 #pragma omp parallel for private(ret_in, nsize_group, j, phase)
-        for (i = 0; i < ngroup_v3; ++i) {
-
-            ret_in = std::complex<double>(0.0, 0.0);
-            nsize_group = fcs_group_v3[i].size();
-
-            for (j = 0; j < nsize_group; ++j) {
+            for (i = 0; i < ngroup_v3; ++i) {
+
+                ret_in = std::complex<double>(0.0, 0.0);
+                nsize_group = fcs_group_v3[i].size();
+
+                for (j = 0; j < nsize_group; ++j) {
                 phase = relvec_v3[i][j].vecs[0][0] * xk1[0]
                         + relvec_v3[i][j].vecs[0][1] * xk1[1]
                         + relvec_v3[i][j].vecs[0][2] * xk1[2]
@@ -452,31 +440,31 @@
                         + relvec_v3[i][j].vecs[1][2] * xk2[2];
 
                 ret_in += fcs_group_v3[i][j] * phase_storage_in->get_exp_type1(phase);
-            }
-            ret[i] = ret_in;
-        }
+                }
+                ret[i] = ret_in;
+            }
 
     } else if (tune_type_now == 2) {
 
-        // Tuned version is used when nk1=nk2=nk3 doesn't hold.
-
-        double phase3[3];
+            // Tuned version is used when nk1=nk2=nk3 doesn't hold.
+
+            double phase3[3];
 
 #pragma omp parallel for private(ret_in, nsize_group, j, phase3)
-        for (i = 0; i < ngroup_v3; ++i) {
-
-            ret_in = std::complex<double>(0.0, 0.0);
-            nsize_group = fcs_group_v3[i].size();
-
-            for (j = 0; j < nsize_group; ++j) {
-                for (auto ii = 0; ii < 3; ++ii) {
-                    phase3[ii]
+            for (i = 0; i < ngroup_v3; ++i) {
+
+                ret_in = std::complex<double>(0.0, 0.0);
+                nsize_group = fcs_group_v3[i].size();
+
+                for (j = 0; j < nsize_group; ++j) {
+                    for (auto ii = 0; ii < 3; ++ii) {
+                        phase3[ii]
                             = relvec_v3[i][j].vecs[0][ii] * xk1[ii]
                               + relvec_v3[i][j].vecs[1][ii] * xk2[ii];
+                    }
+                ret_in += fcs_group_v3[i][j] * phase_storage_in->get_exp_type2(phase3);
                 }
-                ret_in += fcs_group_v3[i][j] * phase_storage_in->get_exp_type2(phase3);
-            }
-            ret[i] = ret_in;
+                ret[i] = ret_in;
         }
     } else {
         // Original version
@@ -622,6 +610,53 @@
     if (tune_type_now == 1) {
 
 #pragma omp parallel for private(ret_in, nsize_group, j, phase)
+            for (i = 0; i < ngroup_v4; ++i) {
+
+                ret_in = std::complex<double>(0.0, 0.0);
+                nsize_group = fcs_group_v4[i].size();
+
+                for (j = 0; j < nsize_group; ++j) {
+                phase = relvec_v4[i][j].vecs[0][0] * xk1[0]
+                        + relvec_v4[i][j].vecs[0][1] * xk1[1]
+                        + relvec_v4[i][j].vecs[0][2] * xk1[2]
+                        + relvec_v4[i][j].vecs[1][0] * xk2[0]
+                        + relvec_v4[i][j].vecs[1][1] * xk2[1]
+                        + relvec_v4[i][j].vecs[1][2] * xk2[2]
+                        + relvec_v4[i][j].vecs[2][0] * xk3[0]
+                        + relvec_v4[i][j].vecs[2][1] * xk3[1]
+                        + relvec_v4[i][j].vecs[2][2] * xk3[2];
+
+                ret_in += fcs_group_v4[i][j] * phase_storage_in->get_exp_type1(phase);
+                }
+                ret[i] = ret_in;
+            }
+
+    } else if (tune_type_now == 2) {
+
+            // Tuned version is used when nk1=nk2=nk3 doesn't hold.
+
+            double phase3[3];
+
+#pragma omp parallel for private(ret_in, nsize_group, j, phase3)
+            for (i = 0; i < ngroup_v4; ++i) {
+
+                ret_in = std::complex<double>(0.0, 0.0);
+                nsize_group = fcs_group_v4[i].size();
+
+                for (j = 0; j < nsize_group; ++j) {
+                    for (auto ii = 0; ii < 3; ++ii) {
+                        phase3[ii]
+                            = relvec_v4[i][j].vecs[0][ii] * xk1[ii]
+                              + relvec_v4[i][j].vecs[1][ii] * xk2[ii]
+                              + relvec_v4[i][j].vecs[2][ii] * xk3[ii];
+                    }
+                ret_in += fcs_group_v4[i][j] * phase_storage_in->get_exp_type2(phase3);
+                }
+                ret[i] = ret_in;
+            }
+    } else {
+        // Original version
+#pragma omp parallel for private(ret_in, nsize_group, phase)
         for (i = 0; i < ngroup_v4; ++i) {
 
             ret_in = std::complex<double>(0.0, 0.0);
@@ -638,53 +673,6 @@
                         + relvec_v4[i][j].vecs[2][1] * xk3[1]
                         + relvec_v4[i][j].vecs[2][2] * xk3[2];
 
-                ret_in += fcs_group_v4[i][j] * phase_storage_in->get_exp_type1(phase);
-            }
-            ret[i] = ret_in;
-        }
-
-    } else if (tune_type_now == 2) {
-
-        // Tuned version is used when nk1=nk2=nk3 doesn't hold.
-
-        double phase3[3];
-
-#pragma omp parallel for private(ret_in, nsize_group, j, phase3)
-        for (i = 0; i < ngroup_v4; ++i) {
-
-            ret_in = std::complex<double>(0.0, 0.0);
-            nsize_group = fcs_group_v4[i].size();
-
-            for (j = 0; j < nsize_group; ++j) {
-                for (auto ii = 0; ii < 3; ++ii) {
-                    phase3[ii]
-                            = relvec_v4[i][j].vecs[0][ii] * xk1[ii]
-                              + relvec_v4[i][j].vecs[1][ii] * xk2[ii]
-                              + relvec_v4[i][j].vecs[2][ii] * xk3[ii];
-                }
-                ret_in += fcs_group_v4[i][j] * phase_storage_in->get_exp_type2(phase3);
-            }
-            ret[i] = ret_in;
-        }
-    } else {
-        // Original version
-#pragma omp parallel for private(ret_in, nsize_group, phase)
-        for (i = 0; i < ngroup_v4; ++i) {
-
-            ret_in = std::complex<double>(0.0, 0.0);
-            nsize_group = fcs_group_v4[i].size();
-
-            for (j = 0; j < nsize_group; ++j) {
-                phase = relvec_v4[i][j].vecs[0][0] * xk1[0]
-                        + relvec_v4[i][j].vecs[0][1] * xk1[1]
-                        + relvec_v4[i][j].vecs[0][2] * xk1[2]
-                        + relvec_v4[i][j].vecs[1][0] * xk2[0]
-                        + relvec_v4[i][j].vecs[1][1] * xk2[1]
-                        + relvec_v4[i][j].vecs[1][2] * xk2[2]
-                        + relvec_v4[i][j].vecs[2][0] * xk3[0]
-                        + relvec_v4[i][j].vecs[2][1] * xk3[1]
-                        + relvec_v4[i][j].vecs[2][2] * xk3[2];
-
                 ret_in += fcs_group_v4[i][j] * std::exp(im * phase);
             }
             ret[i] = ret_in;
@@ -784,7 +772,7 @@
                                    symmetry->SymmList,
                                    false,
                                    false,
-                                   triplet);
+                                 triplet);
 
     const auto npair_uniq = triplet.size();
 
@@ -952,9 +940,9 @@
 
     kmesh_in->get_unique_triplet_k(ik_in,
                                    symmetry->SymmList,
-                                   use_triplet_symmetry,
-                                   sym_permutation,
-                                   triplet);
+                                 use_triplet_symmetry,
+                                 sym_permutation,
+                                 triplet);
 
     const auto npair_uniq = triplet.size();
 
@@ -1093,20 +1081,22 @@
     for (i = 0; i < ntemp; ++i) ret[i] *= pi * std::pow(0.5, 4);
 }
 
-<<<<<<< HEAD
-void AnharmonicCore::calc_damping4_smearing(const unsigned int N,
-                                           double *T,
-                                           const double omega,
-                                           const unsigned int ik_in,
-                                           const unsigned int snum,
-                                           double *ret)
+void AnharmonicCore::calc_damping4_smearing(const unsigned int ntemp,
+                                            const double *temp_in,
+                                            const double omega_in,
+                                            const unsigned int ik_in,
+                                            const unsigned int is_in,
+                                            const KpointMeshUniform *kmesh_in,
+                                            const double *const *eval_in,
+                                            const std::complex<double> *const *const *evec_in,
+                                            double *ret)
 {
     // This function returns the imaginary part of phonon self-energy
     // for the given frequency omega.
     // Lorentzian or Gaussian smearing will be used.
     // This version employs the crystal symmetry to reduce the computational cost
 
-    const int nk = kpoint->nk;
+    const int nk = kmesh_in->nk;
     const int ns = dynamical->neval;
     const size_t ns2 = ns * ns;
     const size_t ns3 = ns2 * ns;
@@ -1123,7 +1113,7 @@
 
     double multi;
 
-    for (i = 0; i < N; ++i) ret[i] = 0.0;
+    for (i = 0; i < ntemp; ++i) ret[i] = 0.0;
 
     double **v4_arr;
     double ***delta_arr;
@@ -1135,18 +1125,19 @@
 
     std::vector<KsListGroup> quartet;
 
-    kpoint->get_unique_quartet_k(ik_in,
+    kmesh_in->get_unique_quartet_k(ik_in,
+                                 symmetry->SymmList,
                                  use_quartet_symmetry,
                                  sym_permutation,
                                  quartet);
 
     const int npair_uniq = quartet.size();
 
-    memory->allocate(v4_arr, npair_uniq, ns3);
-    memory->allocate(delta_arr, npair_uniq, ns3, 2);
-
-    const int knum = kpoint->kpoint_irred_all[ik_in][0].knum;
-    const int knum_minus = kpoint->knum_minus[knum];
+    allocate(v4_arr, npair_uniq, ns3);
+    allocate(delta_arr, npair_uniq, ns3, 2);
+
+    const int knum = kmesh_in->kpoint_irred_all[ik_in][0].knum;
+    const int knum_minus = kmesh_in->kindex_minus_xk[knum];
 
 
 #ifdef _OPENMP
@@ -1154,7 +1145,7 @@
 #endif
     for (ik = 0; ik < npair_uniq; ++ik) {
 
-        arr[0] = ns * knum_minus + snum;
+        arr[0] = ns * knum_minus + is_in;
 
         k1 = quartet[ik].group[0].ks[0];
         k2 = quartet[ik].group[0].ks[1];
@@ -1162,30 +1153,30 @@
 
         for (is = 0; is < ns; ++is) {
             arr[1] = ns * k1 + is;
-            omega_inner[0] = dynamical->eval_phonon[k1][is];
+            omega_inner[0] = eval_in[k1][is];
 
             for (js = 0; js < ns; ++js) {
                 arr[2] = ns * k2 + js;
-                omega_inner[1] = dynamical->eval_phonon[k2][js];
+                omega_inner[1] = eval_in[k2][js];
 
                 for (ks = 0; ks < ns; ++ks) {
                     arr[3] = ns * k3 + ks;
-                    omega_inner[2] = dynamical->eval_phonon[k3][ks];
+                    omega_inner[2] = eval_in[k3][ks];
 
                     const auto jb = ns2 * is + ns * js + ks;
 
                     if (integration->ismear == 0) {
                         delta_arr[ik][jb][0]
-                                = delta_lorentz(omega - omega_inner[0] - omega_inner[1] - omega_inner[2], epsilon);
+                                = delta_lorentz(omega_in - omega_inner[0] - omega_inner[1] - omega_inner[2], epsilon);
                         delta_arr[ik][jb][1]
-                                = delta_lorentz(omega - omega_inner[0] - omega_inner[1] + omega_inner[2], epsilon)
-                                  - delta_lorentz(omega + omega_inner[0] + omega_inner[1] - omega_inner[2], epsilon);
+                                = delta_lorentz(omega_in - omega_inner[0] - omega_inner[1] + omega_inner[2], epsilon)
+                                  - delta_lorentz(omega_in + omega_inner[0] + omega_inner[1] - omega_inner[2], epsilon);
                     } else if (integration->ismear == 1) {
                         delta_arr[ik][jb][0] = 0.0;
                         delta_arr[ik][jb][1] = 0.0;
-                        const auto sum_omega1 = omega - omega_inner[0] - omega_inner[1] - omega_inner[2];
-                        const auto sum_omega2 = omega - omega_inner[0] - omega_inner[1] + omega_inner[2];
-                        const auto sum_omega3 = omega + omega_inner[0] + omega_inner[1] - omega_inner[2];
+                        const auto sum_omega1 = omega_in - omega_inner[0] - omega_inner[1] - omega_inner[2];
+                        const auto sum_omega2 = omega_in - omega_inner[0] - omega_inner[1] + omega_inner[2];
+                        const auto sum_omega3 = omega_in + omega_inner[0] + omega_inner[1] - omega_inner[2];
 
                         if (std::abs(sum_omega1) < 2.0 * epsilon) {
                             delta_arr[ik][jb][0] = delta_gauss(sum_omega1, epsilon);
@@ -1221,14 +1212,16 @@
 
             if (delta_arr[ik][ib][0] > 0.0 || std::abs(delta_arr[ik][ib][1]) > 0.0) {
 
-                arr[0] = ns * knum_minus + snum;
+                arr[0] = ns * knum_minus + is_in;
                 arr[1] = ns * k1 + is;
                 arr[2] = ns * k2 + js;
                 arr[3] = ns * k3 + ks;
 
                 v4_arr[ik][ib] = std::norm(V4(arr,
-                                              dynamical->eval_phonon,
-                                              dynamical->evec_phonon)) * multi;
+                                              kmesh_in->xk,
+                                              eval_in,
+                                              evec_in,
+                                              phase_storage_dos)) * multi;
             } else {
                 v4_arr[ik][ib] = 0.0;
             }
@@ -1236,8 +1229,8 @@
     }
 
 
-    for (i = 0; i < N; ++i) {
-        T_tmp = T[i];
+    for (i = 0; i < ntemp; ++i) {
+        T_tmp = temp_in[i];
         ret_tmp = 0.0;
 #ifdef _OPENMP
 #pragma omp parallel for private(k1, k2, k3, is, js, ks, omega_inner, n1, n2, f1, f2, f3), reduction(+:ret_tmp)
@@ -1250,15 +1243,15 @@
 
             for (is = 0; is < ns; ++is) {
 
-                omega_inner[0] = dynamical->eval_phonon[k1][is];
+                omega_inner[0] = eval_in[k1][is];
 
                 for (js = 0; js < ns; ++js) {
 
-                    omega_inner[1] = dynamical->eval_phonon[k2][js];
+                    omega_inner[1] = eval_in[k2][js];
 
                     for (ks = 0; ks < ns; ++ks) {
 
-                        omega_inner[2] = dynamical->eval_phonon[k3][ks];
+                        omega_inner[2] = eval_in[k3][ks];
 
                         if (thermodynamics->classical) {
                             f1 = thermodynamics->fC(omega_inner[0], T_tmp);
@@ -1287,16 +1280,14 @@
         ret[i] = ret_tmp;
     }
 
-    memory->deallocate(v4_arr);
-    memory->deallocate(delta_arr);
+    deallocate(v4_arr);
+    deallocate(delta_arr);
     quartet.clear();
 
-    for (i = 0; i < N; ++i) ret[i] *= pi * std::pow(0.5, 4) / (3.0 * static_cast<double>(nk * nk));
-}
-
-
-=======
->>>>>>> 6c6776f9
+    for (i = 0; i < ntemp; ++i) ret[i] *= pi * std::pow(0.5, 4) / (3.0 * static_cast<double>(nk * nk));
+}
+
+
 void AnharmonicCore::setup_cubic()
 {
     int i;
@@ -1446,9 +1437,9 @@
             for (auto i = 0; i < 3; ++i) inv_dnk[i] = 1.0 / dnk[i];
 
             allocate(exp_phase3,
-                     2 * nk_grid[0] - 1,
-                     2 * nk_grid[1] - 1,
-                     2 * nk_grid[2] - 1);
+                             2 * nk_grid[0] - 1,
+                             2 * nk_grid[1] - 1,
+                             2 * nk_grid[2] - 1);
 #ifdef _OPENMP
 #pragma omp parallel for private(phase, jj, kk)
 #endif
@@ -1471,7 +1462,7 @@
 unsigned int PhaseFactorStorage::get_tune_type() const
 {
     return tune_type;
-}
+    }
 
 std::complex<double> PhaseFactorStorage::get_exp_type1(const double phase_in) const
 {
@@ -1535,9 +1526,9 @@
 
     kmesh_in->get_unique_triplet_k(ik_in,
                                    symmetry->SymmList,
-                                   false,
-                                   false,
-                                   triplet);
+                                 false,
+                                 false,
+                                 triplet);
 
     const auto npair_uniq = triplet.size();
 
@@ -1729,7 +1720,7 @@
     if (order == 3) return invmass_v3;
     if (order == 4) return invmass_v4;
     return nullptr;
-}
+    }
 
 int **AnharmonicCore::get_evec_index(const unsigned int order) const
 {

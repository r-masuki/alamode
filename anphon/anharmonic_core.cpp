/*
anharmonic_core.cpp

Copyright (c) 2014 Terumasa Tadano

This file is distributed under the terms of the MIT license.
Please see the file 'LICENCE.txt' in the root directory
or http://opensource.org/licenses/mit-license.php for information.
*/

#include "mpi_common.h"
#include "anharmonic_core.h"
#include "constants.h"
#include "dynamical.h"
#include "error.h"
#include "fcs_phonon.h"
#include "integration.h"
#include "kpoint.h"
#include "mathfunctions.h"
#include "memory.h"
#include "mode_analysis.h"
#include "phonon_dos.h"
#include "system.h"
#include "thermodynamics.h"
#include <boost/lexical_cast.hpp>
#include <algorithm>
#include <vector>

#ifdef _OPENMP

#include <omp.h>

#endif

using namespace PHON_NS;

AnharmonicCore::AnharmonicCore(PHON *phon) : Pointers(phon)
{
    set_default_variables();
}

AnharmonicCore::~AnharmonicCore()
{
    deallocate_variables();
};

void AnharmonicCore::set_default_variables()
{
    quartic_mode = 0;
    use_tuned_ver = true;
    use_triplet_symmetry = true;
    use_quartet_symmetry = true;
    relvec_v3 = nullptr;
    relvec_v4 = nullptr;
    invmass_v3 = nullptr;
    invmass_v4 = nullptr;
    evec_index_v3 = nullptr;
    evec_index_v4 = nullptr;
    fcs_group_v3 = nullptr;
    fcs_group_v4 = nullptr;
    phi3_reciprocal = nullptr;
    phi4_reciprocal = nullptr;
    phase_storage_dos = nullptr;
}

void AnharmonicCore::deallocate_variables()
{
    if (relvec_v3) {
        deallocate(relvec_v3);
    }
    if (relvec_v4) {
        deallocate(relvec_v4);
    }
    if (invmass_v3) {
        deallocate(invmass_v3);
    }
    if (invmass_v4) {
        deallocate(invmass_v4);
    }
    if (evec_index_v3) {
        deallocate(evec_index_v3);
    }
    if (evec_index_v4) {
        deallocate(evec_index_v4);
    }
    if (fcs_group_v3) {
        deallocate(fcs_group_v3);
    }
    if (fcs_group_v4) {
        deallocate(fcs_group_v4);
    }
    if (phi3_reciprocal) {
        deallocate(phi3_reciprocal);
    }
    if (phi4_reciprocal) {
        deallocate(phi4_reciprocal);
    }
    if (phase_storage_dos) delete phase_storage_dos;
}

void AnharmonicCore::setup()
{
    sym_permutation = true;
    use_tuned_ver = true;
    MPI_Bcast(&use_tuned_ver, 1, MPI_CXX_BOOL, 0, MPI_COMM_WORLD);

<<<<<<< HEAD
    if (!mode_analysis->calc_fstate_k && kpoint->kpoint_mode == 2) {
        int nk_tmp[3];
        nk_tmp[0] = kpoint->nkx;
        nk_tmp[1] = kpoint->nky;
        nk_tmp[2] = kpoint->nkz;
        store_exponential_for_acceleration(nk_tmp,
                                           nk_represent,
                                           exp_phase,
                                           exp_phase3);
=======
    if (fcs_phonon->maxorder >= 2) setup_cubic();
    if (fcs_phonon->maxorder >= 3) setup_quartic();

    if (!mode_analysis->calc_fstate_k && dos->kmesh_dos) {
        phase_storage_dos = new PhaseFactorStorage(dos->kmesh_dos->nk_i);
        phase_storage_dos->create(use_tuned_ver);
>>>>>>> fb40fb33
    }
}

void AnharmonicCore::prepare_relative_vector(const std::vector<FcsArrayWithCell> &fcs_in,
                                             const unsigned int N,
                                             const int number_of_groups,
                                             std::vector<double> *fcs_group,
                                             std::vector<RelativeVector> *&vec_out) const
{
    int i, j, k;

    double vecs[3][3];
    double **xshift_s;

    std::vector<unsigned int> atm_super, atm_prim;
    std::vector<unsigned int> cells;

    double mat_convert[3][3];

    for (i = 0; i < 3; ++i) {
        for (j = 0; j < 3; ++j) {
            mat_convert[i][j] = 0.0;
            for (k = 0; k < 3; ++k) {
                mat_convert[i][j] += system->rlavec_p[i][k] * system->lavec_s_anharm[k][j];
            }
        }
    }

    allocate(xshift_s, 27, 3);

    for (i = 0; i < 3; ++i) xshift_s[0][i] = 0.0;

    unsigned int icell = 0;

    for (int ix = -1; ix <= 1; ++ix) {
        for (int iy = -1; iy <= 1; ++iy) {
            for (int iz = -1; iz <= 1; ++iz) {
                if (ix == 0 && iy == 0 && iz == 0) continue;

                ++icell;

                xshift_s[icell][0] = static_cast<double>(ix);
                xshift_s[icell][1] = static_cast<double>(iy);
                xshift_s[icell][2] = static_cast<double>(iz);
            }
        }
    }

    atm_prim.resize(N);
    cells.resize(N);
    atm_super.resize(N);

    unsigned int icount = 0;

    for (auto igroup = 0; igroup < number_of_groups; ++igroup) {

        unsigned int nsize_group = fcs_group[igroup].size();

        for (j = 0; j < nsize_group; ++j) {

            for (i = 0; i < N; ++i) {
                atm_prim[i] = fcs_in[icount].pairs[i].index / 3;
                const auto tran_tmp = fcs_in[icount].pairs[i].tran;
                cells[i] = fcs_in[icount].pairs[i].cell_s;
                atm_super[i] = system->map_p2s_anharm[atm_prim[i]][tran_tmp];
            }

            for (i = 0; i < N - 1; ++i) {
                for (k = 0; k < 3; ++k) {
                    vecs[i][k] = system->xr_s_anharm[atm_super[i + 1]][k] + xshift_s[cells[i + 1]][k]
                                 - system->xr_s_anharm[system->map_p2s_anharm[atm_prim[i + 1]][0]][k];
                }
                rotvec(vecs[i], vecs[i], mat_convert);
            }

            if (N == 3) {
                vec_out[igroup].emplace_back(vecs[0], vecs[1]);
            } else if (N == 4) {
                vec_out[igroup].emplace_back(vecs[0], vecs[1], vecs[2]);
            }
            ++icount;
        }
    }

    deallocate(xshift_s);
}

void AnharmonicCore::prepare_group_of_force_constants(const std::vector<FcsArrayWithCell> &fcs_in,
                                                      const unsigned int N,
                                                      int &number_of_groups,
                                                      std::vector<double> *&fcs_group_out) const
{
    // Find the number of groups which has different evecs.

    unsigned int i;
    std::vector<int> arr_old, arr_tmp;

    number_of_groups = 0;

    arr_old.clear();
    for (i = 0; i < N; ++i) {
        arr_old.push_back(-1);
    }

    for (const auto &it: fcs_in) {

        arr_tmp.clear();

        for (i = 0; i < it.pairs.size(); ++i) {
            arr_tmp.push_back(it.pairs[i].index);
        }

        if (arr_tmp != arr_old) {
            ++number_of_groups;
            arr_old.clear();
            arr_old.reserve(arr_tmp.size());
            std::copy(arr_tmp.begin(), arr_tmp.end(), std::back_inserter(arr_old));
        }
    }

    allocate(fcs_group_out, number_of_groups);

    int igroup = -1;

    arr_old.clear();
    for (i = 0; i < N; ++i) {
        arr_old.push_back(-1);
    }

    for (const auto &it: fcs_in) {

        arr_tmp.clear();

        for (i = 0; i < it.pairs.size(); ++i) {
            arr_tmp.push_back(it.pairs[i].index);
        }

        if (arr_tmp != arr_old) {
            ++igroup;
            arr_old.clear();
            arr_old.reserve(arr_tmp.size());
            std::copy(arr_tmp.begin(), arr_tmp.end(), std::back_inserter(arr_old));
        }

        fcs_group_out[igroup].push_back(it.fcs_val);
    }
}

//std::complex<double> AnharmonicCore::get_v3(const unsigned int ks[3],
//                                            double **eval_phonon,
//                                            std::complex<double> ***evec_phonon)
//{
//    return V3(ks,eval_phonon,evec_phonon);
//}

std::complex<double> AnharmonicCore::V3(const unsigned int ks[3])
{
    return V3(ks,
              dos->kmesh_dos->xk,
              dos->dymat_dos->get_eigenvalues(),
              dos->dymat_dos->get_eigenvectors(),
              this->phase_storage_dos);
}

std::complex<double> AnharmonicCore::V3(const unsigned int ks[3],
                                        const double *const *xk_in,
                                        const double *const *eval_in,
                                        const std::complex<double> *const *const *evec_in)
{
    return V3(ks,
              xk_in,
              eval_in,
              evec_in,
              this->phase_storage_dos);
}

std::complex<double> AnharmonicCore::V4(const unsigned int ks[4])
{
    return V4(ks,
              dos->kmesh_dos->xk,
              dos->dymat_dos->get_eigenvalues(),
              dos->dymat_dos->get_eigenvectors(),
              this->phase_storage_dos);
}

std::complex<double> AnharmonicCore::Phi3(const unsigned int ks[3])
{
    return Phi3(ks,
                dos->kmesh_dos->xk,
                dos->dymat_dos->get_eigenvalues(),
                dos->dymat_dos->get_eigenvectors(),
                this->phase_storage_dos);
}

std::complex<double> AnharmonicCore::Phi4(const unsigned int ks[4])
{
    return Phi4(ks,
                dos->kmesh_dos->xk,
                dos->dymat_dos->get_eigenvalues(),
                dos->dymat_dos->get_eigenvectors(),
                this->phase_storage_dos);
}

std::complex<double> AnharmonicCore::V3(const unsigned int ks[3],
                                        const double *const *xk_in,
                                        const double *const *eval_in,
                                        const std::complex<double> *const *const *evec_in,
                                        const PhaseFactorStorage *phase_storage_in)
{
    int i;
    unsigned int kn[3], sn[3];
    const int ns = dynamical->neval;

    double omega[3];
    auto ret = std::complex<double>(0.0, 0.0);
    auto ret_re = 0.0;
    auto ret_im = 0.0;

    for (i = 0; i < 3; ++i) {
        kn[i] = ks[i] / ns;
        sn[i] = ks[i] % ns;
        omega[i] = eval_in[kn[i]][sn[i]];
    }

    // Return zero if any of the involving phonon has imaginary frequency
    if (omega[0] < eps8 || omega[1] < eps8 || omega[2] < eps8) return 0.0;

//    for (i = 0; i < ngroup_v3; ++i) {
//        std::cout << "invmass_v3[i] = " << invmass_v3[i] << std::endl;
//    }
//
//    for (i = 0; i < ngroup_v3; ++i) {
//        std::cout << "evec_index_v3 = " << evec_index_v3[i][0]
//        << evec_index_v3[i][1] <<  evec_index_v3[i][2] << std::endl;
//    }

    if (kn[1] != kindex_phi3_stored[0] || kn[2] != kindex_phi3_stored[1]) {
        calc_phi3_reciprocal(xk_in[kn[1]],
                             xk_in[kn[2]],
                             phase_storage_in,
                             phi3_reciprocal);

//        for (i = 0; i < ngroup_v3; ++i) {
//            std::cout << phi3_reciprocal[i] << std::endl;
//        }
        kindex_phi3_stored[0] = kn[1];
        kindex_phi3_stored[1] = kn[2];
    }
#ifdef _OPENMP
#pragma omp parallel for private(ret), reduction(+: ret_re, ret_im)
#endif
    for (i = 0; i < ngroup_v3; ++i) {
<<<<<<< HEAD
        ret =   evec_phonon[kn[0]][sn[0]][evec_index_v3[i][0]]
              * evec_phonon[kn[1]][sn[1]][evec_index_v3[i][1]]
              * evec_phonon[kn[2]][sn[2]][evec_index_v3[i][2]]
=======
        ret = evec_in[kn[0]][sn[0]][evec_index_v3[i][0]]
              * evec_in[kn[1]][sn[1]][evec_index_v3[i][1]]
              * evec_in[kn[2]][sn[2]][evec_index_v3[i][2]]
>>>>>>> fb40fb33
              * invmass_v3[i] * phi3_reciprocal[i];
        ret_re += ret.real();
        ret_im += ret.imag();
    }

    return std::complex<double>(ret_re, ret_im)
           / std::sqrt(omega[0] * omega[1] * omega[2]);
}

std::complex<double> AnharmonicCore::Phi3(const unsigned int ks[3],
                                          const double *const *xk_in,
                                          const double *const *eval_in,
                                          const std::complex<double> *const *const *evec_in,
                                          const PhaseFactorStorage *phase_storage_in)
{
    int i;
    unsigned int kn[3], sn[3];
    const auto ns = dynamical->neval;

    double omega[3];
    std::complex<double> ret = std::complex<double>(0.0, 0.0);
    double ret_re = 0.0;
    double ret_im = 0.0;

    for (i = 0; i < 3; ++i) {
        kn[i] = ks[i] / ns;
        sn[i] = ks[i] % ns;
        omega[i] = eval_in[kn[i]][sn[i]];
    }

    if (kn[1] != kindex_phi3_stored[0] || kn[2] != kindex_phi3_stored[1]) {
        calc_phi3_reciprocal(xk_in[kn[1]],
                             xk_in[kn[2]],
                             phase_storage_in,
                             phi3_reciprocal);
        kindex_phi3_stored[0] = kn[1];
        kindex_phi3_stored[1] = kn[2];
    }
#ifdef _OPENMP
#pragma omp parallel for private(ret), reduction(+: ret_re, ret_im)
#endif
    for (i = 0; i < ngroup_v3; ++i) {
        ret = evec_in[kn[0]][sn[0]][evec_index_v3[i][0]]
              * evec_in[kn[1]][sn[1]][evec_index_v3[i][1]]
              * evec_in[kn[2]][sn[2]][evec_index_v3[i][2]]
              * invmass_v3[i] * phi3_reciprocal[i];
        ret_re += ret.real();
        ret_im += ret.imag();
    }

    return std::complex<double>(ret_re, ret_im);
}

void AnharmonicCore::calc_phi3_reciprocal(const double *xk1,
                                          const double *xk2,
                                          const PhaseFactorStorage *phase_storage_in,
                                          std::complex<double> *ret)
{
    int i, j;
    double phase;
    std::complex<double> ret_in;
    unsigned int nsize_group;

    const auto tune_type_now = phase_storage_in->get_tune_type();

    if (tune_type_now == 1) {

#pragma omp parallel for private(ret_in, nsize_group, j, phase)
            for (i = 0; i < ngroup_v3; ++i) {

                ret_in = std::complex<double>(0.0, 0.0);
                nsize_group = fcs_group_v3[i].size();

                for (j = 0; j < nsize_group; ++j) {
                phase = relvec_v3[i][j].vecs[0][0] * xk1[0]
                        + relvec_v3[i][j].vecs[0][1] * xk1[1]
                        + relvec_v3[i][j].vecs[0][2] * xk1[2]
                        + relvec_v3[i][j].vecs[1][0] * xk2[0]
                        + relvec_v3[i][j].vecs[1][1] * xk2[1]
                        + relvec_v3[i][j].vecs[1][2] * xk2[2];

                ret_in += fcs_group_v3[i][j] * phase_storage_in->get_exp_type1(phase);
                }
                ret[i] = ret_in;
            }

    } else if (tune_type_now == 2) {

            // Tuned version is used when nk1=nk2=nk3 doesn't hold.

            double phase3[3];

#pragma omp parallel for private(ret_in, nsize_group, j, phase3)
            for (i = 0; i < ngroup_v3; ++i) {

                ret_in = std::complex<double>(0.0, 0.0);
                nsize_group = fcs_group_v3[i].size();

                for (j = 0; j < nsize_group; ++j) {
                    for (auto ii = 0; ii < 3; ++ii) {
                        phase3[ii]
                            = relvec_v3[i][j].vecs[0][ii] * xk1[ii]
                              + relvec_v3[i][j].vecs[1][ii] * xk2[ii];
                    }
                ret_in += fcs_group_v3[i][j] * phase_storage_in->get_exp_type2(phase3);
                }
                ret[i] = ret_in;
        }
    } else {
        // Original version
#pragma omp parallel for private(ret_in, nsize_group, phase, j)
        for (i = 0; i < ngroup_v3; ++i) {

            ret_in = std::complex<double>(0.0, 0.0);
            nsize_group = fcs_group_v3[i].size();

            for (j = 0; j < nsize_group; ++j) {
<<<<<<< HEAD

                phase     = relvec_v3[i][j].vecs[0][0] * kpoint->xk[ik1][0]
                          + relvec_v3[i][j].vecs[0][1] * kpoint->xk[ik1][1]
                          + relvec_v3[i][j].vecs[0][2] * kpoint->xk[ik1][2]
                          + relvec_v3[i][j].vecs[1][0] * kpoint->xk[ik2][0]
                          + relvec_v3[i][j].vecs[1][1] * kpoint->xk[ik2][1]
                          + relvec_v3[i][j].vecs[1][2] * kpoint->xk[ik2][2];

=======
                phase
                        = relvec_v3[i][j].vecs[0][0] * xk1[0]
                          + relvec_v3[i][j].vecs[0][1] * xk1[1]
                          + relvec_v3[i][j].vecs[0][2] * xk1[2]
                          + relvec_v3[i][j].vecs[1][0] * xk2[0]
                          + relvec_v3[i][j].vecs[1][1] * xk2[1]
                          + relvec_v3[i][j].vecs[1][2] * xk2[2];
>>>>>>> fb40fb33
                ret_in += fcs_group_v3[i][j] * std::exp(im * phase);
            }
            ret[i] = ret_in;
        }
    }
}

std::complex<double> AnharmonicCore::V4(const unsigned int ks[4],
                                        const double *const *xk_in,
                                        const double *const *eval_in,
                                        const std::complex<double> *const *const *evec_in,
                                        const PhaseFactorStorage *phase_storage_in)
{
    int i;
    const int ns = dynamical->neval;
    unsigned int kn[4], sn[4];
    double omega[4];
    auto ret_re = 0.0;
    auto ret_im = 0.0;
    auto ret = std::complex<double>(0.0, 0.0);

    for (i = 0; i < 4; ++i) {
        kn[i] = ks[i] / ns;
        sn[i] = ks[i] % ns;
        omega[i] = eval_in[kn[i]][sn[i]];
    }
    // Return zero if any of the involving phonon has imaginary frequency
    if (omega[0] < eps8 || omega[1] < eps8 || omega[2] < eps8 || omega[3] < eps8) return 0.0;

    if (kn[1] != kindex_phi4_stored[0]
        || kn[2] != kindex_phi4_stored[1]
        || kn[3] != kindex_phi4_stored[2]) {

        calc_phi4_reciprocal(xk_in[kn[1]],
                             xk_in[kn[2]],
                             xk_in[kn[3]],
                             phase_storage_in,
                             phi4_reciprocal);

        kindex_phi4_stored[0] = kn[1];
        kindex_phi4_stored[1] = kn[2];
        kindex_phi4_stored[2] = kn[3];
    }

#ifdef _OPENMP
#pragma omp parallel for private(ret), reduction(+: ret_re, ret_im)
#endif
    for (i = 0; i < ngroup_v4; ++i) {
        ret = evec_in[kn[0]][sn[0]][evec_index_v4[i][0]]
              * evec_in[kn[1]][sn[1]][evec_index_v4[i][1]]
              * evec_in[kn[2]][sn[2]][evec_index_v4[i][2]]
              * evec_in[kn[3]][sn[3]][evec_index_v4[i][3]]
              * invmass_v4[i] * phi4_reciprocal[i];
        ret_re += ret.real();
        ret_im += ret.imag();
    }

    return std::complex<double>(ret_re, ret_im)
           / std::sqrt(omega[0] * omega[1] * omega[2] * omega[3]);
}

std::complex<double> AnharmonicCore::Phi4(const unsigned int ks[4],
                                          const double *const *xk_in,
                                          const double *const *eval_in,
                                          const std::complex<double> *const *const *evec_in,
                                          const PhaseFactorStorage *phase_storage_in)
{
    int i;
    int ns = dynamical->neval;
    unsigned int kn[4], sn[4];
    double omega[4];
    double ret_re = 0.0;
    double ret_im = 0.0;
    std::complex<double> ret = std::complex<double>(0.0, 0.0);

    for (i = 0; i < 4; ++i) {
        kn[i] = ks[i] / ns;
        sn[i] = ks[i] % ns;
        omega[i] = eval_in[kn[i]][sn[i]];
    }

    if (kn[1] != kindex_phi4_stored[0]
        || kn[2] != kindex_phi4_stored[1]
        || kn[3] != kindex_phi4_stored[2]) {

        calc_phi4_reciprocal(xk_in[kn[1]],
                             xk_in[kn[2]],
                             xk_in[kn[3]],
                             phase_storage_in,
                             phi4_reciprocal);

        kindex_phi4_stored[0] = kn[1];
        kindex_phi4_stored[1] = kn[2];
        kindex_phi4_stored[2] = kn[3];
    }

#ifdef _OPENMP
#pragma omp parallel for private(ret), reduction(+: ret_re, ret_im)
#endif
    for (i = 0; i < ngroup_v4; ++i) {
        ret = evec_in[kn[0]][sn[0]][evec_index_v4[i][0]]
              * evec_in[kn[1]][sn[1]][evec_index_v4[i][1]]
              * evec_in[kn[2]][sn[2]][evec_index_v4[i][2]]
              * evec_in[kn[3]][sn[3]][evec_index_v4[i][3]]
              * invmass_v4[i] * phi4_reciprocal[i];
        ret_re += ret.real();
        ret_im += ret.imag();
    }

    return std::complex<double>(ret_re, ret_im);
}

void AnharmonicCore::calc_phi4_reciprocal(const double *xk1,
                                          const double *xk2,
                                          const double *xk3,
                                          const PhaseFactorStorage *phase_storage_in,
                                          std::complex<double> *ret)
{
    int i, j;
    double phase;
    std::complex<double> ret_in;
    unsigned int nsize_group;

    const auto tune_type_now = phase_storage_in->get_tune_type();

    if (tune_type_now == 1) {

#pragma omp parallel for private(ret_in, nsize_group, j, phase)
            for (i = 0; i < ngroup_v4; ++i) {

                ret_in = std::complex<double>(0.0, 0.0);
                nsize_group = fcs_group_v4[i].size();

                for (j = 0; j < nsize_group; ++j) {
                phase = relvec_v4[i][j].vecs[0][0] * xk1[0]
                        + relvec_v4[i][j].vecs[0][1] * xk1[1]
                        + relvec_v4[i][j].vecs[0][2] * xk1[2]
                        + relvec_v4[i][j].vecs[1][0] * xk2[0]
                        + relvec_v4[i][j].vecs[1][1] * xk2[1]
                        + relvec_v4[i][j].vecs[1][2] * xk2[2]
                        + relvec_v4[i][j].vecs[2][0] * xk3[0]
                        + relvec_v4[i][j].vecs[2][1] * xk3[1]
                        + relvec_v4[i][j].vecs[2][2] * xk3[2];

                ret_in += fcs_group_v4[i][j] * phase_storage_in->get_exp_type1(phase);
                }
                ret[i] = ret_in;
            }

    } else if (tune_type_now == 2) {

            // Tuned version is used when nk1=nk2=nk3 doesn't hold.

            double phase3[3];

#pragma omp parallel for private(ret_in, nsize_group, j, phase3)
            for (i = 0; i < ngroup_v4; ++i) {

                ret_in = std::complex<double>(0.0, 0.0);
                nsize_group = fcs_group_v4[i].size();

                for (j = 0; j < nsize_group; ++j) {
                    for (auto ii = 0; ii < 3; ++ii) {
                        phase3[ii]
                            = relvec_v4[i][j].vecs[0][ii] * xk1[ii]
                              + relvec_v4[i][j].vecs[1][ii] * xk2[ii]
                              + relvec_v4[i][j].vecs[2][ii] * xk3[ii];
                    }
                ret_in += fcs_group_v4[i][j] * phase_storage_in->get_exp_type2(phase3);
                }
                ret[i] = ret_in;
            }
    } else {
        // Original version
#pragma omp parallel for private(ret_in, nsize_group, phase)
        for (i = 0; i < ngroup_v4; ++i) {

            ret_in = std::complex<double>(0.0, 0.0);
            nsize_group = fcs_group_v4[i].size();

            for (j = 0; j < nsize_group; ++j) {
                phase = relvec_v4[i][j].vecs[0][0] * xk1[0]
                        + relvec_v4[i][j].vecs[0][1] * xk1[1]
                        + relvec_v4[i][j].vecs[0][2] * xk1[2]
                        + relvec_v4[i][j].vecs[1][0] * xk2[0]
                        + relvec_v4[i][j].vecs[1][1] * xk2[1]
                        + relvec_v4[i][j].vecs[1][2] * xk2[2]
                        + relvec_v4[i][j].vecs[2][0] * xk3[0]
                        + relvec_v4[i][j].vecs[2][1] * xk3[1]
                        + relvec_v4[i][j].vecs[2][2] * xk3[2];

                ret_in += fcs_group_v4[i][j] * std::exp(im * phase);
            }
            ret[i] = ret_in;
        }
    }
}

std::complex<double> AnharmonicCore::V3_mode(int mode,
                                             const double *xk2,
                                             const double *xk3,
                                             int is,
                                             int js,
                                             double **eval,
                                             std::complex<double> ***evec) const
{
    std::complex<double> ctmp = std::complex<double>(0.0, 0.0);

    // Return zero if any of the involving phonon has imaginary frequency
    if (eval[0][mode] < eps8 || eval[1][is] < eps8 || eval[2][js] < eps8) return 0.0;

    unsigned int ielem = 0;

    for (int i = 0; i < ngroup_v3; ++i) {

        auto vec_tmp = evec[0][mode][evec_index_v3[i][0]]
                       * evec[1][is][evec_index_v3[i][1]]
                       * evec[2][js][evec_index_v3[i][2]]
                       * invmass_v3[i];

        auto ret_in = std::complex<double>(0.0, 0.0);

        const int nsize_group = fcs_group_v3[i].size();

        for (auto j = 0; j < nsize_group; ++j) {

            auto phase = relvec_v3[i][j].vecs[0][0] * xk2[0]
                         + relvec_v3[i][j].vecs[0][1] * xk2[1]
                         + relvec_v3[i][j].vecs[0][2] * xk2[2]
                         + relvec_v3[i][j].vecs[1][0] * xk3[0]
                         + relvec_v3[i][j].vecs[1][1] * xk3[1]
                         + relvec_v3[i][j].vecs[1][2] * xk3[2];

            ret_in += fcs_group_v3[i][j] * std::exp(im * phase);

            ++ielem;
        }
        ctmp += ret_in * vec_tmp;
    }

    return ctmp / std::sqrt(eval[0][mode] * eval[1][is] * eval[2][js]);
}

void AnharmonicCore::calc_damping_smearing(const unsigned int ntemp,
                                           const double *temp_in,
                                           const double omega_in,
                                           const unsigned int ik_in,
                                           const unsigned int is_in,
                                           const KpointMeshUniform *kmesh_in,
                                           const double *const *eval_in,
                                           const std::complex<double> *const *const *evec_in,
                                           double *ret)
{
    // This function returns the imaginary part of phonon self-energy 
    // for the given frequency omega_in.
    // Lorentzian or Gaussian smearing will be used.
    // This version employs the crystal symmetry to reduce the computational cost

    const auto nk = kmesh_in->nk;
    const auto ns = dynamical->neval;
    const auto ns2 = ns * ns;
    unsigned int i;
    int ik;
    unsigned int is, js;
    unsigned int arr[3];

    int k1, k2;

    double T_tmp;
    double n1, n2;
    double omega_inner[2];

    double multi;

    for (i = 0; i < ntemp; ++i) ret[i] = 0.0;

    double **v3_arr;
    double ***delta_arr;
    double ret_tmp;

    double f1, f2;

    const auto epsilon = integration->epsilon;

    std::vector<KsListGroup> triplet;

    kmesh_in->get_unique_triplet_k(ik_in,
                                   symmetry->SymmList,
                                   false,
                                   false,
                                 triplet);

    const auto npair_uniq = triplet.size();

    allocate(v3_arr, npair_uniq, ns * ns);
    allocate(delta_arr, npair_uniq, ns * ns, 2);

<<<<<<< HEAD
    const int knum = kpoint->kpoint_irred_all[ik_in][0].knum;
    const int knum_minus = kpoint->knum_minus[knum];

    double epsilon2[2]; // for adaptive smearing

=======
    const auto knum = kmesh_in->kpoint_irred_all[ik_in][0].knum;
    const auto knum_minus = kmesh_in->kindex_minus_xk[knum];
>>>>>>> fb40fb33
#ifdef _OPENMP
#pragma omp parallel for private(multi, arr, k1, k2, is, js, omega_inner)
#endif
    for (ik = 0; ik < npair_uniq; ++ik) {
        multi = static_cast<double>(triplet[ik].group.size());

        arr[0] = ns * knum_minus + is_in;

        k1 = triplet[ik].group[0].ks[0];
        k2 = triplet[ik].group[0].ks[1];

        for (is = 0; is < ns; ++is) {
            arr[1] = ns * k1 + is;
            omega_inner[0] = eval_in[k1][is];

            for (js = 0; js < ns; ++js) {
                arr[2] = ns * k2 + js;
                omega_inner[1] = eval_in[k2][js];

                if (integration->ismear == 0) {
                    delta_arr[ik][ns * is + js][0]
<<<<<<< HEAD
                            = delta_lorentz(omega - omega_inner[0] - omega_inner[1], epsilon)
                            - delta_lorentz(omega + omega_inner[0] + omega_inner[1], epsilon);
                    delta_arr[ik][ns * is + js][1]
                            = delta_lorentz(omega - omega_inner[0] + omega_inner[1], epsilon)
                            - delta_lorentz(omega + omega_inner[0] - omega_inner[1], epsilon);
                } else if (integration->ismear == 1) {
                    delta_arr[ik][ns * is + js][0]
                            = delta_gauss(omega - omega_inner[0] - omega_inner[1], epsilon)
                            - delta_gauss(omega + omega_inner[0] + omega_inner[1], epsilon);
                    delta_arr[ik][ns * is + js][1]
                            = delta_gauss(omega - omega_inner[0] + omega_inner[1], epsilon)
                            - delta_gauss(omega + omega_inner[0] - omega_inner[1], epsilon);
                } else if (integration->ismear == 2) {
                    //double epsilon2[2];
                    integration->adaptive_smearing(k1,is,k2,js,epsilon2);
                    //sum_smear += epsilon2[0] + epsilon2[1];
                    delta_arr[ik][ns * is + js][0]
                            = delta_gauss(omega - omega_inner[0] - omega_inner[1], epsilon2[0])
                            - delta_gauss(omega + omega_inner[0] + omega_inner[1], epsilon2[0]);
                    delta_arr[ik][ns * is + js][1]
                            = delta_gauss(omega - omega_inner[0] + omega_inner[1], epsilon2[1])
                            - delta_gauss(omega + omega_inner[0] - omega_inner[1], epsilon2[1]);
=======
                            = delta_lorentz(omega_in - omega_inner[0] - omega_inner[1], epsilon)
                              - delta_lorentz(omega_in + omega_inner[0] + omega_inner[1], epsilon);
                    delta_arr[ik][ns * is + js][1]
                            = delta_lorentz(omega_in - omega_inner[0] + omega_inner[1], epsilon)
                              - delta_lorentz(omega_in + omega_inner[0] - omega_inner[1], epsilon);
                } else if (integration->ismear == 1) {
                    delta_arr[ik][ns * is + js][0]
                            = delta_gauss(omega_in - omega_inner[0] - omega_inner[1], epsilon)
                              - delta_gauss(omega_in + omega_inner[0] + omega_inner[1], epsilon);
                    delta_arr[ik][ns * is + js][1]
                            = delta_gauss(omega_in - omega_inner[0] + omega_inner[1], epsilon)
                              - delta_gauss(omega_in + omega_inner[0] - omega_inner[1], epsilon);
>>>>>>> fb40fb33
                }
            }
        }
    }
    // debug
    //std::cout << "phonon (" << ik_in << ", " << snum << ") : " << sum_smear / static_cast<double>(2*ns*ns*npair_uniq) << std::endl;

    for (ik = 0; ik < npair_uniq; ++ik) {

        k1 = triplet[ik].group[0].ks[0];
        k2 = triplet[ik].group[0].ks[1];

        multi = static_cast<double>(triplet[ik].group.size());

        for (int ib = 0; ib < ns2; ++ib) {
            is = ib / ns;
            js = ib % ns;

            arr[0] = ns * knum_minus + is_in;
            arr[1] = ns * k1 + is;
            arr[2] = ns * k2 + js;
            
            v3_arr[ik][ib] = std::norm(V3(arr,
                                          kmesh_in->xk,
                                          eval_in,
                                          evec_in,
                                          phase_storage_dos)) * multi;
        }
    }

    for (i = 0; i < ntemp; ++i) {
        T_tmp = temp_in[i];
        ret_tmp = 0.0;
#ifdef _OPENMP
#pragma omp parallel for private(k1, k2, is, js, omega_inner, n1, n2, f1, f2), reduction(+:ret_tmp)
#endif
        for (ik = 0; ik < npair_uniq; ++ik) {

            k1 = triplet[ik].group[0].ks[0];
            k2 = triplet[ik].group[0].ks[1];

            for (is = 0; is < ns; ++is) {

                omega_inner[0] = eval_in[k1][is];

                for (js = 0; js < ns; ++js) {

                    omega_inner[1] = eval_in[k2][js];

                    if (thermodynamics->classical) {
                        f1 = thermodynamics->fC(omega_inner[0], T_tmp);
                        f2 = thermodynamics->fC(omega_inner[1], T_tmp);

                        n1 = f1 + f2;
                        n2 = f1 - f2;
                    } else {
                        f1 = thermodynamics->fB(omega_inner[0], T_tmp);
                        f2 = thermodynamics->fB(omega_inner[1], T_tmp);

                        n1 = f1 + f2 + 1.0;
                        n2 = f1 - f2;
                    }

                    ret_tmp += v3_arr[ik][ns * is + js]
                               * (n1 * delta_arr[ik][ns * is + js][0]
                                  - n2 * delta_arr[ik][ns * is + js][1]);
                }
            }
        }
        ret[i] = ret_tmp;
    }

    deallocate(v3_arr);
    deallocate(delta_arr);
    triplet.clear();

    for (i = 0; i < ntemp; ++i) ret[i] *= pi * std::pow(0.5, 4) / static_cast<double>(nk);
}

void AnharmonicCore::calc_damping_tetrahedron(const unsigned int ntemp,
                                              const double *temp_in,
                                              const double omega_in,
                                              const unsigned int ik_in,
                                              const unsigned int is_in,
                                              const KpointMeshUniform *kmesh_in,
                                              const double *const *eval_in,
                                              const std::complex<double> *const *const *evec_in,
                                              double *ret)
{
    // This function returns the imaginary part of phonon self-energy 
    // for the given frequency omega_in.
    // Tetrahedron method will be used.
    // This version employs the crystal symmetry to reduce the computational cost

    const int nk = kmesh_in->nk;
    const int ns = dynamical->neval;

    int ik, ib;
    const auto ns2 = ns * ns;

    unsigned int i;
    unsigned int jk;
    unsigned int is, js;
    unsigned int k1, k2;
    unsigned int arr[3];

    double T_tmp;
    double n1, n2;
    double f1, f2;
    double multi;

    double xk_tmp[3];
    double omega_inner[2];

    double ret_tmp;

    unsigned int *kmap_identity;
    double **energy_tmp;
    double **weight_tetra;
    double **v3_arr;
    double ***delta_arr;

    std::vector<KsListGroup> triplet;

    for (i = 0; i < ntemp; ++i) ret[i] = 0.0;

    kmesh_in->get_unique_triplet_k(ik_in,
                                   symmetry->SymmList,
                                 use_triplet_symmetry,
                                 sym_permutation,
                                 triplet);

    const auto npair_uniq = triplet.size();

    allocate(v3_arr, npair_uniq, ns2);
    allocate(delta_arr, npair_uniq, ns2, 2);

    const auto knum = kmesh_in->kpoint_irred_all[ik_in][0].knum;
    const auto knum_minus = kmesh_in->kindex_minus_xk[knum];
    const auto xk = kmesh_in->xk;

    allocate(kmap_identity, nk);

    for (i = 0; i < nk; ++i) kmap_identity[i] = i;

#ifdef _OPENMP
#pragma omp parallel private(is, js, k1, k2, xk_tmp, energy_tmp, i, weight_tetra, ik, jk, arr)
#endif
    {
        allocate(energy_tmp, 3, nk);
        allocate(weight_tetra, 3, nk);

#ifdef _OPENMP
#pragma omp for
#endif
        for (ib = 0; ib < ns2; ++ib) {
            is = ib / ns;
            js = ib % ns;

            for (k1 = 0; k1 < nk; ++k1) {

                // Prepare two-phonon frequency for the tetrahedron method

                for (i = 0; i < 3; ++i) xk_tmp[i] = xk[knum][i] - xk[k1][i];

                k2 = kmesh_in->get_knum(xk_tmp);

                energy_tmp[0][k1] = eval_in[k1][is] + eval_in[k2][js];
                energy_tmp[1][k1] = eval_in[k1][is] - eval_in[k2][js];
                energy_tmp[2][k1] = -energy_tmp[1][k1];
            }

            for (i = 0; i < 3; ++i) {
                integration->calc_weight_tetrahedron(nk, kmap_identity,
                                                     energy_tmp[i], omega_in,
                                                     dos->tetra_nodes_dos->get_ntetra(),
                                                     dos->tetra_nodes_dos->get_tetras(),
                                                     weight_tetra[i]);
            }

            for (ik = 0; ik < npair_uniq; ++ik) {
                jk = triplet[ik].group[0].ks[0];
                delta_arr[ik][ib][0] = weight_tetra[0][jk];
                delta_arr[ik][ib][1] = weight_tetra[1][jk] - weight_tetra[2][jk];
            }
        }

        deallocate(energy_tmp);
        deallocate(weight_tetra);
    }

    for (ik = 0; ik < npair_uniq; ++ik) {

        k1 = triplet[ik].group[0].ks[0];
        k2 = triplet[ik].group[0].ks[1];

        multi = static_cast<double>(triplet[ik].group.size());

        for (ib = 0; ib < ns2; ++ib) {
            is = ib / ns;
            js = ib % ns;

            if (delta_arr[ik][ib][0] > 0.0 || std::abs(delta_arr[ik][ib][1]) > 0.0) {

                arr[0] = ns * knum_minus + is_in;
                arr[1] = ns * k1 + is;
                arr[2] = ns * k2 + js;

                v3_arr[ik][ib] = std::norm(V3(arr,
                                              kmesh_in->xk,
                                              eval_in,
                                              evec_in,
                                              phase_storage_dos)) * multi;

            } else {
                v3_arr[ik][ib] = 0.0;
            }
        }
    }

    for (i = 0; i < ntemp; ++i) {
        T_tmp = temp_in[i];
        ret_tmp = 0.0;
#ifdef _OPENMP
#pragma omp parallel for private(k1, k2, is, js, omega_inner, n1, n2, f1, f2), reduction(+:ret_tmp)
#endif
        for (ik = 0; ik < npair_uniq; ++ik) {

            k1 = triplet[ik].group[0].ks[0];
            k2 = triplet[ik].group[0].ks[1];

            for (is = 0; is < ns; ++is) {

                omega_inner[0] = eval_in[k1][is];

                for (js = 0; js < ns; ++js) {

                    omega_inner[1] = eval_in[k2][js];

                    if (thermodynamics->classical) {
                        f1 = thermodynamics->fC(omega_inner[0], T_tmp);
                        f2 = thermodynamics->fC(omega_inner[1], T_tmp);

                        n1 = f1 + f2;
                        n2 = f1 - f2;
                    } else {
                        f1 = thermodynamics->fB(omega_inner[0], T_tmp);
                        f2 = thermodynamics->fB(omega_inner[1], T_tmp);

                        n1 = f1 + f2 + 1.0;
                        n2 = f1 - f2;
                    }

                    ret_tmp += v3_arr[ik][ns * is + js]
                               * (n1 * delta_arr[ik][ns * is + js][0]
                                  - n2 * delta_arr[ik][ns * is + js][1]);
                }
            }
        }
        ret[i] = ret_tmp;
    }

    deallocate(v3_arr);
    deallocate(delta_arr);
    deallocate(kmap_identity);

    for (i = 0; i < ntemp; ++i) ret[i] *= pi * std::pow(0.5, 4);
}


void AnharmonicCore::calc_damping4_smearing(const unsigned int ntemp,
                                            const double *temp_in,
                                            const double omega_in,
                                            const unsigned int ik_in,
                                            const unsigned int is_in,
                                            const KpointMeshUniform *kmesh_in,
                                            const double *const *eval_in,
                                            const std::complex<double> *const *const *evec_in,
                                            double *ret)
{
    // This function returns the imaginary part of phonon self-energy
    // for the given frequency omega.
    // Lorentzian or Gaussian smearing will be used.
    // This version employs the crystal symmetry to reduce the computational cost

    this->calc_damping4_smearing(ntemp,
                                 temp_in,
                                 omega_in,
                                 ik_in,
                                 is_in,
                                 kmesh_in,
                                 eval_in,
                                 evec_in,
                                 phase_storage_dos,
                                 ret);
}


void AnharmonicCore::calc_damping4_smearing(const unsigned int ntemp,
                                            const double *temp_in,
                                            const double omega_in,
                                            const unsigned int ik_in,
                                            const unsigned int is_in,
                                            const KpointMeshUniform *kmesh_in,
                                            const double *const *eval_in,
                                            const std::complex<double> *const *const *evec_in,
                                            const PhaseFactorStorage *phase_storage_in,
                                            double *ret)
{
    // This function returns the imaginary part of phonon self-energy
    // for the given frequency omega.
    // Lorentzian or Gaussian smearing will be used.
    // This version employs the crystal symmetry to reduce the computational cost

    const int nk = kmesh_in->nk;
    const int ns = dynamical->neval;
    const size_t ns2 = ns * ns;
    const size_t ns3 = ns2 * ns;
    unsigned int i;
    int ik;
    unsigned int is, js, ks;
    unsigned int arr[4];

    int k1, k2, k3;

    double T_tmp;
    double n1, n2;
    double omega_inner[3];

    double multi;

    for (i = 0; i < ntemp; ++i) ret[i] = 0.0;

    double **v4_arr;
    double ***delta_arr;
    double ret_tmp;

    double f1, f2, f3;

    const auto epsilon = integration->epsilon_4ph;

    std::vector<KsListGroup> quartet;

    kmesh_in->get_unique_quartet_k(ik_in,
                                 symmetry->SymmList,
                                 use_quartet_symmetry,
                                 sym_permutation,
                                 quartet);

    const int npair_uniq = quartet.size();

    allocate(v4_arr, npair_uniq, ns3);
    allocate(delta_arr, npair_uniq, ns3, 2);

    const int knum = kmesh_in->kpoint_irred_all[ik_in][0].knum;
    const int knum_minus = kmesh_in->kindex_minus_xk[knum];


#ifdef _OPENMP
#pragma omp parallel for private(arr, k1, k2, k3, is, js, ks, omega_inner)
#endif
    for (ik = 0; ik < npair_uniq; ++ik) {

        arr[0] = ns * knum_minus + is_in;

        k1 = quartet[ik].group[0].ks[0];
        k2 = quartet[ik].group[0].ks[1];
        k3 = quartet[ik].group[0].ks[2];

        for (is = 0; is < ns; ++is) {
            arr[1] = ns * k1 + is;
            omega_inner[0] = eval_in[k1][is];

            for (js = 0; js < ns; ++js) {
                arr[2] = ns * k2 + js;
                omega_inner[1] = eval_in[k2][js];

                for (ks = 0; ks < ns; ++ks) {
                    arr[3] = ns * k3 + ks;
                    omega_inner[2] = eval_in[k3][ks];

                    const auto jb = ns2 * is + ns * js + ks;

                    if (integration->ismear_4ph == 0) {
                        delta_arr[ik][jb][0]
                                = delta_lorentz(omega_in - omega_inner[0] - omega_inner[1] - omega_inner[2], epsilon);
                        delta_arr[ik][jb][1]
                                = delta_lorentz(omega_in - omega_inner[0] - omega_inner[1] + omega_inner[2], epsilon)
                                  - delta_lorentz(omega_in + omega_inner[0] + omega_inner[1] - omega_inner[2], epsilon);
                    } else if (integration->ismear_4ph == 1) {
                        delta_arr[ik][jb][0] = 0.0;
                        delta_arr[ik][jb][1] = 0.0;
                        const auto sum_omega1 = omega_in - omega_inner[0] - omega_inner[1] - omega_inner[2];
                        const auto sum_omega2 = omega_in - omega_inner[0] - omega_inner[1] + omega_inner[2];
                        const auto sum_omega3 = omega_in + omega_inner[0] + omega_inner[1] - omega_inner[2];

                        if (std::abs(sum_omega1) < 2.0 * epsilon) {
                            delta_arr[ik][jb][0] = delta_gauss(sum_omega1, epsilon);
                        }
                       if (std::abs(sum_omega2) < 2.0 * epsilon) {
                           delta_arr[ik][jb][1] += delta_gauss(sum_omega2, epsilon);
                       }
                       if (std::abs(sum_omega3) < 2.0 * epsilon) {
                           delta_arr[ik][jb][1] -= delta_gauss(sum_omega3, epsilon);
                       }
//                        delta_arr[ik][jb][1]
//                                = delta_gauss(omega - omega_inner[0] - omega_inner[1] + omega_inner[2], epsilon)
//                                  - delta_gauss(omega + omega_inner[0] + omega_inner[1] - omega_inner[2], epsilon);
                    }

                }
            }
        }
    }

    for (ik = 0; ik < npair_uniq; ++ik) {

        k1 = quartet[ik].group[0].ks[0];
        k2 = quartet[ik].group[0].ks[1];
        k3 = quartet[ik].group[0].ks[2];

        multi = static_cast<double>(quartet[ik].group.size());

        for (size_t ib = 0; ib < ns3; ++ib) {
            is = ib / ns2;
            js = (ib - ns2*is) / ns;
            ks = ib % ns;

            if (delta_arr[ik][ib][0] > 0.0 || std::abs(delta_arr[ik][ib][1]) > 0.0) {

                arr[0] = ns * knum_minus + is_in;
                arr[1] = ns * k1 + is;
                arr[2] = ns * k2 + js;
                arr[3] = ns * k3 + ks;

                v4_arr[ik][ib] = std::norm(V4(arr,
                                              kmesh_in->xk,
                                              eval_in,
                                              evec_in,
                                              phase_storage_in)) * multi;
            } else {
                v4_arr[ik][ib] = 0.0;
            }
        }
    }


    for (i = 0; i < ntemp; ++i) {
        T_tmp = temp_in[i];
        ret_tmp = 0.0;
#ifdef _OPENMP
#pragma omp parallel for private(k1, k2, k3, is, js, ks, omega_inner, n1, n2, f1, f2, f3), reduction(+:ret_tmp)
#endif
        for (ik = 0; ik < npair_uniq; ++ik) {

            k1 = quartet[ik].group[0].ks[0];
            k2 = quartet[ik].group[0].ks[1];
            k3 = quartet[ik].group[0].ks[2];

            for (is = 0; is < ns; ++is) {

                omega_inner[0] = eval_in[k1][is];

                for (js = 0; js < ns; ++js) {

                    omega_inner[1] = eval_in[k2][js];

                    for (ks = 0; ks < ns; ++ks) {

                        omega_inner[2] = eval_in[k3][ks];

                        if (thermodynamics->classical) {
                            f1 = thermodynamics->fC(omega_inner[0], T_tmp);
                            f2 = thermodynamics->fC(omega_inner[1], T_tmp);
                            f3 = thermodynamics->fC(omega_inner[2], T_tmp);

                            n1 = f1 * f2 + f2 * f3 + f3 * f1 + f1 + f2 + f3;
                            n2 = 3.0 * (f1 * f3 + f2 * f3 - f1 * f2 + f3);
                        } else {
                            f1 = thermodynamics->fB(omega_inner[0], T_tmp);
                            f2 = thermodynamics->fB(omega_inner[1], T_tmp);
                            f3 = thermodynamics->fB(omega_inner[2], T_tmp);

                            n1 = f1 * f2 + f2 * f3 + f3 * f1 + f1 + f2 + f3 + 1.0;
                            n2 = 3.0 * (f1 * f3 + f2 * f3 - f1 * f2 + f3);
                        }

                        ret_tmp += v4_arr[ik][ns2 * is + ns * js + ks]
                                   * (n1 * delta_arr[ik][ns2 * is + ns * js + ks][0]
                                      + n2 * delta_arr[ik][ns2 * is + ns * js + ks][1]);

                    }
                }
            }
        }
        ret[i] = ret_tmp;
    }

    deallocate(v4_arr);
    deallocate(delta_arr);
    quartet.clear();

    for (i = 0; i < ntemp; ++i) ret[i] *= pi * std::pow(0.5, 4) / (3.0 * static_cast<double>(nk * nk));
}

void AnharmonicCore::calc_damping4_smearing(const unsigned int N,
                                           double *T,
                                           const double omega,
                                           const unsigned int ik_in,
                                           const unsigned int snum,
                                           double *ret)
{
    // This function returns the imaginary part of phonon self-energy
    // for the given frequency omega.
    // Lorentzian or Gaussian smearing will be used.
    // This version employs the crystal symmetry to reduce the computational cost

    const int nk = kpoint->nk;
    const int ns = dynamical->neval;
    const size_t ns2 = ns * ns;
    const size_t ns3 = ns2 * ns;
    unsigned int i;
    int ik;
    unsigned int is, js, ks;
    unsigned int arr[4];

    int k1, k2, k3;

    double T_tmp;
    double n1, n2;
    double omega_inner[3];

    double multi;

    for (i = 0; i < N; ++i) ret[i] = 0.0;

    double **v4_arr;
    double ***delta_arr;
    double ret_tmp;

    double f1, f2, f3;

    const auto epsilon = integration->epsilon;

    std::vector<KsListGroup> quartet;

    kpoint->get_unique_quartet_k(ik_in,
                                 use_quartet_symmetry,
                                 sym_permutation,
                                 quartet);
    
    if (mympi->my_rank == 1) std::cout << quartet.size() << std::endl;

    reduce_pair_simple(ik_in, snum, omega, integration->ismear_4ph, quartet);

    if (mympi->my_rank == 1) {
        std::cout << quartet.size() << std::endl;
        //error->exit("exit","exit");
    }

    const int npair_uniq = quartet.size();

    memory->allocate(v4_arr, npair_uniq, ns3);
    memory->allocate(delta_arr, npair_uniq, ns3, 2);

    const int knum = kpoint->kpoint_irred_all[ik_in][0].knum;
    const int knum_minus = kpoint->knum_minus[knum];


#ifdef _OPENMP
#pragma omp parallel for private(arr, k1, k2, k3, is, js, ks, omega_inner)
#endif
    for (ik = 0; ik < npair_uniq; ++ik) {

        arr[0] = ns * knum_minus + snum;

        k1 = quartet[ik].group[0].ks[0];
        k2 = quartet[ik].group[0].ks[1];
        k3 = quartet[ik].group[0].ks[2];

        for (is = 0; is < ns; ++is) {
            arr[1] = ns * k1 + is;
            omega_inner[0] = dynamical->eval_phonon[k1][is];

            for (js = 0; js < ns; ++js) {
                arr[2] = ns * k2 + js;
                omega_inner[1] = dynamical->eval_phonon[k2][js];

                for (ks = 0; ks < ns; ++ks) {
                    arr[3] = ns * k3 + ks;
                    omega_inner[2] = dynamical->eval_phonon[k3][ks];

                    const auto jb = ns2 * is + ns * js + ks;

                    if (integration->ismear_4ph == 0) {
                        delta_arr[ik][jb][0]
                                = delta_lorentz(omega - omega_inner[0] - omega_inner[1] - omega_inner[2], epsilon);
                        delta_arr[ik][jb][1]
                                = delta_lorentz(omega - omega_inner[0] - omega_inner[1] + omega_inner[2], epsilon)
                                  - delta_lorentz(omega + omega_inner[0] + omega_inner[1] - omega_inner[2], epsilon);
                    } else if (integration->ismear_4ph == 1) {
                        delta_arr[ik][jb][0] = 0.0;
                        delta_arr[ik][jb][1] = 0.0;
                        const auto sum_omega1 = omega - omega_inner[0] - omega_inner[1] - omega_inner[2];
                        const auto sum_omega2 = omega - omega_inner[0] - omega_inner[1] + omega_inner[2];
                        const auto sum_omega3 = omega + omega_inner[0] + omega_inner[1] - omega_inner[2];

                        if (std::abs(sum_omega1) < 2.0 * epsilon) {
                            delta_arr[ik][jb][0] = delta_gauss(sum_omega1, epsilon);
                        }
                        if (std::abs(sum_omega2) < 2.0 * epsilon) {
                            delta_arr[ik][jb][1] += delta_gauss(sum_omega2, epsilon);
                        }
                        if (std::abs(sum_omega3) < 2.0 * epsilon) {
                            delta_arr[ik][jb][1] -= delta_gauss(sum_omega3, epsilon);
                        }
                    } else if (integration->ismear_4ph == 2) {
                        // add adaptive smearing
                        double epsilon2[2];
                        integration->adaptive_smearing(k1,is,k2,js,k3,ks,epsilon2);
                        delta_arr[ik][jb][0] = 0.0;
                        delta_arr[ik][jb][1] = 0.0;
                        const auto sum_omega1 = omega - omega_inner[0] - omega_inner[1] - omega_inner[2];
                        const auto sum_omega2 = omega - omega_inner[0] - omega_inner[1] + omega_inner[2];
                        const auto sum_omega3 = omega + omega_inner[0] + omega_inner[1] - omega_inner[2];

                        if (std::abs(sum_omega1) < 2.0 * epsilon2[0]) {
                            delta_arr[ik][jb][0] = delta_gauss(sum_omega1, epsilon2[0]);
                        }
                        if (std::abs(sum_omega2) < 2.0 * epsilon2[1]) {
                            delta_arr[ik][jb][1] += delta_gauss(sum_omega2, epsilon2[1]);
                        }
                        if (std::abs(sum_omega3) < 2.0 * epsilon2[1]) {
                            delta_arr[ik][jb][1] -= delta_gauss(sum_omega3, epsilon2[1]);
                        }
                    }
                }
            }
        }
    }

    for (ik = 0; ik < npair_uniq; ++ik) {

        k1 = quartet[ik].group[0].ks[0];
        k2 = quartet[ik].group[0].ks[1];
        k3 = quartet[ik].group[0].ks[2];

        multi = static_cast<double>(quartet[ik].group.size());

        for (size_t ib = 0; ib < ns3; ++ib) {
            is = ib / ns2;
            js = (ib - ns2*is) / ns;
            ks = ib % ns;

            if (delta_arr[ik][ib][0] > 0.0 || std::abs(delta_arr[ik][ib][1]) > 0.0) {

                arr[0] = ns * knum_minus + snum;
                arr[1] = ns * k1 + is;
                arr[2] = ns * k2 + js;
                arr[3] = ns * k3 + ks;

                v4_arr[ik][ib] = std::norm(V4(arr,
                                              dynamical->eval_phonon,
                                              dynamical->evec_phonon)) * multi;
                //std::cout << v4_arr[ik][ib] << std::endl;
            } else {
                v4_arr[ik][ib] = 0.0;
            }
        }
    }


    for (i = 0; i < N; ++i) {
        T_tmp = T[i];
        ret_tmp = 0.0;
#ifdef _OPENMP
#pragma omp parallel for private(k1, k2, k3, is, js, ks, omega_inner, n1, n2, f1, f2, f3), reduction(+:ret_tmp)
#endif
        for (ik = 0; ik < npair_uniq; ++ik) {

            k1 = quartet[ik].group[0].ks[0];
            k2 = quartet[ik].group[0].ks[1];
            k3 = quartet[ik].group[0].ks[2];

            for (is = 0; is < ns; ++is) {

                omega_inner[0] = dynamical->eval_phonon[k1][is];

                for (js = 0; js < ns; ++js) {

                    omega_inner[1] = dynamical->eval_phonon[k2][js];

                    for (ks = 0; ks < ns; ++ks) {

                        omega_inner[2] = dynamical->eval_phonon[k3][ks];

                        if (thermodynamics->classical) {
                            f1 = thermodynamics->fC(omega_inner[0], T_tmp);
                            f2 = thermodynamics->fC(omega_inner[1], T_tmp);
                            f3 = thermodynamics->fC(omega_inner[2], T_tmp);

                            n1 = f1 * f2 + f2 * f3 + f3 * f1 + f1 + f2 + f3;
                            n2 = 3.0 * (f1 * f3 + f2 * f3 - f1 * f2 + f3);
                        } else {
                            f1 = thermodynamics->fB(omega_inner[0], T_tmp);
                            f2 = thermodynamics->fB(omega_inner[1], T_tmp);
                            f3 = thermodynamics->fB(omega_inner[2], T_tmp);

                            n1 = f1 * f2 + f2 * f3 + f3 * f1 + f1 + f2 + f3 + 1.0;
                            n2 = 3.0 * (f1 * f3 + f2 * f3 - f1 * f2 + f3);
                        }

                        ret_tmp += v4_arr[ik][ns2 * is + ns * js + ks]
                                   * (n1 * delta_arr[ik][ns2 * is + ns * js + ks][0]
                                      + n2 * delta_arr[ik][ns2 * is + ns * js + ks][1]);

                    }
                }
            }
        }
        ret[i] = ret_tmp;
    }

    memory->deallocate(v4_arr);
    memory->deallocate(delta_arr);
    quartet.clear();
    // std::pow(0.5, 5)
    for (i = 0; i < N; ++i) ret[i] *= pi * std::pow(0.5, 5) / (3.0 * static_cast<double>(nk * nk)); // should we have 1/6
}

std::vector<std::vector<QuartS>> AnharmonicCore::reduce_pair(const int k_in, const int s0, double omega, int ismear,
                                                    std::vector<KsListGroup> &quartet) 
{
    // we want to pop out some unwanted pairs, and at the same time reduce the 
    // total mode that we want to consider
    int k1, k2, k3;
    int s1, s2, s3;
    double omega1, omega2, omega3;
    double d1, d2, d3;
    std::vector<std::vector<QuartS>> out;

    int ns = dynamical->neval;

    const int k0 = kpoint->kpoint_irred_all[k_in][0].knum;

    const int npair_uniq = quartet.size();

    const auto epsilon = integration->epsilon;

    //double threshold = 0;
    //if (ismear == 0) {
        // lorentzian, we set threshold at omega = 3 epsilon
    //    threshold = delta_lorentz(3.0 * epsilon, epsilon);
    //} else if (ismear >= 1) {
        // gaussian, we set threshold at omega = 2 epsilon
        // threshold will be independent of epsilon
    //    threshold = delta_gauss(2.0 * epsilon, epsilon);
    //}

    double epsilon2[2];
    //for (auto ip = 0; ip < npair_uniq; ip++) {
    for (auto it = quartet.begin(); it != quartet.end(); ) {
        
        std::vector<QuartS> tmp;
        tmp.clear();

        //k1 = quartet[ip].group[0].ks[0];
        //k2 = quartet[ip].group[0].ks[1];
        //k3 = quartet[ip].group[0].ks[2];
        k1 = it->group[0].ks[0];
        k2 = it->group[0].ks[1];
        k3 = it->group[0].ks[2];

        for (auto s1 = 0; s1 < ns; ++s1) {
            omega1 = dynamical->eval_phonon[k1][s1];

            for (auto s2 = 0; s2 < ns; ++s2) {
                omega2 = dynamical->eval_phonon[k2][s2];

                for (auto s3 = 0; s3 < ns; ++s3) {
                    omega3 = dynamical->eval_phonon[k3][s3];
                    
                    d1 = 0.0;
                    d2 = 0.0;

                    if (ismear == 0) {
                        d1 =  delta_lorentz(omega - omega1 - omega2 - omega3, epsilon);
                        d2 +=  delta_lorentz(omega - omega1 - omega2 + omega3, epsilon);
                        d2 -=  delta_lorentz(omega + omega1 + omega2 - omega3, epsilon);

                    } else if (ismear == 1) {
                        const auto sum1 = omega - omega1 - omega2 - omega3;
                        const auto sum2 = omega - omega1 - omega2 + omega3;
                        const auto sum3 = omega + omega1 + omega2 - omega3;
                        if (std::abs(sum1) < 2.0 * epsilon) {
                            d1 =  delta_gauss(sum1, epsilon);    
                        }
                        if (std::abs(sum2) < 2.0 * epsilon) {
                            d2 += delta_gauss(sum2, epsilon);
                        }
                        if (std::abs(sum3) < 2.0 * epsilon) {
                            d2 -= delta_gauss(sum3, epsilon);
                        }
                    } else if (ismear == 2) {
                        integration->adaptive_smearing(k1,s1,k2,s2,k3,s3,epsilon2);
                        const auto sum1 = omega - omega1 - omega2 - omega3;
                        const auto sum2 = omega - omega1 - omega2 + omega3;
                        const auto sum3 = omega + omega1 + omega2 - omega3;
                        if (std::abs(sum1) < 2.0 * epsilon2[0]) {
                            d1 =  delta_gauss(sum1, epsilon);    
                        }
                        if (std::abs(sum2) < 2.0 * epsilon2[1]) {
                            d2 += delta_gauss(sum2, epsilon);
                        }
                        if (std::abs(sum3) < 2.0 * epsilon2[1]) {
                            d2 -= delta_gauss(sum3, epsilon);
                        }
                    }
                    if (std::abs(d1) > eps || std::abs(d2) > eps) {
                        // we take this set into consideration
                        tmp.emplace_back(s1,s2,s3,d1,d2);
                    }

                }
            }
        }

        if (tmp.size() > 0) {
            out.push_back(tmp); 
            ++it ;
        } else {
            it = quartet.erase(it);
            // https://www.cplusplus.com/reference/vector/vector/erase/
            //https://stackoverflow.com/questions/9927163/erase-element-in-vector-while-iterating-the-same-vector
        }

    }

    if (out.size() != quartet.size()) {
        error->exit("reduce pair", "size do not match");
    }

    return out;
}



void AnharmonicCore::reduce_pair_simple(const int ik_in, const int snum, double omega, int ismear,
                                                    std::vector<KsListGroup> &quartet) 
{
    // we want to pop out some unwanted pairs, and at the same time reduce the 
    // total mode that we want to consider
    int k1, k2, k3;
    int s1, s2, s3;
    double omega1, omega2, omega3;

    int ns = dynamical->neval;

    const auto epsilon = integration->epsilon;

    //for (auto ip = 0; ip < npair_uniq; ip++) {
    for (auto it = quartet.begin(); it != quartet.end(); ) {

        k1 = it->group[0].ks[0];
        k2 = it->group[0].ks[1];
        k3 = it->group[0].ks[2];

        bool append = false;

        for (auto s1 = 0; s1 < ns; ++s1) {
            omega1 = dynamical->eval_phonon[k1][s1];

            for (auto s2 = 0; s2 < ns; ++s2) {
                omega2 = dynamical->eval_phonon[k2][s2];

                for (auto s3 = 0; s3 < ns; ++s3) {
                    omega3 = dynamical->eval_phonon[k3][s3];

                    
                    const auto sum1 = std::abs(omega - omega1 - omega2 - omega3);
                    const auto sum2 = std::abs(omega - omega1 - omega2 + omega3);
                    const auto sum3 = std::abs(omega + omega1 + omega2 - omega3);
                    auto sum_min = std::min({sum1, sum2, sum3});

                    if (ismear == 0) {
                        if ( sum_min < 4 * epsilon) append = true;
                    } else if (ismear == 1) {
                        if ( sum_min < 2 * epsilon) append = true;
                    } else if (ismear == 2) {
                        if ( sum_min < 2 * epsilon) append = true;
                    }

                }
            }
        }

        if (append) {
            ++it;
        } else {
            it = quartet.erase(it);
        }
        
        // https://www.cplusplus.com/reference/vector/vector/erase/
        //https://stackoverflow.com/questions/9927163/erase-element-in-vector-while-iterating-the-same-vector
    }
}


void AnharmonicCore::setup_cubic()
{
    int i;
    double *invsqrt_mass_p;

    // Sort force_constant[1] using the operator defined in fcs_phonons.h
    // This sorting is necessary.
    std::sort(fcs_phonon->force_constant_with_cell[1].begin(),
              fcs_phonon->force_constant_with_cell[1].end());
    prepare_group_of_force_constants(fcs_phonon->force_constant_with_cell[1],
                                     3, ngroup_v3, fcs_group_v3);

    allocate(invmass_v3, ngroup_v3);
    allocate(evec_index_v3, ngroup_v3, 3);
    allocate(relvec_v3, ngroup_v3);
    allocate(phi3_reciprocal, ngroup_v3);

    prepare_relative_vector(fcs_phonon->force_constant_with_cell[1],
                            3,
                            ngroup_v3,
                            fcs_group_v3,
                            relvec_v3);

    allocate(invsqrt_mass_p, system->natmin);

    for (i = 0; i < system->natmin; ++i) {
        invsqrt_mass_p[i] = std::sqrt(1.0 / system->mass[system->map_p2s[i][0]]);
    }

    int k = 0;
    for (i = 0; i < ngroup_v3; ++i) {
        for (int j = 0; j < 3; ++j) {
            evec_index_v3[i][j] = fcs_phonon->force_constant_with_cell[1][k].pairs[j].index;
        }
        invmass_v3[i]
                = invsqrt_mass_p[evec_index_v3[i][0] / 3]
                  * invsqrt_mass_p[evec_index_v3[i][1] / 3]
                  * invsqrt_mass_p[evec_index_v3[i][2] / 3];
        k += fcs_group_v3[i].size();
    }

    deallocate(invsqrt_mass_p);
}

void AnharmonicCore::setup_quartic()
{
    int i;
    double *invsqrt_mass_p;
    std::sort(fcs_phonon->force_constant_with_cell[2].begin(),
              fcs_phonon->force_constant_with_cell[2].end());
    prepare_group_of_force_constants(fcs_phonon->force_constant_with_cell[2],
                                     4, ngroup_v4, fcs_group_v4);

    allocate(invmass_v4, ngroup_v4);
    allocate(evec_index_v4, ngroup_v4, 4);
    allocate(relvec_v4, ngroup_v4);
    allocate(phi4_reciprocal, ngroup_v4);

    prepare_relative_vector(fcs_phonon->force_constant_with_cell[2],
                            4,
                            ngroup_v4,
                            fcs_group_v4,
                            relvec_v4);

    allocate(invsqrt_mass_p, system->natmin);

    for (i = 0; i < system->natmin; ++i) {
        invsqrt_mass_p[i] = std::sqrt(1.0 / system->mass[system->map_p2s[i][0]]);
    }

    int k = 0;
    for (i = 0; i < ngroup_v4; ++i) {
        for (int j = 0; j < 4; ++j) {
            evec_index_v4[i][j] = fcs_phonon->force_constant_with_cell[2][k].pairs[j].index;
        }
        invmass_v4[i]
                = invsqrt_mass_p[evec_index_v4[i][0] / 3]
                  * invsqrt_mass_p[evec_index_v4[i][1] / 3]
                  * invsqrt_mass_p[evec_index_v4[i][2] / 3]
                  * invsqrt_mass_p[evec_index_v4[i][3] / 3];
        k += fcs_group_v4[i].size();
    }

    deallocate(invsqrt_mass_p);
}

void PhaseFactorStorage::create(const bool use_tuned_ver,
                                const bool switch_to_type2)
{
    // For accelerating function V3 and V4 by avoiding continual call of std::exp.

    if (use_tuned_ver) {

        const auto inv2pi = 1.0 / (2.0 * pi);

        for (auto i = 0; i < 3; ++i) dnk[i] = static_cast<double>(nk_grid[i]) * inv2pi;

        tune_type = 1;

        if (nk_grid[0] == nk_grid[1] && nk_grid[1] == nk_grid[2]) {
            nk_represent = nk_grid[0];
        } else if (nk_grid[0] == nk_grid[1] && nk_grid[2] == 1) {
            nk_represent = nk_grid[0];
        } else if (nk_grid[1] == nk_grid[2] && nk_grid[0] == 1) {
            nk_represent = nk_grid[1];
        } else if (nk_grid[2] == nk_grid[0] && nk_grid[1] == 1) {
            nk_represent = nk_grid[2];
        } else if (nk_grid[0] == 1 && nk_grid[1] == 1) {
            nk_represent = nk_grid[2];
        } else if (nk_grid[1] == 1 && nk_grid[2] == 1) {
            nk_represent = nk_grid[0];
        } else if (nk_grid[2] == 1 && nk_grid[0] == 1) {
            nk_represent = nk_grid[1];
        } else {
            tune_type = 2;
        }

        // Force using tune_type == 2 version
        if (switch_to_type2) tune_type = 2;

        int ii, jj, kk;

        if (tune_type == 1) {

            double phase;
            dnk_represent = static_cast<double>(nk_represent) * inv2pi;
            const auto inv_dnk_represent = 1.0 / dnk_represent;

            // Pre-calculate the phase factor exp[i 2pi * phase]
            // for different phase angles ranging from [-2pi + 2pi/nk_represent: 2pi*(nk_represent-1)/nk_represent].
            // The redundancy of the data here is intentional and helpful for accepting
            // both positive and negative modulo.
            allocate(exp_phase, 2 * nk_represent - 1);
#ifdef _OPENMP
#pragma omp parallel for private(phase)
#endif
            for (ii = 0; ii < 2 * nk_represent - 1; ++ii) {
                phase = static_cast<double>(ii - nk_represent + 1) * inv_dnk_represent;
                exp_phase[ii] = std::exp(im * phase);
            }

        } else if (tune_type == 2) {

            double phase[3];
            double inv_dnk[3];

            for (auto i = 0; i < 3; ++i) inv_dnk[i] = 1.0 / dnk[i];

            allocate(exp_phase3,
                             2 * nk_grid[0] - 1,
                             2 * nk_grid[1] - 1,
                             2 * nk_grid[2] - 1);
#ifdef _OPENMP
#pragma omp parallel for private(phase, jj, kk)
#endif
            for (ii = 0; ii < 2 * nk_grid[0] - 1; ++ii) {
                phase[0] = static_cast<double>(ii - nk_grid[0] + 1) * inv_dnk[0];
                for (jj = 0; jj < 2 * nk_grid[1] - 1; ++jj) {
                    phase[1] = static_cast<double>(jj - nk_grid[1] + 1) * inv_dnk[1];
                    for (kk = 0; kk < 2 * nk_grid[2] - 1; ++kk) {
                        phase[2] = static_cast<double>(kk - nk_grid[2] + 1) * inv_dnk[2];
                        exp_phase3[ii][jj][kk] = std::exp(im * (phase[0] + phase[1] + phase[2]));
                    }
                }
            }
        }
    } else {
        tune_type = 0;
    }
}

unsigned int PhaseFactorStorage::get_tune_type() const
{
    return tune_type;
    }

std::complex<double> PhaseFactorStorage::get_exp_type1(const double phase_in) const
{
    int iloc = nint(phase_in * dnk_represent) % nk_represent + nk_represent - 1;
    return exp_phase[iloc];
}

std::complex<double> PhaseFactorStorage::get_exp_type2(const double *phase3_in) const
{
    int loc[3];
    for (auto i = 0; i < 3; ++i) {
        loc[i] = nint(phase3_in[i] * dnk[i]) % nk_grid[i] + nk_grid[i] - 1;
    }
    return exp_phase3[loc[0]][loc[1]][loc[2]];
}

void AnharmonicCore::calc_self3omega_tetrahedron(const double Temp,
                                                 const KpointMeshUniform *kmesh_in,
                                                 const double *const *eval_in,
                                                 const std::complex<double> *const *const *evec_in,
                                                 const unsigned int ik_in,
                                                 const unsigned int snum,
                                                 const unsigned int nomega,
                                                 const double *omega,
                                                 double *ret)
{
    // This function returns the imaginary part of phonon self-energy 
    // for the given frequency range of omega, phonon frequency (eval) and phonon eigenvectors (evec).
    // The tetrahedron method will be used.
    // This version employs the crystal symmetry to reduce the computational cost
    // In addition, both MPI and OpenMP parallelization are used in a hybrid way inside this function.

    const auto nk = kmesh_in->nk;
    const int ns = dynamical->neval;

    int ik, ib, iomega;
    const auto ns2 = ns * ns;

    unsigned int i;
    unsigned int is, js;
    unsigned int k1, k2;
    unsigned int arr[3];
    unsigned int nk_tmp;

    double n1, n2;
    double f1, f2;
    double omega_inner[2];

    unsigned int *kmap_identity;
    int **kpairs;
    double **energy_tmp;
    double **weight_tetra;
    double **v3_arr, *v3_arr_loc;
    double *ret_private;

    std::vector<KsListGroup> triplet;
    std::vector<int> vk_l;

    const int knum = kmesh_in->kpoint_irred_all[ik_in][0].knum;
    const int knum_minus = kmesh_in->kindex_minus_xk[knum];

    kmesh_in->get_unique_triplet_k(ik_in,
                                   symmetry->SymmList,
                                 false,
                                 false,
                                 triplet);

    const auto npair_uniq = triplet.size();

    if (npair_uniq != nk) {
        exit("calc_self3omega_tetrahedron", "Something is wrong.");
    }

    allocate(kpairs, nk, 2);
    allocate(kmap_identity, nk);

    for (i = 0; i < nk; ++i) kmap_identity[i] = i;

    for (iomega = 0; iomega < nomega; ++iomega) ret[iomega] = 0.0;

    for (ik = 0; ik < npair_uniq; ++ik) {
        kpairs[ik][0] = triplet[ik].group[0].ks[0];
        kpairs[ik][1] = triplet[ik].group[0].ks[1];
    }

    if (nk % mympi->nprocs != 0) {
        nk_tmp = nk / mympi->nprocs + 1;
    } else {
        nk_tmp = nk / mympi->nprocs;
    }

    vk_l.clear();

    for (ik = 0; ik < nk; ++ik) {
        if (ik % mympi->nprocs == mympi->my_rank) {
            vk_l.push_back(ik);
        }
    }

    if (vk_l.size() < nk_tmp) {
        vk_l.push_back(-1);
    }

    allocate(v3_arr_loc, ns2);
    allocate(v3_arr, nk_tmp * mympi->nprocs, ns2);

    for (ik = 0; ik < nk_tmp; ++ik) {

        int ik_now = vk_l[ik];

        if (ik_now == -1) {

            for (ib = 0; ib < ns2; ++ib) v3_arr_loc[ib] = 0.0; // do nothing

        } else {
#ifdef _OPENMP
#pragma omp parallel for private(is, js, arr)
#endif
            for (ib = 0; ib < ns2; ++ib) {

                is = ib / ns;
                js = ib % ns;

                arr[0] = ns * knum_minus + snum;
                arr[1] = ns * kpairs[ik_now][0] + is;
                arr[2] = ns * kpairs[ik_now][1] + js;

                v3_arr_loc[ib] = std::norm(V3(arr,
                                              kmesh_in->xk,
                                              eval_in,
                                              evec_in,
                                              phase_storage_dos));
            }
        }
        MPI_Gather(&v3_arr_loc[0], ns2, MPI_DOUBLE,
                   v3_arr[ik * mympi->nprocs], ns2,
                   MPI_DOUBLE, 0, MPI_COMM_WORLD);
    }
    deallocate(v3_arr_loc);

    if (mympi->my_rank == 0) {

#ifdef _OPENMP
#pragma omp parallel private(is, js, k1, k2, energy_tmp, i, \
                             iomega, weight_tetra, ik, \
                             omega_inner, f1, f2, n1, n2)
#endif
        {
            allocate(energy_tmp, 2, nk);
            allocate(weight_tetra, 2, nk);
#ifdef _OPENMP
            const int nthreads = omp_get_num_threads();
            const int ithread = omp_get_thread_num();
#else
            const int nthreads = 1;
            const int ithread = 0;
#endif

#ifdef _OPENMP
#pragma omp single
#endif
            {
                allocate(ret_private, nthreads * nomega);
                for (i = 0; i < nthreads * nomega; ++i) ret_private[i] = 0.0;
            }
#ifdef _OPENMP
#pragma omp for
#endif
            for (ib = 0; ib < ns2; ++ib) {

                is = ib / ns;
                js = ib % ns;

                for (ik = 0; ik < nk; ++ik) {
                    k1 = kpairs[ik][0];
                    k2 = kpairs[ik][1];

                    energy_tmp[0][ik] = eval_in[k1][is] + eval_in[k2][js];
                    energy_tmp[1][ik] = eval_in[k1][is] - eval_in[k2][js];
                }
                for (iomega = 0; iomega < nomega; ++iomega) {
                    for (i = 0; i < 2; ++i) {
                        integration->calc_weight_tetrahedron(nk, kmap_identity,
                                                             energy_tmp[i], omega[iomega],
                                                             dos->tetra_nodes_dos->get_ntetra(),
                                                             dos->tetra_nodes_dos->get_tetras(),
                                                             weight_tetra[i]);
                    }

                    for (ik = 0; ik < nk; ++ik) {
                        k1 = kpairs[ik][0];
                        k2 = kpairs[ik][1];

                        omega_inner[0] = eval_in[k1][is];
                        omega_inner[1] = eval_in[k2][js];
                        if (thermodynamics->classical) {
                            f1 = thermodynamics->fC(omega_inner[0], Temp);
                            f2 = thermodynamics->fC(omega_inner[1], Temp);
                            n1 = f1 + f2;
                            n2 = f1 - f2;
                        } else {
                            f1 = thermodynamics->fB(omega_inner[0], Temp);
                            f2 = thermodynamics->fB(omega_inner[1], Temp);
                            n1 = f1 + f2 + 1.0;
                            n2 = f1 - f2;
                        }

                        //#pragma omp critical
                        ret_private[nomega * ithread + iomega]
                                += v3_arr[ik][ib] * (n1 * weight_tetra[0][ik] - 2.0 * n2 * weight_tetra[1][ik]);
                    }
                }
            }
#ifdef _OPENMP
#pragma omp for
#endif
            for (iomega = 0; iomega < nomega; ++iomega) {
                for (int t = 0; t < nthreads; t++) {
                    ret[iomega] += ret_private[nomega * t + iomega];
                }
            }
            deallocate(energy_tmp);
            deallocate(weight_tetra);
        }
#ifdef _OPENMP
#pragma omp parallel for
#endif
        for (iomega = 0; iomega < nomega; ++iomega) {
            ret[iomega] *= pi * std::pow(0.5, 4);
        }
        deallocate(ret_private);
    }

    deallocate(v3_arr);
    deallocate(kmap_identity);
    deallocate(kpairs);
}

int AnharmonicCore::get_ngroup_fcs(const unsigned int order) const
{
    if (order == 3) return ngroup_v3;
    if (order == 4) return ngroup_v4;
    return 0;
}

std::vector<double> *AnharmonicCore::get_fcs_group(const unsigned int order) const
{
    if (order == 3) return fcs_group_v3;
    if (order == 4) return fcs_group_v4;
    return nullptr;
}

double *AnharmonicCore::get_invmass_factor(const unsigned int order) const
{
    if (order == 3) return invmass_v3;
    if (order == 4) return invmass_v4;
    return nullptr;
    }

int **AnharmonicCore::get_evec_index(const unsigned int order) const
{
    if (order == 3) return evec_index_v3;
    if (order == 4) return evec_index_v4;
    return nullptr;
}<|MERGE_RESOLUTION|>--- conflicted
+++ resolved
@@ -104,24 +104,12 @@
     use_tuned_ver = true;
     MPI_Bcast(&use_tuned_ver, 1, MPI_CXX_BOOL, 0, MPI_COMM_WORLD);
 
-<<<<<<< HEAD
-    if (!mode_analysis->calc_fstate_k && kpoint->kpoint_mode == 2) {
-        int nk_tmp[3];
-        nk_tmp[0] = kpoint->nkx;
-        nk_tmp[1] = kpoint->nky;
-        nk_tmp[2] = kpoint->nkz;
-        store_exponential_for_acceleration(nk_tmp,
-                                           nk_represent,
-                                           exp_phase,
-                                           exp_phase3);
-=======
     if (fcs_phonon->maxorder >= 2) setup_cubic();
     if (fcs_phonon->maxorder >= 3) setup_quartic();
 
     if (!mode_analysis->calc_fstate_k && dos->kmesh_dos) {
         phase_storage_dos = new PhaseFactorStorage(dos->kmesh_dos->nk_i);
         phase_storage_dos->create(use_tuned_ver);
->>>>>>> fb40fb33
     }
 }
 
@@ -374,15 +362,9 @@
 #pragma omp parallel for private(ret), reduction(+: ret_re, ret_im)
 #endif
     for (i = 0; i < ngroup_v3; ++i) {
-<<<<<<< HEAD
-        ret =   evec_phonon[kn[0]][sn[0]][evec_index_v3[i][0]]
-              * evec_phonon[kn[1]][sn[1]][evec_index_v3[i][1]]
-              * evec_phonon[kn[2]][sn[2]][evec_index_v3[i][2]]
-=======
         ret = evec_in[kn[0]][sn[0]][evec_index_v3[i][0]]
               * evec_in[kn[1]][sn[1]][evec_index_v3[i][1]]
               * evec_in[kn[2]][sn[2]][evec_index_v3[i][2]]
->>>>>>> fb40fb33
               * invmass_v3[i] * phi3_reciprocal[i];
         ret_re += ret.real();
         ret_im += ret.imag();
@@ -500,24 +482,12 @@
             nsize_group = fcs_group_v3[i].size();
 
             for (j = 0; j < nsize_group; ++j) {
-<<<<<<< HEAD
-
-                phase     = relvec_v3[i][j].vecs[0][0] * kpoint->xk[ik1][0]
-                          + relvec_v3[i][j].vecs[0][1] * kpoint->xk[ik1][1]
-                          + relvec_v3[i][j].vecs[0][2] * kpoint->xk[ik1][2]
-                          + relvec_v3[i][j].vecs[1][0] * kpoint->xk[ik2][0]
-                          + relvec_v3[i][j].vecs[1][1] * kpoint->xk[ik2][1]
-                          + relvec_v3[i][j].vecs[1][2] * kpoint->xk[ik2][2];
-
-=======
-                phase
-                        = relvec_v3[i][j].vecs[0][0] * xk1[0]
+                phase     = relvec_v3[i][j].vecs[0][0] * xk1[0]
                           + relvec_v3[i][j].vecs[0][1] * xk1[1]
                           + relvec_v3[i][j].vecs[0][2] * xk1[2]
                           + relvec_v3[i][j].vecs[1][0] * xk2[0]
                           + relvec_v3[i][j].vecs[1][1] * xk2[1]
                           + relvec_v3[i][j].vecs[1][2] * xk2[2];
->>>>>>> fb40fb33
                 ret_in += fcs_group_v3[i][j] * std::exp(im * phase);
             }
             ret[i] = ret_in;
@@ -815,16 +785,11 @@
     allocate(v3_arr, npair_uniq, ns * ns);
     allocate(delta_arr, npair_uniq, ns * ns, 2);
 
-<<<<<<< HEAD
-    const int knum = kpoint->kpoint_irred_all[ik_in][0].knum;
-    const int knum_minus = kpoint->knum_minus[knum];
-
-    double epsilon2[2]; // for adaptive smearing
-
-=======
     const auto knum = kmesh_in->kpoint_irred_all[ik_in][0].knum;
     const auto knum_minus = kmesh_in->kindex_minus_xk[knum];
->>>>>>> fb40fb33
+
+    double epsilon2[2]; // for adaptive smearing
+
 #ifdef _OPENMP
 #pragma omp parallel for private(multi, arr, k1, k2, is, js, omega_inner)
 #endif
@@ -846,30 +811,6 @@
 
                 if (integration->ismear == 0) {
                     delta_arr[ik][ns * is + js][0]
-<<<<<<< HEAD
-                            = delta_lorentz(omega - omega_inner[0] - omega_inner[1], epsilon)
-                            - delta_lorentz(omega + omega_inner[0] + omega_inner[1], epsilon);
-                    delta_arr[ik][ns * is + js][1]
-                            = delta_lorentz(omega - omega_inner[0] + omega_inner[1], epsilon)
-                            - delta_lorentz(omega + omega_inner[0] - omega_inner[1], epsilon);
-                } else if (integration->ismear == 1) {
-                    delta_arr[ik][ns * is + js][0]
-                            = delta_gauss(omega - omega_inner[0] - omega_inner[1], epsilon)
-                            - delta_gauss(omega + omega_inner[0] + omega_inner[1], epsilon);
-                    delta_arr[ik][ns * is + js][1]
-                            = delta_gauss(omega - omega_inner[0] + omega_inner[1], epsilon)
-                            - delta_gauss(omega + omega_inner[0] - omega_inner[1], epsilon);
-                } else if (integration->ismear == 2) {
-                    //double epsilon2[2];
-                    integration->adaptive_smearing(k1,is,k2,js,epsilon2);
-                    //sum_smear += epsilon2[0] + epsilon2[1];
-                    delta_arr[ik][ns * is + js][0]
-                            = delta_gauss(omega - omega_inner[0] - omega_inner[1], epsilon2[0])
-                            - delta_gauss(omega + omega_inner[0] + omega_inner[1], epsilon2[0]);
-                    delta_arr[ik][ns * is + js][1]
-                            = delta_gauss(omega - omega_inner[0] + omega_inner[1], epsilon2[1])
-                            - delta_gauss(omega + omega_inner[0] - omega_inner[1], epsilon2[1]);
-=======
                             = delta_lorentz(omega_in - omega_inner[0] - omega_inner[1], epsilon)
                               - delta_lorentz(omega_in + omega_inner[0] + omega_inner[1], epsilon);
                     delta_arr[ik][ns * is + js][1]
@@ -882,7 +823,16 @@
                     delta_arr[ik][ns * is + js][1]
                             = delta_gauss(omega_in - omega_inner[0] + omega_inner[1], epsilon)
                               - delta_gauss(omega_in + omega_inner[0] - omega_inner[1], epsilon);
->>>>>>> fb40fb33
+                } else if (integration->ismear == 2) {
+                    //double epsilon2[2];
+                    integration->adaptive_smearing(k1,is,k2,js,epsilon2);
+                    //sum_smear += epsilon2[0] + epsilon2[1];
+                    delta_arr[ik][ns * is + js][0]
+                            = delta_gauss(omega_in - omega_inner[0] - omega_inner[1], epsilon2[0])
+                            - delta_gauss(omega_in + omega_inner[0] + omega_inner[1], epsilon2[0]);
+                    delta_arr[ik][ns * is + js][1]
+                            = delta_gauss(omega_in - omega_inner[0] + omega_inner[1], epsilon2[1])
+                            - delta_gauss(omega_in + omega_inner[0] - omega_inner[1], epsilon2[1]);
                 }
             }
         }
@@ -1231,6 +1181,17 @@
                                  use_quartet_symmetry,
                                  sym_permutation,
                                  quartet);
+    
+    if (mympi->my_rank == 1) std::cout << quartet.size() << std::endl;
+
+    reduce_pair_simple(ik_in, is_in, omega_in, integration->ismear_4ph,
+                       kmesh_in, eval_in,
+                       quartet);
+
+    if (mympi->my_rank == 1) {
+        std::cout << quartet.size() << std::endl;
+        //error->exit("exit","exit");
+    }
 
     const int npair_uniq = quartet.size();
 
@@ -1288,226 +1249,15 @@
                        if (std::abs(sum_omega3) < 2.0 * epsilon) {
                            delta_arr[ik][jb][1] -= delta_gauss(sum_omega3, epsilon);
                        }
-//                        delta_arr[ik][jb][1]
-//                                = delta_gauss(omega - omega_inner[0] - omega_inner[1] + omega_inner[2], epsilon)
-//                                  - delta_gauss(omega + omega_inner[0] + omega_inner[1] - omega_inner[2], epsilon);
-                    }
-
-                }
-            }
-        }
-    }
-
-    for (ik = 0; ik < npair_uniq; ++ik) {
-
-        k1 = quartet[ik].group[0].ks[0];
-        k2 = quartet[ik].group[0].ks[1];
-        k3 = quartet[ik].group[0].ks[2];
-
-        multi = static_cast<double>(quartet[ik].group.size());
-
-        for (size_t ib = 0; ib < ns3; ++ib) {
-            is = ib / ns2;
-            js = (ib - ns2*is) / ns;
-            ks = ib % ns;
-
-            if (delta_arr[ik][ib][0] > 0.0 || std::abs(delta_arr[ik][ib][1]) > 0.0) {
-
-                arr[0] = ns * knum_minus + is_in;
-                arr[1] = ns * k1 + is;
-                arr[2] = ns * k2 + js;
-                arr[3] = ns * k3 + ks;
-
-                v4_arr[ik][ib] = std::norm(V4(arr,
-                                              kmesh_in->xk,
-                                              eval_in,
-                                              evec_in,
-                                              phase_storage_in)) * multi;
-            } else {
-                v4_arr[ik][ib] = 0.0;
-            }
-        }
-    }
-
-
-    for (i = 0; i < ntemp; ++i) {
-        T_tmp = temp_in[i];
-        ret_tmp = 0.0;
-#ifdef _OPENMP
-#pragma omp parallel for private(k1, k2, k3, is, js, ks, omega_inner, n1, n2, f1, f2, f3), reduction(+:ret_tmp)
-#endif
-        for (ik = 0; ik < npair_uniq; ++ik) {
-
-            k1 = quartet[ik].group[0].ks[0];
-            k2 = quartet[ik].group[0].ks[1];
-            k3 = quartet[ik].group[0].ks[2];
-
-            for (is = 0; is < ns; ++is) {
-
-                omega_inner[0] = eval_in[k1][is];
-
-                for (js = 0; js < ns; ++js) {
-
-                    omega_inner[1] = eval_in[k2][js];
-
-                    for (ks = 0; ks < ns; ++ks) {
-
-                        omega_inner[2] = eval_in[k3][ks];
-
-                        if (thermodynamics->classical) {
-                            f1 = thermodynamics->fC(omega_inner[0], T_tmp);
-                            f2 = thermodynamics->fC(omega_inner[1], T_tmp);
-                            f3 = thermodynamics->fC(omega_inner[2], T_tmp);
-
-                            n1 = f1 * f2 + f2 * f3 + f3 * f1 + f1 + f2 + f3;
-                            n2 = 3.0 * (f1 * f3 + f2 * f3 - f1 * f2 + f3);
-                        } else {
-                            f1 = thermodynamics->fB(omega_inner[0], T_tmp);
-                            f2 = thermodynamics->fB(omega_inner[1], T_tmp);
-                            f3 = thermodynamics->fB(omega_inner[2], T_tmp);
-
-                            n1 = f1 * f2 + f2 * f3 + f3 * f1 + f1 + f2 + f3 + 1.0;
-                            n2 = 3.0 * (f1 * f3 + f2 * f3 - f1 * f2 + f3);
-                        }
-
-                        ret_tmp += v4_arr[ik][ns2 * is + ns * js + ks]
-                                   * (n1 * delta_arr[ik][ns2 * is + ns * js + ks][0]
-                                      + n2 * delta_arr[ik][ns2 * is + ns * js + ks][1]);
-
-                    }
-                }
-            }
-        }
-        ret[i] = ret_tmp;
-    }
-
-    deallocate(v4_arr);
-    deallocate(delta_arr);
-    quartet.clear();
-
-    for (i = 0; i < ntemp; ++i) ret[i] *= pi * std::pow(0.5, 4) / (3.0 * static_cast<double>(nk * nk));
-}
-
-void AnharmonicCore::calc_damping4_smearing(const unsigned int N,
-                                           double *T,
-                                           const double omega,
-                                           const unsigned int ik_in,
-                                           const unsigned int snum,
-                                           double *ret)
-{
-    // This function returns the imaginary part of phonon self-energy
-    // for the given frequency omega.
-    // Lorentzian or Gaussian smearing will be used.
-    // This version employs the crystal symmetry to reduce the computational cost
-
-    const int nk = kpoint->nk;
-    const int ns = dynamical->neval;
-    const size_t ns2 = ns * ns;
-    const size_t ns3 = ns2 * ns;
-    unsigned int i;
-    int ik;
-    unsigned int is, js, ks;
-    unsigned int arr[4];
-
-    int k1, k2, k3;
-
-    double T_tmp;
-    double n1, n2;
-    double omega_inner[3];
-
-    double multi;
-
-    for (i = 0; i < N; ++i) ret[i] = 0.0;
-
-    double **v4_arr;
-    double ***delta_arr;
-    double ret_tmp;
-
-    double f1, f2, f3;
-
-    const auto epsilon = integration->epsilon;
-
-    std::vector<KsListGroup> quartet;
-
-    kpoint->get_unique_quartet_k(ik_in,
-                                 use_quartet_symmetry,
-                                 sym_permutation,
-                                 quartet);
-    
-    if (mympi->my_rank == 1) std::cout << quartet.size() << std::endl;
-
-    reduce_pair_simple(ik_in, snum, omega, integration->ismear_4ph, quartet);
-
-    if (mympi->my_rank == 1) {
-        std::cout << quartet.size() << std::endl;
-        //error->exit("exit","exit");
-    }
-
-    const int npair_uniq = quartet.size();
-
-    memory->allocate(v4_arr, npair_uniq, ns3);
-    memory->allocate(delta_arr, npair_uniq, ns3, 2);
-
-    const int knum = kpoint->kpoint_irred_all[ik_in][0].knum;
-    const int knum_minus = kpoint->knum_minus[knum];
-
-
-#ifdef _OPENMP
-#pragma omp parallel for private(arr, k1, k2, k3, is, js, ks, omega_inner)
-#endif
-    for (ik = 0; ik < npair_uniq; ++ik) {
-
-        arr[0] = ns * knum_minus + snum;
-
-        k1 = quartet[ik].group[0].ks[0];
-        k2 = quartet[ik].group[0].ks[1];
-        k3 = quartet[ik].group[0].ks[2];
-
-        for (is = 0; is < ns; ++is) {
-            arr[1] = ns * k1 + is;
-            omega_inner[0] = dynamical->eval_phonon[k1][is];
-
-            for (js = 0; js < ns; ++js) {
-                arr[2] = ns * k2 + js;
-                omega_inner[1] = dynamical->eval_phonon[k2][js];
-
-                for (ks = 0; ks < ns; ++ks) {
-                    arr[3] = ns * k3 + ks;
-                    omega_inner[2] = dynamical->eval_phonon[k3][ks];
-
-                    const auto jb = ns2 * is + ns * js + ks;
-
-                    if (integration->ismear_4ph == 0) {
-                        delta_arr[ik][jb][0]
-                                = delta_lorentz(omega - omega_inner[0] - omega_inner[1] - omega_inner[2], epsilon);
-                        delta_arr[ik][jb][1]
-                                = delta_lorentz(omega - omega_inner[0] - omega_inner[1] + omega_inner[2], epsilon)
-                                  - delta_lorentz(omega + omega_inner[0] + omega_inner[1] - omega_inner[2], epsilon);
-                    } else if (integration->ismear_4ph == 1) {
-                        delta_arr[ik][jb][0] = 0.0;
-                        delta_arr[ik][jb][1] = 0.0;
-                        const auto sum_omega1 = omega - omega_inner[0] - omega_inner[1] - omega_inner[2];
-                        const auto sum_omega2 = omega - omega_inner[0] - omega_inner[1] + omega_inner[2];
-                        const auto sum_omega3 = omega + omega_inner[0] + omega_inner[1] - omega_inner[2];
-
-                        if (std::abs(sum_omega1) < 2.0 * epsilon) {
-                            delta_arr[ik][jb][0] = delta_gauss(sum_omega1, epsilon);
-                        }
-                        if (std::abs(sum_omega2) < 2.0 * epsilon) {
-                            delta_arr[ik][jb][1] += delta_gauss(sum_omega2, epsilon);
-                        }
-                        if (std::abs(sum_omega3) < 2.0 * epsilon) {
-                            delta_arr[ik][jb][1] -= delta_gauss(sum_omega3, epsilon);
-                        }
                     } else if (integration->ismear_4ph == 2) {
                         // add adaptive smearing
                         double epsilon2[2];
                         integration->adaptive_smearing(k1,is,k2,js,k3,ks,epsilon2);
                         delta_arr[ik][jb][0] = 0.0;
                         delta_arr[ik][jb][1] = 0.0;
-                        const auto sum_omega1 = omega - omega_inner[0] - omega_inner[1] - omega_inner[2];
-                        const auto sum_omega2 = omega - omega_inner[0] - omega_inner[1] + omega_inner[2];
-                        const auto sum_omega3 = omega + omega_inner[0] + omega_inner[1] - omega_inner[2];
+                        const auto sum_omega1 = omega_in - omega_inner[0] - omega_inner[1] - omega_inner[2];
+                        const auto sum_omega2 = omega_in - omega_inner[0] - omega_inner[1] + omega_inner[2];
+                        const auto sum_omega3 = omega_in + omega_inner[0] + omega_inner[1] - omega_inner[2];
 
                         if (std::abs(sum_omega1) < 2.0 * epsilon2[0]) {
                             delta_arr[ik][jb][0] = delta_gauss(sum_omega1, epsilon2[0]);
@@ -1539,14 +1289,16 @@
 
             if (delta_arr[ik][ib][0] > 0.0 || std::abs(delta_arr[ik][ib][1]) > 0.0) {
 
-                arr[0] = ns * knum_minus + snum;
+                arr[0] = ns * knum_minus + is_in;
                 arr[1] = ns * k1 + is;
                 arr[2] = ns * k2 + js;
                 arr[3] = ns * k3 + ks;
 
                 v4_arr[ik][ib] = std::norm(V4(arr,
-                                              dynamical->eval_phonon,
-                                              dynamical->evec_phonon)) * multi;
+                                              kmesh_in->xk,
+                                              eval_in,
+                                              evec_in,
+                                              phase_storage_in)) * multi;
                 //std::cout << v4_arr[ik][ib] << std::endl;
             } else {
                 v4_arr[ik][ib] = 0.0;
@@ -1555,8 +1307,8 @@
     }
 
 
-    for (i = 0; i < N; ++i) {
-        T_tmp = T[i];
+    for (i = 0; i < ntemp; ++i) {
+        T_tmp = temp_in[i];
         ret_tmp = 0.0;
 #ifdef _OPENMP
 #pragma omp parallel for private(k1, k2, k3, is, js, ks, omega_inner, n1, n2, f1, f2, f3), reduction(+:ret_tmp)
@@ -1569,15 +1321,15 @@
 
             for (is = 0; is < ns; ++is) {
 
-                omega_inner[0] = dynamical->eval_phonon[k1][is];
+                omega_inner[0] = eval_in[k1][is];
 
                 for (js = 0; js < ns; ++js) {
 
-                    omega_inner[1] = dynamical->eval_phonon[k2][js];
+                    omega_inner[1] = eval_in[k2][js];
 
                     for (ks = 0; ks < ns; ++ks) {
 
-                        omega_inner[2] = dynamical->eval_phonon[k3][ks];
+                        omega_inner[2] = eval_in[k3][ks];
 
                         if (thermodynamics->classical) {
                             f1 = thermodynamics->fC(omega_inner[0], T_tmp);
@@ -1606,15 +1358,17 @@
         ret[i] = ret_tmp;
     }
 
-    memory->deallocate(v4_arr);
-    memory->deallocate(delta_arr);
+    deallocate(v4_arr);
+    deallocate(delta_arr);
     quartet.clear();
     // std::pow(0.5, 5)
-    for (i = 0; i < N; ++i) ret[i] *= pi * std::pow(0.5, 5) / (3.0 * static_cast<double>(nk * nk)); // should we have 1/6
+    for (i = 0; i < ntemp; ++i) ret[i] *= pi * std::pow(0.5, 5) / (3.0 * static_cast<double>(nk * nk)); // should we have 1/6
 }
 
 std::vector<std::vector<QuartS>> AnharmonicCore::reduce_pair(const int k_in, const int s0, double omega, int ismear,
-                                                    std::vector<KsListGroup> &quartet) 
+                                                             const KpointMeshUniform *kmesh_in,
+                                                             const double *const *eval_in,
+                                                             std::vector<KsListGroup> &quartet)
 {
     // we want to pop out some unwanted pairs, and at the same time reduce the 
     // total mode that we want to consider
@@ -1626,7 +1380,7 @@
 
     int ns = dynamical->neval;
 
-    const int k0 = kpoint->kpoint_irred_all[k_in][0].knum;
+    const int k0 = kmesh_in->kpoint_irred_all[k_in][0].knum;
 
     const int npair_uniq = quartet.size();
 
@@ -1657,13 +1411,13 @@
         k3 = it->group[0].ks[2];
 
         for (auto s1 = 0; s1 < ns; ++s1) {
-            omega1 = dynamical->eval_phonon[k1][s1];
+            omega1 = eval_in[k1][s1];
 
             for (auto s2 = 0; s2 < ns; ++s2) {
-                omega2 = dynamical->eval_phonon[k2][s2];
+                omega2 = eval_in[k2][s2];
 
                 for (auto s3 = 0; s3 < ns; ++s3) {
-                    omega3 = dynamical->eval_phonon[k3][s3];
+                    omega3 = eval_in[k3][s3];
                     
                     d1 = 0.0;
                     d2 = 0.0;
@@ -1722,7 +1476,7 @@
     }
 
     if (out.size() != quartet.size()) {
-        error->exit("reduce pair", "size do not match");
+        exit("reduce pair", "size do not match");
     }
 
     return out;
@@ -1731,6 +1485,8 @@
 
 
 void AnharmonicCore::reduce_pair_simple(const int ik_in, const int snum, double omega, int ismear,
+                                        const KpointMeshUniform *kmesh_in,
+                                        const double *const *eval_in,
                                                     std::vector<KsListGroup> &quartet) 
 {
     // we want to pop out some unwanted pairs, and at the same time reduce the 
@@ -1753,13 +1509,13 @@
         bool append = false;
 
         for (auto s1 = 0; s1 < ns; ++s1) {
-            omega1 = dynamical->eval_phonon[k1][s1];
+            omega1 = eval_in[k1][s1];
 
             for (auto s2 = 0; s2 < ns; ++s2) {
-                omega2 = dynamical->eval_phonon[k2][s2];
+                omega2 = eval_in[k2][s2];
 
                 for (auto s3 = 0; s3 < ns; ++s3) {
-                    omega3 = dynamical->eval_phonon[k3][s3];
+                    omega3 = eval_in[k3][s3];
 
                     
                     const auto sum1 = std::abs(omega - omega1 - omega2 - omega3);

--- conflicted
+++ resolved
@@ -413,15 +413,6 @@
             nsize_group = fcs_group_v3_in[i].size();
 
             for (j = 0; j < nsize_group; ++j) {
-<<<<<<< HEAD
-                phase = relvec_v3[i][j].vecs[0][0] * xk1[0]
-                        + relvec_v3[i][j].vecs[0][1] * xk1[1]
-                        + relvec_v3[i][j].vecs[0][2] * xk1[2]
-                        + relvec_v3[i][j].vecs[1][0] * xk2[0]
-                        + relvec_v3[i][j].vecs[1][1] * xk2[1]
-                        + relvec_v3[i][j].vecs[1][2] * xk2[2];
-                ret_in += fcs_group_v3[i][j] * std::exp(im * phase);
-=======
                 phase
                         = relvec_v3_in[i][j].vecs[0][0] * xk1[0]
                           + relvec_v3_in[i][j].vecs[0][1] * xk1[1]
@@ -430,7 +421,6 @@
                           + relvec_v3_in[i][j].vecs[1][1] * xk2[1]
                           + relvec_v3_in[i][j].vecs[1][2] * xk2[2];
                 ret_in += fcs_group_v3_in[i][j] * std::exp(im * phase);
->>>>>>> 2bbdbc1b
             }
             ret[i] = ret_in;
         }

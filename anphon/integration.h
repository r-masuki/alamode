/*
 integration.h

 Copyright (c) 2014 Terumasa Tadano

 This file is distributed under the terms of the MIT license.
 Please see the file 'LICENCE.txt' in the root directory 
 or http://opensource.org/licenses/mit-license.php for information.
*/

#pragma once

#include "pointers.h"
#include "constants.h"
#include "kpoint.h"
#include "memory.h"
#include <vector>

namespace PHON_NS {
    struct tetra_pair {
        double e;
        double f;
    };

    inline bool operator<(const tetra_pair &a,
                          const tetra_pair &b)
    {
        return a.e < b.e;
    }

    struct TetraWithKnum {
        double e;
        int knum;
    };

    inline bool operator<(const TetraWithKnum &a,
                          const TetraWithKnum &b)
    {
        return a.e < b.e;
    }

    class TetraNodes {
    public:
        TetraNodes()
        {
            nk1 = 0;
            nk2 = 0;
            nk3 = 0;
            ntetra = 0;
            tetras = nullptr;
        };

        TetraNodes(unsigned int nk1_in,
                   unsigned int nk2_in,
                   unsigned int nk3_in)
        {
            nk1 = nk1_in;
            nk2 = nk2_in;
            nk3 = nk3_in;
            ntetra = 6 * nk1 * nk2 * nk3;
            allocate(tetras, ntetra, 4);
        };

        ~TetraNodes()
        {
            if (tetras) deallocate(tetras);
        }

        void setup();

        unsigned int get_ntetra() const;

        unsigned int **get_tetras() const;

    private:
        unsigned int nk1, nk2, nk3;
        unsigned int ntetra;
        unsigned int **tetras;
    };

    class Integration : protected Pointers {
    public:
        Integration(class PHON *);

        ~Integration();

<<<<<<< HEAD
        bool use_tetrahedron;
        int ismear;
=======
        int ismear; // ismear = -1: tetrahedron, ismear = 0: gaussian
>>>>>>> fb40fb33
        int ismear_4ph;
        double epsilon;
        double epsilon_4ph;

        void setup_integration();

        double do_tetrahedron(const double *energy,
                              const double *f,
                              const unsigned int ntetra,
                              const unsigned int *const *tetras,
                              const double e_ref);

        void calc_weight_tetrahedron(const unsigned int nk_irreducible,
                                     const unsigned int *map_to_irreducible_k,
                                     const double *energy,
                                     const double e_ref,
                                     const unsigned int ntetra,
                                     const unsigned int *const *tetras,
                                     double *weight) const;

        void calc_weight_smearing(const unsigned int nk,
                                  const unsigned int nk_irreducible,
                                  const unsigned int *map_to_irreducible_k,
                                  const double *energy,
                                  const double e_ref,
                                  const int smearing_method,
                                  double *weight) const;

        // overload for 3ph or 4ph
        void adaptive_smearing( int, int, double &);

        void adaptive_smearing( int,int,int,int,
                                double *);

        void adaptive_smearing( int,int,int,int,
                                int,int,double *);

    private:
        void set_default_variables();

        void deallocate_variables();

<<<<<<< HEAD
        unsigned int ntetra;
        int **tetras;
        // for adaptive smearing
        double ***vel;
        double **dq;

        void prepare_tetrahedron(int,
                                 int,
                                 int) const;

        void prepare_adaptivesmearing();

=======
>>>>>>> fb40fb33
        inline double fij(double,
                          double,
                          double) const;

        // inline double volume(const int *) const;

        std::vector<tetra_pair> tetra_data;

        // inline double refold(double) const;

        void insertion_sort(double *,
                            int *,
                            int) const;
    };

    inline double delta_lorentz(const double omega,
                                const double epsilon)
    {
        return inverse_pi * epsilon / (omega * omega + epsilon * epsilon);
    }

    inline double delta_gauss(const double omega,
                              const double epsilon)
    {
        return std::exp(-omega * omega / (epsilon * epsilon)) / (epsilon * std::sqrt(pi));
    }
}<|MERGE_RESOLUTION|>--- conflicted
+++ resolved
@@ -84,12 +84,7 @@
 
         ~Integration();
 
-<<<<<<< HEAD
-        bool use_tetrahedron;
-        int ismear;
-=======
         int ismear; // ismear = -1: tetrahedron, ismear = 0: gaussian
->>>>>>> fb40fb33
         int ismear_4ph;
         double epsilon;
         double epsilon_4ph;
@@ -132,21 +127,12 @@
 
         void deallocate_variables();
 
-<<<<<<< HEAD
-        unsigned int ntetra;
-        int **tetras;
         // for adaptive smearing
         double ***vel;
         double **dq;
 
-        void prepare_tetrahedron(int,
-                                 int,
-                                 int) const;
-
         void prepare_adaptivesmearing();
 
-=======
->>>>>>> fb40fb33
         inline double fij(double,
                           double,
                           double) const;

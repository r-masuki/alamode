/*
 dynamical.cpp

 Copyright (c) 2014, 2015, 2016 Terumasa Tadano

 This file is distributed under the terms of the MIT license.
 Please see the file 'LICENCE.txt' in the root directory 
 or http://opensource.org/licenses/mit-license.php for information.
*/

#include "mpi_common.h"
#include "constants.h"
#include "dynamical.h"
#include "error.h"
#include "ewald.h"
#include "system.h"
#include "memory.h"
#include "kpoint.h"
#include "timer.h"
#include "symmetry_core.h"
#include "mathfunctions.h"
#include "fcs_phonon.h"
#include "write_phonons.h"
#include <complex>
#include <vector>
#include <iostream>
#include <fstream>
#include <iomanip>
#include <cmath>
#include <algorithm>
#include <numeric>
#include <Eigen/Core>
#include <Eigen/Eigenvalues>

using namespace PHON_NS;

Dynamical::Dynamical(PHON *phon) : Pointers(phon)
{
    set_default_variables();
}

Dynamical::~Dynamical()
{
    deallocate_variables();
}

void Dynamical::set_default_variables()
{
    neval = 0;
    eigenvectors = true;
    print_eigenvectors = false;
    symmetrize_borncharge = 0;
    nonanalytic = 0;
    participation_ratio = false;
    band_connection = 0;
    na_sigma = 0.0;
    file_born = "";
    UPLO = 'U';

    eval_phonon = nullptr;
    evec_phonon = nullptr;
    index_bconnect = nullptr;
    borncharge = nullptr;

    is_imaginary = nullptr;

    xshift_s = nullptr;
    dymat = nullptr;
    mindist_list = nullptr;
}

void Dynamical::deallocate_variables()
{
    if (eval_phonon) {
        memory->deallocate(eval_phonon);
    }
    if (evec_phonon) {
        memory->deallocate(evec_phonon);
    }
    if (index_bconnect) {
        memory->deallocate(index_bconnect);
    }
    if (borncharge) {
        memory->deallocate(borncharge);
    }
    if (is_imaginary) {
        memory->deallocate(is_imaginary);
    }
    if (xshift_s) {
        memory->deallocate(xshift_s);
    }
    if (dymat) {
        memory->deallocate(dymat);
    }
    if (mindist_list) {
        memory->deallocate(mindist_list);
    }
}

<<<<<<< HEAD
void Dynamical::setup_dynamical(std::string mode)
=======

void Dynamical::setup_dynamical()
>>>>>>> d6059615
{
    neval = 3 * system->natmin;

    if (mympi->my_rank == 0) {
        std::cout << std::endl;
        std::cout << " Dynamical matrix" << std::endl;
        std::cout << " ================" << std::endl;
        if (nonanalytic == 0) {
            std::cout << std::endl;
            std::cout << "  NONANALYTIC = 0 : No non-analytic correction. " << std::endl;
            std::cout << std::endl;
        } else if (nonanalytic == 1) {
            std::cout << std::endl;
            std::cout << "  NONANALYTIC = 1 : Non-analytic part of the dynamical matrix will be included " << std::endl;
            std::cout << "                    by the Parlinski's method." << std::endl;
            std::cout << "                    The damping factor for the non-analytic term : " << na_sigma << std::endl;
            std::cout << std::endl;
        } else if (nonanalytic == 2) {
            std::cout << std::endl;
            std::cout << "  NONANALYTIC = 2 : Non-analytic part of the dynamical matrix will be included " << std::endl;
            std::cout << "                    by the mixed-space approach." << std::endl;
            std::cout << std::endl;
        } else if (nonanalytic == 3) {
            std::cout << std::endl;
            std::cout << "  NONANALYTIC = 3 : Non-analytic part of the dynamical matrix will be included " << std::endl;
            std::cout << "                    by the Ewald method." << std::endl;
            std::cout << std::endl;
        }
    }

    memory->allocate(xshift_s, 27, 3);

    for (auto i = 0; i < 3; ++i) xshift_s[0][i] = 0.0;
    auto icell = 0;

    for (auto ix = -1; ix <= 1; ++ix) {
        for (auto iy = -1; iy <= 1; ++iy) {
            for (auto iz = -1; iz <= 1; ++iz) {
                if (ix == 0 && iy == 0 && iz == 0) continue;

                ++icell;

                xshift_s[icell][0] = static_cast<double>(ix);
                xshift_s[icell][1] = static_cast<double>(iy);
                xshift_s[icell][2] = static_cast<double>(iz);
            }
        }
    }

    if (mympi->my_rank == 0) eigenvectors = true;

    MPI_Bcast(&eigenvectors, 1, MPI_LOGICAL, 0, MPI_COMM_WORLD);
    MPI_Bcast(&nonanalytic, 1, MPI_UNSIGNED, 0, MPI_COMM_WORLD);
    MPI_Bcast(&band_connection, 1, MPI_UNSIGNED, 0, MPI_COMM_WORLD);

    // Bcast projection_directions
    unsigned int nsize_proj = projection_directions.size();
    MPI_Bcast(&nsize_proj, 1, MPI_UNSIGNED, 0, MPI_COMM_WORLD);

    for (auto i = 0; i < nsize_proj; ++i) {
        double vec[3];
        std::vector<double> vec2(3);

        if (mympi->my_rank == 0) {
            for (auto j = 0; j < 3; ++j) {
                vec[j] = projection_directions[i][j];
            }
        }
        MPI_Bcast(&vec[0], 3, MPI_DOUBLE, 0, MPI_COMM_WORLD);

        if (mympi->my_rank > 0) {
            for (auto j = 0; j < 3; ++j) vec2[j] = vec[j];
            projection_directions.push_back(vec2);
        }
    }

    if (nonanalytic) {
        setup_dielectric();

        MPI_Bcast(&na_sigma, 1, MPI_DOUBLE, 0, MPI_COMM_WORLD);

        memory->allocate(mindist_list, system->natmin, system->nat);
        prepare_mindist_list(mindist_list);
    }

    if (mympi->my_rank == 0) {
        std::cout << std::endl;
        std::cout << " -----------------------------------------------------------------"
                  << std::endl << std::endl;
    }
}

void Dynamical::prepare_mindist_list(std::vector<int> **mindist_out) const
{
    unsigned int i, j;
    const unsigned int nneib = 27;

    double ***xcrd;

    const auto nat = system->nat;
    const auto natmin = system->natmin;

    std::vector <DistWithCell> **distall;

    memory->allocate(distall, natmin, nat);
    memory->allocate(xcrd, nneib, nat, 3);

    for (i = 0; i < nat; ++i) {
        for (j = 0; j < 3; ++j) {
            xcrd[0][i][j] = system->xr_s[i][j];
        }
    }
    auto icell = 0;
    for (auto isize = -1; isize <= 1; ++isize) {
        for (auto jsize = -1; jsize <= 1; ++jsize) {
            for (auto ksize = -1; ksize <= 1; ++ksize) {

                if (isize == 0 && jsize == 0 && ksize == 0) continue;

                ++icell;
                for (i = 0; i < nat; ++i) {
                    xcrd[icell][i][0] = system->xr_s[i][0] + static_cast<double>(isize);
                    xcrd[icell][i][1] = system->xr_s[i][1] + static_cast<double>(jsize);
                    xcrd[icell][i][2] = system->xr_s[i][2] + static_cast<double>(ksize);
                }
            }
        }
    }

    for (icell = 0; icell < nneib; ++icell) {
        for (i = 0; i < nat; ++i) {
            rotvec(xcrd[icell][i], xcrd[icell][i], system->lavec_s);
        }
    }

    for (i = 0; i < natmin; ++i) {
        const auto iat = system->map_p2s[i][0];
        for (j = 0; j < nat; ++j) {
            distall[i][j].clear();
            for (icell = 0; icell < nneib; ++icell) {

                double dist_tmp = distance(xcrd[0][iat], xcrd[icell][j]);
                distall[i][j].emplace_back(icell, dist_tmp);
            }
            std::sort(distall[i][j].begin(), distall[i][j].end());
        }
    }

    // Construct pairs of minimum distance.

    for (i = 0; i < natmin; ++i) {
        for (j = 0; j < nat; ++j) {
            mindist_out[i][j].clear();

            const auto dist_min = distall[i][j][0].dist;
            for (auto it = distall[i][j].begin(); it != distall[i][j].end(); ++it) {
                if (std::abs((*it).dist - dist_min) < 1.0e-3) {
                    mindist_out[i][j].push_back((*it).cell);
                }
            }
        }
    }

    memory->deallocate(distall);
    memory->deallocate(xcrd);
}

double Dynamical::distance(double *x1,
                           double *x2) const
{
    return std::sqrt(std::pow(x1[0] - x2[0], 2)
                     + std::pow(x1[1] - x2[1], 2)
                     + std::pow(x1[2] - x2[2], 2));
}

void Dynamical::eval_k(double *xk_in,
                       double *kvec_in,
<<<<<<< HEAD
                       std::vector <FcsClassExtent> fc2_ext,
=======
                       const std::vector<FcsClassExtent> &fc2_ext,
>>>>>>> d6059615
                       double *eval_out,
                       std::complex<double> **evec_out,
                       bool require_evec) const
{
    // Calculate phonon energy for the specific k-point given in fractional basis

    unsigned int i, j;
    std::complex<double> **dymat_k;

    memory->allocate(dymat_k, neval, neval);

    calc_analytic_k(xk_in, fc2_ext, dymat_k);

    if (nonanalytic) {

        // Add non-analytic correction

        std::complex<double> **dymat_na_k;

        memory->allocate(dymat_na_k, neval, neval);

        if (nonanalytic == 1) {
            calc_nonanalytic_k(xk_in, kvec_in, dymat_na_k);
        } else if (nonanalytic == 2) {
            calc_nonanalytic_k2(xk_in, kvec_in, dymat_na_k);
        }

        for (i = 0; i < neval; ++i) {
            for (j = 0; j < neval; ++j) {
                dymat_k[i][j] += dymat_na_k[i][j];
            }
        }
        memory->deallocate(dymat_na_k);
    }

    // Force the dynamical matrix be real when k point is
    // zone-center or zone-boundaries.

    if (std::sqrt(std::pow(std::fmod(xk_in[0], 0.5), 2.0)
                  + std::pow(std::fmod(xk_in[1], 0.5), 2.0)
                  + std::pow(std::fmod(xk_in[2], 0.5), 2.0)) < eps) {

        for (i = 0; i < 3 * system->natmin; ++i) {
            for (j = 0; j < 3 * system->natmin; ++j) {
                dymat_k[i][j] = std::complex<double>(dymat_k[i][j].real(), 0.0);
            }
        }
    }

    char JOBZ;
    int INFO;
    double *RWORK;
    std::complex<double> *WORK;

    int LWORK = (2 * neval - 1) * 10;
    memory->allocate(RWORK, 3 * neval - 2);
    memory->allocate(WORK, LWORK);

    std::complex<double> *amat;
    memory->allocate(amat, neval * neval);

    unsigned int k = 0;
    int n = dynamical->neval;

    for (j = 0; j < neval; ++j) {
        for (i = 0; i < neval; ++i) {
            amat[k++] = dymat_k[i][j];
        }
    }

    memory->deallocate(dymat_k);

    if (require_evec) {
        JOBZ = 'V';
    } else {
        JOBZ = 'N';
    }

    // Perform diagonalization
    zheev_(&JOBZ, &UPLO, &n, amat, &n, eval_out, WORK, &LWORK, RWORK, &INFO);

    if (eigenvectors && require_evec) {
        k = 0;
        // Here we transpose the matrix evec_out so that 
        // evec_out[i] becomes phonon eigenvector of i-th mode.
        for (j = 0; j < neval; ++j) {
            for (i = 0; i < neval; ++i) {
                evec_out[j][i] = amat[k++];
            }
        }
    }

    memory->deallocate(RWORK);
    memory->deallocate(WORK);
    memory->deallocate(amat);
}

void Dynamical::eval_k_ewald(double *xk_in,
                             double *kvec_in,
<<<<<<< HEAD
                             std::vector <FcsClassExtent> fc2_in,
=======
                             const std::vector<FcsClassExtent> &fc2_in,
>>>>>>> d6059615
                             double *eval_out,
                             std::complex<double> **evec_out,
                             const bool require_evec) const
{
    //
    // Calculate phonon energy for the specific k-point given in fractional basis
    // Contributions from dipole-dipole interactions should be extracted from 'fc2_in'.
    //
    unsigned int i, j;
    int icrd, jcrd;
    std::complex<double> **dymat_k, **mat_longrange;

    memory->allocate(dymat_k, neval, neval);
    memory->allocate(mat_longrange, neval, neval);

    calc_analytic_k(xk_in, fc2_in, dymat_k);

    // Calculate Coulombic contributions including long-range interactions 
    ewald->add_longrange_matrix(xk_in, kvec_in, mat_longrange);

    // Add calculated dynamical matrix of Coulomb parts
    for (i = 0; i < system->natmin; ++i) {
        for (icrd = 0; icrd < 3; ++icrd) {
            for (j = 0; j < system->natmin; ++j) {
                for (jcrd = 0; jcrd < 3; ++jcrd) {
                    dymat_k[3 * i + icrd][3 * j + jcrd] += mat_longrange[3 * i + icrd][3 * j + jcrd];
                }
            }
        }
    }

    // Check acoustic sum rule
    if (xk_in[0] == 0.0 && xk_in[1] == 0.0 && xk_in[2] == 0.0) {
        for (i = 0; i < system->natmin; ++i) {
            for (icrd = 0; icrd < 3; ++icrd) {
                for (jcrd = 0; jcrd < 3; ++jcrd) {
                    auto check = std::complex<double>(0.0, 0.0);
                    auto count = 0;
                    for (j = 0; j < system->natmin; ++j) {
                        const auto mass = system->mass[system->map_p2s[i][0]] * system->mass[system->map_p2s[j][0]];
                        check += std::sqrt(mass) * dymat_k[3 * i + icrd][3 * j + jcrd];
                        count += 1;
                    }

                    if (std::abs(check) > eps12) {
                        std::cout << "(" << 3 * i + icrd << "," << jcrd << "): " << check << std::endl;
                        error->warn("ewald->eval_k_ewald", "Acoustic sum rule is broken.");
                    }
                }
            }
        }
    }

    char JOBZ;
    int INFO;
    double *RWORK;
    std::complex<double> *WORK;

    int LWORK = (2 * neval - 1) * 10;
    memory->allocate(RWORK, 3 * neval - 2);
    memory->allocate(WORK, LWORK);

    std::complex<double> *amat;
    memory->allocate(amat, neval * neval);

    unsigned int k = 0;
    int n = dynamical->neval;
    for (j = 0; j < neval; ++j) {
        for (i = 0; i < neval; ++i) {
            amat[k++] = dymat_k[i][j];
        }
    }

    memory->deallocate(dymat_k);

    if (require_evec) {
        JOBZ = 'V';
    } else {
        JOBZ = 'N';
    }

    // Perform diagonalization
    zheev_(&JOBZ, &UPLO, &n, amat, &n, eval_out, WORK, &LWORK, RWORK, &INFO);

    if (eigenvectors && require_evec) {
        k = 0;
        // Here we transpose the matrix evec_out so that 
        // evec_out[i] becomes phonon eigenvector of i-th mode.
        for (j = 0; j < neval; ++j) {
            for (i = 0; i < neval; ++i) {
                evec_out[j][i] = amat[k++];
            }
        }
    }

    memory->deallocate(RWORK);
    memory->deallocate(WORK);
    memory->deallocate(amat);
}

<<<<<<< HEAD
void Dynamical::calc_analytic_k(double *xk_in,
                                const std::vector <FcsClassExtent> &fc2_in,
=======

void Dynamical::calc_analytic_k(const double *xk_in,
                                const std::vector<FcsClassExtent> &fc2_in,
>>>>>>> d6059615
                                std::complex<double> **dymat_out) const
{
    int i;

    const auto nmode = 3 * system->natmin;

    double vec[3];
    const std::complex<double> im(0.0, 1.0);
    std::complex<double> **ctmp;

    memory->allocate(ctmp, nmode, nmode);
    for (i = 0; i < nmode; ++i) {
        for (auto j = 0; j < nmode; ++j) {
            dymat_out[i][j] = std::complex<double>(0.0, 0.0);
        }
    }

    for (const auto &it : fc2_in) {

        const auto atm1_p = it.atm1;
        const auto atm2_s = it.atm2;
        const auto xyz1 = it.xyz1;
        const auto xyz2 = it.xyz2;
        const auto icell = it.cell_s;

        const auto atm1_s = system->map_p2s[atm1_p][0];
        const auto atm2_p = system->map_s2p[atm2_s].atom_num;

        for (i = 0; i < 3; ++i) {
            vec[i] = system->xr_s[atm2_s][i] + xshift_s[icell][i]
                     - system->xr_s[system->map_p2s[atm2_p][0]][i];
        }

        rotvec(vec, vec, system->lavec_s);
        rotvec(vec, vec, system->rlavec_p);

        const auto phase = vec[0] * xk_in[0] + vec[1] * xk_in[1] + vec[2] * xk_in[2];

        dymat_out[3 * atm1_p + xyz1][3 * atm2_p + xyz2]
                += it.fcs_val * std::exp(im * phase)
                   / std::sqrt(system->mass[atm1_s] * system->mass[atm2_s]);
    }
}

void Dynamical::calc_nonanalytic_k(double *xk_in,
                                   double *kvec_na_in,
                                   std::complex<double> **dymat_na_out) const
{
    // Calculate the non-analytic part of dynamical matrices 
    // by Parlinski's method.

    unsigned int i, j;
    unsigned int iat, jat;
    const auto natmin = system->natmin;
    double kepsilon[3];
    double kz1[3], kz2[3];
    double born_tmp[3][3];
    double xk_tmp[3], xdiff[3];
    const std::complex<double> im(0.0, 1.0);

    for (i = 0; i < neval; ++i) {
        for (j = 0; j < neval; ++j) {
            dymat_na_out[i][j] = std::complex<double>(0.0, 0.0);
        }
    }

    rotvec(kepsilon, kvec_na_in, dielec);
<<<<<<< HEAD
    double denom = kvec_na_in[0] * kepsilon[0]
                   + kvec_na_in[1] * kepsilon[1]
                   + kvec_na_in[2] * kepsilon[2];
=======
    const auto denom = kvec_na_in[0] * kepsilon[0]
        + kvec_na_in[1] * kepsilon[1]
        + kvec_na_in[2] * kepsilon[2];
>>>>>>> d6059615

    if (denom > eps) {

        for (iat = 0; iat < natmin; ++iat) {
            const auto atm_p1 = system->map_p2s[iat][0];

            for (i = 0; i < 3; ++i) {
                for (j = 0; j < 3; ++j) {
                    born_tmp[i][j] = borncharge[iat][i][j];
                }
            }

            rotvec(kz1, kvec_na_in, born_tmp, 'T');

            for (jat = 0; jat < natmin; ++jat) {
                const auto atm_p2 = system->map_p2s[jat][0];

                for (i = 0; i < 3; ++i) {
                    for (j = 0; j < 3; ++j) {
                        born_tmp[i][j] = borncharge[jat][i][j];
                    }
                }

                rotvec(kz2, kvec_na_in, born_tmp, 'T');

                for (i = 0; i < 3; ++i) {
                    for (j = 0; j < 3; ++j) {

                        dymat_na_out[3 * iat + i][3 * jat + j]
                                = kz1[i] * kz2[j] / (denom * std::sqrt(system->mass[atm_p1] * system->mass[atm_p2]));

                    }
                }
            }
        }
    }

    rotvec(xk_tmp, xk_in, system->rlavec_p, 'T');
    const auto norm2 = xk_tmp[0] * xk_tmp[0] + xk_tmp[1] * xk_tmp[1] + xk_tmp[2] * xk_tmp[2];

    const auto factor = 8.0 * pi / system->volume_p * std::exp(-norm2 / std::pow(na_sigma, 2));

    for (i = 0; i < neval; ++i) {
        for (j = 0; j < neval; ++j) {
            dymat_na_out[i][j] *= factor;
        }
    }

    // Multiply an additional phase factor for the non-analytic term.

    for (iat = 0; iat < natmin; ++iat) {
        for (jat = 0; jat < natmin; ++jat) {

            for (i = 0; i < 3; ++i) {
                xdiff[i] = system->xr_s[system->map_p2s[iat][0]][i]
                           - system->xr_s[system->map_p2s[jat][0]][i];
            }

            rotvec(xdiff, xdiff, system->lavec_s);
            rotvec(xdiff, xdiff, system->rlavec_p);

            double phase = xk_in[0] * xdiff[0] + xk_in[1] * xdiff[1] + xk_in[2] * xdiff[2];

            for (i = 0; i < 3; ++i) {
                for (j = 0; j < 3; ++j) {
                    dymat_na_out[3 * iat + i][3 * jat + j] *= exp(im * phase);
                }
            }
        }
    }
}

<<<<<<< HEAD
void Dynamical::calc_nonanalytic_k2(double *xk_in,
=======

void Dynamical::calc_nonanalytic_k2(const double *xk_in,
>>>>>>> d6059615
                                    double *kvec_na_in,
                                    std::complex<double> **dymat_na_out) const
{
    // Calculate the non-analytic part of dynamical matrices 
    // by the mixed-space approach.

    unsigned int i, j;
    unsigned int natmin = system->natmin;
    double kepsilon[3];
    double kz1[3], kz2[3];
    double born_tmp[3][3];
    double vec[3];
    std::complex<double> im(0.0, 1.0);

    for (i = 0; i < neval; ++i) {
        for (j = 0; j < neval; ++j) {
            dymat_na_out[i][j] = std::complex<double>(0.0, 0.0);
        }
    }

    rotvec(kepsilon, kvec_na_in, dielec);
    double denom = kvec_na_in[0] * kepsilon[0]
                   + kvec_na_in[1] * kepsilon[1]
                   + kvec_na_in[2] * kepsilon[2];

    if (denom > eps) {

        for (unsigned int iat = 0; iat < natmin; ++iat) {
            unsigned int atm_p1 = system->map_p2s[iat][0];

            for (i = 0; i < 3; ++i) {
                for (j = 0; j < 3; ++j) {
                    born_tmp[i][j] = borncharge[iat][i][j];
                }
            }

            rotvec(kz1, kvec_na_in, born_tmp, 'T');

            for (unsigned int jat = 0; jat < natmin; ++jat) {
                unsigned int atm_p2 = system->map_p2s[jat][0];

                for (i = 0; i < 3; ++i) {
                    for (j = 0; j < 3; ++j) {
                        born_tmp[i][j] = borncharge[jat][i][j];
                    }
                }

                rotvec(kz2, kvec_na_in, born_tmp, 'T');

                std::complex<double> exp_phase = std::complex<double>(0.0, 0.0);

                for (i = 0; i < system->ntran; ++i) {

                    std::complex<double> exp_phase_tmp = std::complex<double>(0.0, 0.0);
                    unsigned int atm_s2 = system->map_p2s[jat][i];

                    // Average over mirror atoms

                    for (j = 0; j < mindist_list[iat][atm_s2].size(); ++j) {
                        unsigned int cell = mindist_list[iat][atm_s2][j];

                        for (unsigned int k = 0; k < 3; ++k) {
                            vec[k] = system->xr_s[system->map_p2s[jat][i]][k] + xshift_s[cell][k]
                                     - system->xr_s[atm_p2][k];
                        }

                        rotvec(vec, vec, system->lavec_s);
                        rotvec(vec, vec, system->rlavec_p);

                        double phase = vec[0] * xk_in[0] + vec[1] * xk_in[1] + vec[2] * xk_in[2];

                        exp_phase_tmp += std::exp(im * phase);
                    }
                    exp_phase += exp_phase_tmp / static_cast<double>(mindist_list[iat][atm_s2].size());
                }
                exp_phase /= static_cast<double>(system->ntran);

                for (i = 0; i < 3; ++i) {
                    for (j = 0; j < 3; ++j) {
                        dymat_na_out[3 * iat + i][3 * jat + j]
                                = kz1[i] * kz2[j] / (denom * std::sqrt(system->mass[atm_p1] * system->mass[atm_p2]))
                                  * exp_phase;
                    }
                }
            }
        }
    }

    double factor = 8.0 * pi / system->volume_p;

    for (i = 0; i < neval; ++i) {
        for (j = 0; j < neval; ++j) {
            dymat_na_out[i][j] *= factor;
        }
    }
}

void Dynamical::diagonalize_dynamical_all()
{
    unsigned int nk = kpoint->nk;
    bool require_evec;

    if (mympi->my_rank == 0) {
        std::cout << std::endl << " Diagonalizing dynamical matrices for all k points ... ";
    }

    memory->allocate(eval_phonon, nk, neval);
    if (eigenvectors) {
        require_evec = true;
        memory->allocate(evec_phonon, nk, neval, neval);
    } else {
        require_evec = false;
        memory->allocate(evec_phonon, nk, 1, 1);
    }

    // Calculate phonon eigenvalues and eigenvectors for all k-points
#ifdef _OPENMP
#pragma omp parallel for
#endif
    for (int ik = 0; ik < nk; ++ik) {
        if (nonanalytic == 3) {
            eval_k_ewald(kpoint->xk[ik],
                         kpoint->kvec_na[ik],
                         ewald->fc2_without_dipole,
                         eval_phonon[ik],
                         evec_phonon[ik],
                         require_evec);
        } else {
            eval_k(kpoint->xk[ik],
                   kpoint->kvec_na[ik],
                   fcs_phonon->fc2_ext,
                   eval_phonon[ik],
                   evec_phonon[ik],
                   require_evec);
        }
        // Phonon energy is the square-root of the eigenvalue 
        for (unsigned int is = 0; is < neval; ++is) {
            eval_phonon[ik][is] = freq(eval_phonon[ik][is]);
        }
    }

    if (band_connection > 0 && kpoint->kpoint_mode == 1) {
        memory->allocate(index_bconnect, nk, neval);
        connect_band_by_eigen_similarity(evec_phonon, index_bconnect);
    }

    if (mympi->my_rank == 0) {
        std::cout << "done!" << std::endl;
    }

    if (kpoint->kpoint_mode == 2 && phon->mode == "RTA") {
        detect_imaginary_branches(dynamical->eval_phonon);
    }

    // modify_eigenvectors();
    if (projection_directions.size()) {
        for (const auto &it : projection_directions) {
            for (const auto &it2 : it) {
                std::cout << std::setw(15) << it2;
            }
            std::cout << '\n';
        }
        for (auto ik = 0; ik < nk; ++ik) {
            project_degenerate_eigenvectors(kpoint->xk[ik],
                                            projection_directions,
                                            evec_phonon[ik]);
        }
    }
}

void Dynamical::modify_eigenvectors() const
{
    bool *flag_done;
    unsigned int ik;
    unsigned int js;
    std::complex<double> *evec_tmp;

    const auto nk = kpoint->nk;
    const auto ns = neval;

    memory->allocate(flag_done, nk);
    memory->allocate(evec_tmp, ns);

    for (ik = 0; ik < nk; ++ik) flag_done[ik] = false;

    for (ik = 0; ik < nk; ++ik) {

        if (!flag_done[ik]) {

            const auto nk_inv = kpoint->knum_minus[ik];

            for (unsigned int is = 0; is < ns; ++is) {
                for (js = 0; js < ns; ++js) {
                    evec_tmp[js] = evec_phonon[ik][is][js];
                }

                for (js = 0; js < ns; ++js) {
                    evec_phonon[nk_inv][is][js] = std::conj(evec_tmp[js]);
                }
            }

            flag_done[ik] = true;
            flag_done[nk_inv] = true;
        }
    }

    memory->deallocate(flag_done);
    memory->deallocate(evec_tmp);

    MPI_Barrier(MPI_COMM_WORLD);


}

void Dynamical::project_degenerate_eigenvectors(double *xk_in,
                                                const std::vector <std::vector<double>> &project_directions,
                                                std::complex<double> **evec_out) const
{
    int i, j;
    const auto ns = this->neval;

    //
    // The projector is given in the real space Cartesian coordinate.
    // Let's transform the basis into the crystal coordinate and normalize the norm to unity.
    //
    std::vector <std::vector<double>> directions;
    std::vector<double> vec(3);
    for (const auto &it : project_directions) {
        for (i = 0; i < 3; ++i) {
            vec[i] = it[i];
        }
        rotvec(&vec[0], &vec[0], system->lavec_p, 'T');

        auto norm = 0.0;
        for (i = 0; i < 3; ++i) {
            norm += vec[i] * vec[i];
        }
        norm = std::sqrt(norm);
        for (i = 0; i < 3; ++i) vec[i] = vec[i] / norm;

        directions.push_back(vec);
    }

    //
    // Diagonalize dymat at xk_in and get degeneracy information.
    //
    Eigen::MatrixXcd dymat(ns, ns);
    Eigen::SelfAdjointEigenSolver <Eigen::MatrixXcd> saes;

    std::complex<double> **dymat_tmp;

    memory->allocate(dymat_tmp, ns, ns);

    calc_analytic_k(xk_in, fcs_phonon->fc2_ext, dymat_tmp);

    for (i = 0; i < ns; ++i) {
        for (j = 0; j < ns; ++j) {
            dymat(i, j) = dymat_tmp[i][j];
        }
    }
    memory->deallocate(dymat_tmp);

    saes.compute(dymat);

    auto eval_orig = saes.eigenvalues();
    auto evec_orig = saes.eigenvectors();

    //
    // Construct degeneracy information
    //
    const double tol_omega = 1.0e-7; // Approximately equal to 0.01 cm^{-1}

    std::vector<int> degeneracy_at_k;

    degeneracy_at_k.clear();
    double omega_prev = eval_orig[0];
    int ideg = 1;

    for (j = 1; j < ns; ++j) {
        double omega_now = eval_orig[j];

        if (std::abs(omega_now - omega_prev) < tol_omega) {
            ++ideg;
        } else {
            degeneracy_at_k.push_back(ideg);
            ideg = 1;
            omega_prev = omega_now;
        }
    }
    degeneracy_at_k.push_back(ideg);

    const auto ndirec = directions.size();

    //
    // For each degenerate subset, apply the perturbation field in the direction
    // defined by "directions".
    //
    int ishift = 0;
    const double dk = 1.0e-3; // Small value may be preferable.
    Eigen::MatrixXcd evec_new(ns, ns);

    for (auto iset = 0; iset < degeneracy_at_k.size(); ++iset) {

        if (degeneracy_at_k[iset] == 1) {
            // Non degenerate case. just copy the original eigenvector

            evec_new.block(0, ishift, ns, 1) = evec_orig.block(0, ishift, ns, 1);

        } else if (degeneracy_at_k[iset] == 2) {
            // Doubly degenerate case.

            Eigen::MatrixXcd evec_sub = evec_orig.block(0, ishift, ns, 2);
            auto is_lifted = transform_eigenvectors(xk_in, directions[0], dk, evec_sub);

            evec_new.block(0, ishift, ns, 2) = evec_sub.block(0, 0, ns, 2);
            if (is_lifted == 0) {
                std::cout << " The first projection did not lift the two-fold degeneracy.\n"
                             " Try another projection!\n";
            }

        } else if (degeneracy_at_k[iset] == 3) {
            // Triply degenerate case

            if (ndirec == 0) {

                evec_new.block(0, ishift, ns, 3) = evec_orig.block(0, ishift, ns, 3);

            } else if (ndirec == 1) {

                Eigen::MatrixXcd evec_sub = evec_orig.block(0, ishift, ns, 3);
                auto is_lifted = transform_eigenvectors(xk_in, directions[0], dk, evec_sub);

                evec_new.block(0, ishift, ns, 3) = evec_sub.block(0, 0, ns, 3);
                if (is_lifted == 0) {
                    std::cout << " The first projection did not lift the two-fold degeneracy.\n"
                                 " Try another projection!\n";
                }

            } else if (ndirec >= 2) {

                Eigen::MatrixXcd evec_sub = evec_orig.block(0, ishift, ns, 3);
                auto is_lifted1 = transform_eigenvectors(xk_in, directions[0], dk, evec_sub);

                Eigen::MatrixXcd evec_sub2 = evec_sub.block(0, 1, ns, 2);
                auto is_lifted2 = transform_eigenvectors(xk_in, directions[1], dk, evec_sub2);

                evec_new.block(0, ishift, ns, 1) = evec_sub.block(0, 0, ns, 1);
                evec_new.block(0, ishift + 1, ns, 2) = evec_sub2.block(0, 0, ns, 2);

                if (is_lifted1 == 0 || is_lifted2 == 0) {
                    std::cout << " The given projections did not lift the three-fold degeneracy.\n"
                                 " Try another set of projections!\n";
                }

            }

        } else {
            error->exitall("project_degenerate_eigenvectors", "This should not happen.");
        }

        ishift += degeneracy_at_k[iset];
    }

#ifdef _DEBUG
    std::cout << "Check if the original dynamical matrix can be recovered\n";
    std::cout << evec_new * eval_orig.asDiagonal() * evec_new.adjoint() - dymat << std::endl;
#endif

    for (i = 0; i < ns; ++i) {
        for (j = 0; j < ns; ++j) {
            evec_out[i][j] = evec_new(j, i);
        }
    }
}

int Dynamical::transform_eigenvectors(double *xk_in,
                                      std::vector<double> perturb_direction,
                                      const double dk,
                                      Eigen::MatrixXcd &evec_sub) const
{
    int i;
    double xk_shift[3], xk_shift_minus[3];
    const auto ns = this->neval;
    const auto tol_ediff = dk * dk * 1.0e-2;
    std::complex<double> **dymat_dq, **dymat_dq_minus;

    int is_lifted = 0;

    Eigen::MatrixXcd ddymat(ns, ns);

    for (i = 0; i < 3; ++i) {
        xk_shift[i] = xk_in[i] + perturb_direction[i] * dk;
        xk_shift_minus[i] = xk_in[i] - perturb_direction[i] * dk;
    }

//    for (i = 0; i < 3; ++i) {
//        std::cout << std::setw(15) << perturb_direction[i] << std::endl;
//    }
//    std::cout << std::endl;

    memory->allocate(dymat_dq, ns, ns);
    memory->allocate(dymat_dq_minus, ns, ns);
    calc_analytic_k(xk_shift, fcs_phonon->fc2_ext, dymat_dq);
    calc_analytic_k(xk_shift_minus, fcs_phonon->fc2_ext, dymat_dq_minus);

    for (auto is = 0; is < ns; ++is) {
        for (auto js = 0; js < ns; ++js) {
            // This treatment helps to avoid unwanted small imaginary components
            // in the perturbation matrix.
            ddymat(is, js) = (dymat_dq[is][js] + dymat_dq_minus[is][js]) / (2.0 * dk);
        }
    }
    memory->deallocate(dymat_dq);
    memory->deallocate(dymat_dq_minus);


    // The perturbation matrix (the size is ndeg x ndeg)
    auto pertmat = evec_sub.adjoint() * ddymat * evec_sub;

    // Diagonalize
    Eigen::SelfAdjointEigenSolver <Eigen::MatrixXcd> saes;

    saes.compute(pertmat);
    auto eval_pert = saes.eigenvalues();
    auto Umat = saes.eigenvectors();

    // Transform the eigenvectors and keep it for later.
    // auto should not be used here.
    Eigen::MatrixXcd evec_tmp = evec_sub * Umat;

    const auto ndeg = eval_pert.size();

    if (ndeg == 2) {

        if (std::abs(eval_pert[0] - eval_pert[1]) > tol_ediff * std::abs(eval_pert[1])) {
            // Degeneracy is lifted!
            //
            // We assume that the applied perturbation increases the energy.
            // If this is the case, the eigenvector along the perturbed direction should be
            // the second one, whose energy is higher than the first one.
            //
            // swap the order of the eigenvectors
            evec_sub.block(0, 0, ns, 1) = evec_tmp.block(0, 1, ns, 1);
            evec_sub.block(0, 1, ns, 1) = evec_tmp.block(0, 0, ns, 1);
            is_lifted = 1;
        }

    } else if (ndeg == 3) {

        if (std::abs(eval_pert[0] - eval_pert[1]) > tol_ediff * std::abs(eval_pert[1])) {
            // Degeneracy is lifted!
            //
            // When the states split as (3) --> (1, 2),
            //
            evec_sub.block(0, 0, ns, 1) = evec_tmp.block(0, 0, ns, 1);
            evec_sub.block(0, 1, ns, 2) = evec_tmp.block(0, 1, ns, 2);
            is_lifted = 1;
        } else if (std::abs(eval_pert[1] - eval_pert[2]) > tol_ediff * std::abs(eval_pert[2])) {
            // Degeneracy is lifted!
            //
            // When the states split as (3) --> (2, 1),
            //
            evec_sub.block(0, 0, ns, 1) = evec_tmp.block(0, 2, ns, 1);
            evec_sub.block(0, 1, ns, 2) = evec_tmp.block(0, 0, ns, 2);
            is_lifted = 1;
        }
    }

    return is_lifted;
}

void Dynamical::setup_dielectric(const unsigned int verbosity)
{
    if (borncharge) memory->deallocate(borncharge);

    memory->allocate(borncharge, system->natmin, 3, 3);
    if (mympi->my_rank == 0) load_born(symmetrize_borncharge, verbosity);

    MPI_Bcast(&dielec[0][0], 9, MPI_DOUBLE, 0, MPI_COMM_WORLD);
    MPI_Bcast(&borncharge[0][0][0], 9 * system->natmin, MPI_DOUBLE, 0, MPI_COMM_WORLD);
}

void Dynamical::load_born(const unsigned int flag_symmborn,
                          const unsigned int verbosity)
{
    // Read the dielectric tensor and born effective charges from file_born

    unsigned int i, j, k;
    double sum_born[3][3];
    std::ifstream ifs_born;

    ifs_born.open(file_born.c_str(), std::ios::in);
    if (!ifs_born) error->exit("load_born", "cannot open file_born");

    for (i = 0; i < 3; ++i) {
        for (j = 0; j < 3; ++j) {
            ifs_born >> dielec[i][j];
        }
    }

    for (i = 0; i < system->natmin; ++i) {
        for (j = 0; j < 3; ++j) {
            for (k = 0; k < 3; ++k) {
                ifs_born >> borncharge[i][j][k];
            }
        }
    }
    ifs_born.close();

    if (verbosity > 0) {
        std::cout << "  Dielectric constants and Born effective charges are read from "
                  << file_born << "." << std::endl << std::endl;
        std::cout << "  Dielectric constant tensor in Cartesian coordinate : " << std::endl;
        for (i = 0; i < 3; ++i) {
            for (j = 0; j < 3; ++j) {
                std::cout << std::setw(15) << dielec[i][j];
            }
            std::cout << std::endl;
        }
        std::cout << std::endl;

        std::cout << "  Born effective charge tensor in Cartesian coordinate" << std::endl;
        for (i = 0; i < system->natmin; ++i) {
            std::cout << "  Atom" << std::setw(5) << i + 1 << "("
                      << std::setw(3) << system->symbol_kd[system->kd[system->map_p2s[i][0]]] << ") :" << std::endl;

            for (j = 0; j < 3; ++j) {
                for (k = 0; k < 3; ++k) {
                    std::cout << std::setw(15) << std::fixed
                              << std::setprecision(6) << borncharge[i][j][k];
                }
                std::cout << std::endl;
            }
        }
    }


    // Check if the ASR is satisfied. If not, enforce it.

    for (i = 0; i < 3; ++i) {
        for (j = 0; j < 3; ++j) {
            sum_born[i][j] = 0.0;
            for (k = 0; k < system->natmin; ++k) {
                sum_born[i][j] += borncharge[k][i][j];
            }
        }
    }

    double res = 0.0;
    for (i = 0; i < 3; ++i) {
        for (j = 0; j < 3; ++j) {
            res += std::pow(sum_born[i][j], 2);
        }
    }

    if (res > eps10) {
        if (verbosity > 0) {
            std::cout << std::endl;
            std::cout << "  WARNING: Born effective charges do not satisfy the acoustic sum rule." << std::endl;
            std::cout << "           The born effective charges are modified to satisfy the ASR." << std::endl;
        }

        for (i = 0; i < system->natmin; ++i) {
            for (j = 0; j < 3; ++j) {
                for (k = 0; k < 3; ++k) {
                    borncharge[i][j][k] -= sum_born[j][k] / static_cast<double>(system->natmin);
                }
            }
        }
    }

    if (flag_symmborn) {

        // Symmetrize Born effective charges. Necessary to avoid the violation of ASR 
        // particularly for NONANALYTIC=3 (Ewald summation).

        int iat;
        double ***born_sym;
        double rot[3][3];

        memory->allocate(born_sym, system->natmin, 3, 3);

        for (iat = 0; iat < system->natmin; ++iat) {
            for (i = 0; i < 3; ++i) {
                for (j = 0; j < 3; ++j) {
                    born_sym[iat][i][j] = 0.0;
                }
            }
        }

        for (auto isym = 0; isym < symmetry->SymmListWithMap.size(); ++isym) {
            for (i = 0; i < 3; ++i) {
                for (j = 0; j < 3; ++j) {
                    rot[i][j] = symmetry->SymmListWithMap[isym].rot[3 * i + j];
                }
            }

            for (iat = 0; iat < system->natmin; ++iat) {
                int iat_sym = symmetry->SymmListWithMap[isym].mapping[iat];

                for (i = 0; i < 3; ++i) {
                    for (j = 0; j < 3; ++j) {
                        for (k = 0; k < 3; ++k) {
                            for (int m = 0; m < 3; ++m) {
                                born_sym[iat_sym][i][j] += rot[i][k] * rot[j][m] * borncharge[iat][k][m];
                            }
                        }
                    }
                }
            }
        }

        for (iat = 0; iat < system->natmin; ++iat) {
            for (i = 0; i < 3; ++i) {
                for (j = 0; j < 3; ++j) {
                    born_sym[iat][i][j] /= static_cast<double>(symmetry->SymmListWithMap.size());
                }
            }
        }

        // Check if the Born effective charges given by the users satisfy the symmetry.

        auto diff_sym = 0.0;
        for (iat = 0; iat < system->natmin; ++iat) {
            for (i = 0; i < 3; ++i) {
                for (j = 0; j < 3; ++j) {
                    diff_sym = std::max<double>(diff_sym, std::abs(borncharge[iat][i][j] - born_sym[iat][i][j]));
                }
            }
        }

        if (diff_sym > 0.5 && verbosity > 0) {
            std::cout << std::endl;
            std::cout << "  WARNING: Born effective charges are inconsistent with the crystal symmetry." << std::endl;
        }

        for (iat = 0; iat < system->natmin; ++iat) {
            for (i = 0; i < 3; ++i) {
                for (j = 0; j < 3; ++j) {
                    borncharge[iat][i][j] = born_sym[iat][i][j];
                }
            }
        }
        memory->deallocate(born_sym);

        if (verbosity > 0) {
            if (diff_sym > eps8 || res > eps10) {
                std::cout << std::endl;
                std::cout << "  Symmetrized Born effective charge tensor in Cartesian coordinate." << std::endl;
                for (i = 0; i < system->natmin; ++i) {
                    std::cout << "  Atom" << std::setw(5) << i + 1 << "("
                              << std::setw(3) << system->symbol_kd[system->kd[system->map_p2s[i][0]]] << ") :"
                              << std::endl;

                    for (j = 0; j < 3; ++j) {
                        for (k = 0; k < 3; ++k) {
                            std::cout << std::setw(15) << borncharge[i][j][k];
                        }
                        std::cout << std::endl;
                    }
                }
            }
        }
    }
    std::cout << std::scientific;
}

double Dynamical::fold(const double x) const
{
    return x - static_cast<double>(nint(x));
}

double Dynamical::freq(const double x) const
{
    // Special treatment to avoid the divergence of computation.
    if (std::abs(x) < eps) return eps15;

    if (x > 0.0) return std::sqrt(x);

    return -std::sqrt(-x);
}

void Dynamical::calc_participation_ratio_all(std::complex<double> ***evec,
                                             double **ret,
                                             double ***ret_all) const
{
    const auto nk = kpoint->nk;
    const auto ns = dynamical->neval;
    const auto natmin = system->natmin;

    double *atomic_pr;

    memory->allocate(atomic_pr, natmin);

    for (auto ik = 0; ik < nk; ++ik) {
        for (auto is = 0; is < ns; ++is) {
            calc_atomic_participation_ratio(evec[ik][is], atomic_pr);

            auto sum = 0.0;

            for (auto iat = 0; iat < natmin; ++iat) {
                sum += atomic_pr[iat];
                ret_all[ik][is][iat] = atomic_pr[iat];
            }

            ret[ik][is] = sum * sum;
        }
    }

    memory->deallocate(atomic_pr);
}

void Dynamical::calc_atomic_participation_ratio(std::complex<double> *evec,
                                                double *ret) const
{
    unsigned int iat;
    const auto natmin = system->natmin;

    for (iat = 0; iat < natmin; ++iat) ret[iat] = 0.0;

    for (iat = 0; iat < natmin; ++iat) {
        ret[iat] = (std::norm(evec[3 * iat])
                    + std::norm(evec[3 * iat + 1])
                    + std::norm(evec[3 * iat + 2])) / system->mass[system->map_p2s[iat][0]];
    }

    auto sum = 0.0;

    for (iat = 0; iat < natmin; ++iat) sum += ret[iat] * ret[iat];

    for (iat = 0; iat < natmin; ++iat)
        ret[iat] /= std::sqrt(static_cast<double>(natmin) * sum);
}

void Dynamical::connect_band_by_eigen_similarity(std::complex<double> ***evec,
                                                 int **index_sorted) const
{
    int ik, is, js;
    const auto nk = kpoint->nk;
    const auto ns = neval;
    std::vector<int> index;
    std::complex<double> **evec_tmp;
    std::vector <std::vector<double>> abs_similarity;
    std::complex<double> dprod;
    std::vector<int> found;

    memory->allocate(evec_tmp, ns, ns);

    for (ik = 0; ik < nk; ++ik) {
        for (is = 0; is < ns; ++is) {
            index_sorted[ik][is] = 0;
        }
    }

    index.resize(ns);
    found.resize(ns);
    abs_similarity.resize(ns);
    for (is = 0; is < ns; ++is) {
        abs_similarity[is].resize(ns);
    }

    for (int i = 0; i < ns; ++i) index[i] = i;

    for (ik = 0; ik < nk; ++ik) {

        if (ik == 0) {
            for (is = 0; is < ns; ++is) {
                for (js = 0; js < ns; ++js) {
                    if (is == js) {
                        abs_similarity[is][js] = 1.0;
                    } else {
                        abs_similarity[is][js] = 0.0;
                    }
                }
            }
        } else {
#ifdef _OPENMP
#pragma omp parallel for private(js, dprod)
#endif
            for (is = 0; is < ns; ++is) {
                for (js = 0; js < ns; ++js) {
                    dprod = std::complex<double>(0.0, 0.0);
                    for (int ks = 0; ks < ns; ++ks) {
                        dprod += std::conj(evec[ik][is][ks]) * evec_tmp[js][ks];
                    }
                    abs_similarity[is][js] = std::abs(dprod);
                }
            }
        }

        for (auto &v : found) v = 0;

        for (is = 0; is < ns; ++is) {

            // Argsort abs_similarity[is] (use C++11 lambda)
            iota(index.begin(), index.end(), 0);
            std::sort(index.begin(), index.end(),
                      [&abs_similarity, is](int i1,
                                            int i2) {
                          return abs_similarity[is][i1] > abs_similarity[is][i2];
                      });

            int loc = index[0];
            index_sorted[ik][loc] = is;
            found[loc] = 1;
            for (js = 0; js < ns; ++js) abs_similarity[js][loc] = -1.0;
            for (js = 0; js < ns; ++js) {
                evec_tmp[loc][js] = evec[ik][is][js];
            }
        }

        if (std::any_of(found.begin(), found.end(), [](int i1) { return i1 == 0; })) {
            error->exit("connect_band_by_eigen_similarity",
                        "Could not identify the connection.");
        }

    }
    memory->deallocate(evec_tmp);
}

void Dynamical::detect_imaginary_branches(double **eval)
{
    int ik, is;
    const auto nk = kpoint->nk;
    const auto ns = dynamical->neval;
    const auto nks = ns * nk;
    int knum;
    double omega;

    auto is_anyof_imaginary = false;
    if (mympi->my_rank == 0) {

        memory->allocate(is_imaginary, kpoint->nk_irred, ns);

        for (ik = 0; ik < kpoint->nk_irred; ++ik) {
            for (is = 0; is < ns; ++is) {
                knum = kpoint->kpoint_irred_all[ik][0].knum;
                omega = eval[knum][is];

                if (omega < 0.0) {
                    is_imaginary[ik][is] = true;
                    is_anyof_imaginary = true;
                } else {
                    is_imaginary[ik][is] = false;
                }
            }
        }

        if (is_anyof_imaginary) {
            int count = 0;
            std::cout << std::endl;
            std::cout << " WARNING: Imaginary frequency detected at the following branches:" << std::endl;
            for (ik = 0; ik < kpoint->nk_irred; ++ik) {
                for (is = 0; is < ns; ++is) {
                    if (is_imaginary[ik][is]) {
                        const int ndup = kpoint->kpoint_irred_all[ik].size();
                        count += ndup;
                        for (auto i = 0; i < ndup; ++i) {
                            knum = kpoint->kpoint_irred_all[ik][i].knum;
                            omega = eval[knum][is];
                            for (int j = 0; j < 3; ++j) {
                                std::cout << std::setw(15) << kpoint->xk[knum][j];
                            }
                            std::cout << std::setw(4) << is + 1 << " :"
                                      << std::setw(10) << std::fixed
                                      << writes->in_kayser(omega) << " (cm^-1)" << std::endl;
                            std::cout << std::scientific;
                        }
                    }
                }
            }
            std::cout << std::setw(5) << count << " imaginary branches out of "
                      << std::setw(5) << nks << " total branches." << std::endl;
            std::cout << std::endl;
            std::cout << " Phonon-phonon scattering rate and thermal conductivity involving these" << std::endl;
            std::cout << " imaginary branches will be treated as zero in the following calculations." << std::endl;
            std::cout << " If imaginary branches are acoustic phonons at Gamma point (0, 0, 0), " << std::endl;
            std::cout << " you can safely ignore this message." << std::endl << std::endl << std::flush;
        }
    }
}

void Dynamical::set_projection_directions(const std::vector <std::vector<double>> projections_in)
{
    projection_directions = projections_in;
}

std::vector <std::vector<double>> Dynamical::get_projection_directions() const
{
    return projection_directions;
}<|MERGE_RESOLUTION|>--- conflicted
+++ resolved
@@ -97,12 +97,7 @@
     }
 }
 
-<<<<<<< HEAD
-void Dynamical::setup_dynamical(std::string mode)
-=======
-
 void Dynamical::setup_dynamical()
->>>>>>> d6059615
 {
     neval = 3 * system->natmin;
 
@@ -280,11 +275,7 @@
 
 void Dynamical::eval_k(double *xk_in,
                        double *kvec_in,
-<<<<<<< HEAD
-                       std::vector <FcsClassExtent> fc2_ext,
-=======
                        const std::vector<FcsClassExtent> &fc2_ext,
->>>>>>> d6059615
                        double *eval_out,
                        std::complex<double> **evec_out,
                        bool require_evec) const
@@ -384,11 +375,7 @@
 
 void Dynamical::eval_k_ewald(double *xk_in,
                              double *kvec_in,
-<<<<<<< HEAD
-                             std::vector <FcsClassExtent> fc2_in,
-=======
                              const std::vector<FcsClassExtent> &fc2_in,
->>>>>>> d6059615
                              double *eval_out,
                              std::complex<double> **evec_out,
                              const bool require_evec) const
@@ -489,14 +476,8 @@
     memory->deallocate(amat);
 }
 
-<<<<<<< HEAD
-void Dynamical::calc_analytic_k(double *xk_in,
-                                const std::vector <FcsClassExtent> &fc2_in,
-=======
-
 void Dynamical::calc_analytic_k(const double *xk_in,
                                 const std::vector<FcsClassExtent> &fc2_in,
->>>>>>> d6059615
                                 std::complex<double> **dymat_out) const
 {
     int i;
@@ -540,6 +521,7 @@
                    / std::sqrt(system->mass[atm1_s] * system->mass[atm2_s]);
     }
 }
+
 
 void Dynamical::calc_nonanalytic_k(double *xk_in,
                                    double *kvec_na_in,
@@ -557,6 +539,7 @@
     double xk_tmp[3], xdiff[3];
     const std::complex<double> im(0.0, 1.0);
 
+
     for (i = 0; i < neval; ++i) {
         for (j = 0; j < neval; ++j) {
             dymat_na_out[i][j] = std::complex<double>(0.0, 0.0);
@@ -564,15 +547,9 @@
     }
 
     rotvec(kepsilon, kvec_na_in, dielec);
-<<<<<<< HEAD
-    double denom = kvec_na_in[0] * kepsilon[0]
-                   + kvec_na_in[1] * kepsilon[1]
-                   + kvec_na_in[2] * kepsilon[2];
-=======
     const auto denom = kvec_na_in[0] * kepsilon[0]
         + kvec_na_in[1] * kepsilon[1]
         + kvec_na_in[2] * kepsilon[2];
->>>>>>> d6059615
 
     if (denom > eps) {
 
@@ -645,12 +622,7 @@
     }
 }
 
-<<<<<<< HEAD
-void Dynamical::calc_nonanalytic_k2(double *xk_in,
-=======
-
 void Dynamical::calc_nonanalytic_k2(const double *xk_in,
->>>>>>> d6059615
                                     double *kvec_na_in,
                                     std::complex<double> **dymat_na_out) const
 {
@@ -830,6 +802,8 @@
 
     const auto nk = kpoint->nk;
     const auto ns = neval;
+  //  auto nk = kpoint->nk;
+  //  auto ns = neval;
 
     memory->allocate(flag_done, nk);
     memory->allocate(evec_tmp, ns);

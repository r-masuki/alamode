--- conflicted
+++ resolved
@@ -852,8 +852,8 @@
 
         for (j = 0; j < 3; ++j) {
             for (k = 0; k < 3; ++k) {
-                std::cout << std::setw(15) << std::fixed
-                    << std::setprecision(6) << borncharge[i][j][k];
+                std::cout << std::setw(15) << std::fixed 
+                << std::setprecision(6) << borncharge[i][j][k];
             }
             std::cout << std::endl;
         }
@@ -930,7 +930,7 @@
             }
         }
     }
-
+    
     for (iat = 0; iat < system->natmin; ++iat) {
         for (i = 0; i < 3; ++i) {
             for (j = 0; j < 3; ++j) {
@@ -945,11 +945,7 @@
     for (iat = 0; iat < system->natmin; ++iat) {
         for (i = 0; i < 3; ++i) {
             for (j = 0; j < 3; ++j) {
-<<<<<<< HEAD
-                diff_sym = std::max<double>(res, std::abs(borncharge[iat][i][j]-born_sym[iat][i][j]));
-=======
                 diff_sym = std::max<double>(res, std::abs(borncharge[iat][i][j] - born_sym[iat][i][j]));
->>>>>>> 5d45d68b
             }
         }
     }
@@ -967,14 +963,14 @@
         }
     }
     memory->deallocate(born_sym);
-
+    
     if (diff_sym > eps8 || res > eps10) {
         std::cout << std::endl;
         std::cout << "  Symmetrized Born effective charge tensor in Cartesian coordinate." << std::endl;
         for (i = 0; i < system->natmin; ++i) {
             std::cout << "  Atom" << std::setw(5) << i + 1 << "("
                 << std::setw(3) << system->symbol_kd[system->kd[system->map_p2s[i][0]]] << ") :" << std::endl;
-
+    
             for (j = 0; j < 3; ++j) {
                 for (k = 0; k < 3; ++k) {
                     std::cout << std::setw(15) << borncharge[i][j][k];

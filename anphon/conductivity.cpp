--- conflicted
+++ resolved
@@ -63,13 +63,10 @@
     file_coherent_elems = "";
     nshift_restart = 0;
     nshift_restart4 = 0;
-<<<<<<< HEAD
+    kmesh_4ph = nullptr;
     fph_rta = 0;
-=======
-    kmesh_4ph = nullptr;
     dymat_4ph = nullptr;
     phase_storage_4ph = nullptr;
->>>>>>> fb40fb33
 }
 
 void Conductivity::deallocate_variables()
@@ -80,9 +77,6 @@
     if (damping4) {
         deallocate(damping4);
     }
-    if (damping4) {
-        memory->deallocate(damping4);
-    }
     if (kappa) {
         deallocate(kappa);
     }
@@ -115,12 +109,8 @@
 void Conductivity::setup_kappa()
 {
     MPI_Bcast(&calc_coherent, 1, MPI_INT, 0, MPI_COMM_WORLD);
-<<<<<<< HEAD
-    
-=======
     MPI_Bcast(&nk_coarse[0], 3, MPI_UNSIGNED, 0, MPI_COMM_WORLD);
 
->>>>>>> fb40fb33
     unsigned int i, j, k;
 
     nk = dos->kmesh_dos->nk;
@@ -137,17 +127,15 @@
     const auto nks_each_thread = nks_total / mympi->nprocs;
     const auto nrem = nks_total - nks_each_thread * mympi->nprocs;
 
-<<<<<<< HEAD
-    if (fph_rta < 2) {
-        memory->allocate(damping3, (nks_each_thread + 1) * mympi->nprocs, ntemp);
-=======
+
+   // if (fph_rta < 2) {
     if (nrem > 0) {
         allocate(damping3, (nks_each_thread + 1) * mympi->nprocs, ntemp);
->>>>>>> fb40fb33
     } else {
         allocate(damping3, nks_total, ntemp);
     }
 
+// This if statement was changed as (fph_rta > 0) in Wenhao's implementation
     if (anharmonic_core->quartic_mode) {
 
         if (mympi->my_rank == 0) {
@@ -257,14 +245,6 @@
         phase_storage_4ph->create(true);
     }
 
-    if (fph_rta > 0) {
-        if (nrem > 0) {
-            memory->allocate(damping4, (nks_each_thread + 1) * mympi->nprocs, ntemp);
-        } else {
-            memory->allocate(damping4, nks_total, ntemp);
-        }
-    }
-
     const auto factor = Bohr_in_Angstrom * 1.0e-10 / time_ry;
 
     if (mympi->my_rank == 0) {
@@ -304,7 +284,6 @@
     for (i = 0; i < dos->kmesh_dos->nk_irred; ++i) {
         for (j = 0; j < ns; ++j) {
             vks_job.insert(i * ns + j);
-            vks_job4.insert(i * ns + j);
         }
     }
 
@@ -339,195 +318,166 @@
                 writes->fs_result << "##Phonon Frequency" << std::endl;
                 writes->fs_result << "#K-point (irreducible), Branch, Omega (cm^-1)" << std::endl;
 
-<<<<<<< HEAD
-                for (i = 0; i < kpoint->nk_irred; ++i) {
-                    const int ik = kpoint->kpoint_irred_all[i][0].knum;
+                for (i = 0; i < dos->kmesh_dos->nk_irred; ++i) {
+                    const auto ik = dos->kmesh_dos->kpoint_irred_all[i][0].knum;
                     for (auto is = 0; is < dynamical->neval; ++is) {
                         writes->fs_result << std::setw(6) << i + 1 << std::setw(6) << is + 1;
-                        writes->fs_result << std::setw(15) << writes->in_kayser(dynamical->eval_phonon[ik][is]) << std::
+                        writes->fs_result << std::setw(15) << writes->in_kayser(dos->dymat_dos->get_eigenvalues()[ik][is])
+                        << std::
                         endl;
                     }
-=======
-            for (i = 0; i < dos->kmesh_dos->nk_irred; ++i) {
-                const auto ik = dos->kmesh_dos->kpoint_irred_all[i][0].knum;
-                for (auto is = 0; is < dynamical->neval; ++is) {
-                    writes->fs_result << std::setw(6) << i + 1 << std::setw(6) << is + 1;
-                    writes->fs_result << std::setw(15) << writes->in_kayser(dos->dymat_dos->get_eigenvalues()[ik][is])
-                                      << std::
-                                      endl;
->>>>>>> fb40fb33
-                }
-
-                writes->fs_result << "##END Phonon Frequency" << std::endl << std::endl;
-                writes->fs_result << "##Phonon Relaxation Time" << std::endl;
+
+                    writes->fs_result << "##END Phonon Frequency" << std::endl << std::endl;
+                    writes->fs_result << "##Phonon Relaxation Time" << std::endl;
+                }
+                if (fph_rta > 0) {
+                    writes->fs_result4 << "##Phonon Frequency" << std::endl;
+                    writes->fs_result4 << "#K-point (irreducible), Branch, Omega (cm^-1)" << std::endl;
+
+                    for (i = 0; i < kmesh_4ph->nk_irred; ++i) {
+                        const int ik = kmesh_4ph->kpoint_irred_all[i][0].knum;
+                        for (auto is = 0; is < dynamical->neval; ++is) {
+                            writes->fs_result4 << std::setw(6) << i + 1 << std::setw(6) << is + 1;
+                            writes->fs_result4 << std::setw(15) << writes->in_kayser(dymat_4ph->get_eigenvalues()[ik][is]) << std::
+                            endl;
+                        }
+                    }
+
+                    writes->fs_result4 << "##END Phonon Frequency" << std::endl << std::endl;
+                    writes->fs_result4 << "##Phonon Relaxation Time" << std::endl;
+                }
+
+            } else {
+
+                if (fph_rta < 2) {
+                    while (writes->fs_result >> line_tmp) {
+
+                        if (line_tmp == "#GAMMA_EACH") {
+
+                            writes->fs_result >> nk_tmp >> ns_tmp;
+                            writes->fs_result >> multiplicity;
+
+                            const auto nks_tmp = (nk_tmp - 1) * ns + ns_tmp - 1;
+
+                            for (i = 0; i < multiplicity; ++i) {
+                                writes->fs_result >> vel_dummy[0] >> vel_dummy[1] >> vel_dummy[2];
+                            }
+
+                            for (i = 0; i < ntemp; ++i) {
+                                writes->fs_result >> damping3[nks_tmp][i];
+                                damping3[nks_tmp][i] *= time_ry / Hz_to_kayser;
+                            }
+                            vks_done.push_back(nks_tmp);
+                        }
+                    }
+                }
+                if (fph_rta > 0) {
+                    while (writes->fs_result4 >> line_tmp) {
+
+                        if (line_tmp == "#GAMMA_EACH") {
+
+                            writes->fs_result4 >> nk_tmp >> ns_tmp;
+                            writes->fs_result4 >> multiplicity;
+
+                            const auto nks_tmp = (nk_tmp - 1) * ns + ns_tmp - 1;
+
+                            for (i = 0; i < multiplicity; ++i) {
+                                writes->fs_result4 >> vel_dummy[0] >> vel_dummy[1] >> vel_dummy[2];
+                            }
+
+                            for (i = 0; i < ntemp; ++i) {
+                                writes->fs_result4 >> damping4[nks_tmp][i];
+                                damping3[nks_tmp][i] *= time_ry / Hz_to_kayser;
+                            }
+                            vks_done4.push_back(nks_tmp);
+                        }
+                    }
+                }
+            }
+
+            if (fph_rta < 2) {
+                writes->fs_result.close();
+                writes->fs_result.open(writes->file_result.c_str(), std::ios::app | std::ios::out);
             }
             if (fph_rta > 0) {
-                writes->fs_result4 << "##Phonon Frequency" << std::endl;
-                writes->fs_result4 << "#K-point (irreducible), Branch, Omega (cm^-1)" << std::endl;
-
-                for (i = 0; i < kpoint->nk_irred; ++i) {
-                    const int ik = kpoint->kpoint_irred_all[i][0].knum;
-                    for (auto is = 0; is < dynamical->neval; ++is) {
-                        writes->fs_result4 << std::setw(6) << i + 1 << std::setw(6) << is + 1;
-                        writes->fs_result4 << std::setw(15) << writes->in_kayser(dynamical->eval_phonon[ik][is]) << std::
-                        endl;
-                    }
-                }
-
-                writes->fs_result4 << "##END Phonon Frequency" << std::endl << std::endl;
-                writes->fs_result4 << "##Phonon Relaxation Time" << std::endl;
-            }
-
-        } else {
-
-            if (fph_rta < 2) {
-                while (writes->fs_result >> line_tmp) {
-
-                    if (line_tmp == "#GAMMA_EACH") {
-
-                        writes->fs_result >> nk_tmp >> ns_tmp;
-                        writes->fs_result >> multiplicity;
-
-                        const auto nks_tmp = (nk_tmp - 1) * ns + ns_tmp - 1;
-
-                        for (i = 0; i < multiplicity; ++i) {
-                            writes->fs_result >> vel_dummy[0] >> vel_dummy[1] >> vel_dummy[2];
-                        }
-
-                        for (i = 0; i < ntemp; ++i) {
-                            writes->fs_result >> damping3[nks_tmp][i];
-                            damping3[nks_tmp][i] *= time_ry / Hz_to_kayser;
-                        }
-                        vks_done.push_back(nks_tmp);
-                    }
-                }
-            }
-            if (fph_rta > 0) {
-                while (writes->fs_result4 >> line_tmp) {
-
-                    if (line_tmp == "#GAMMA_EACH") {
-
-                        writes->fs_result4 >> nk_tmp >> ns_tmp;
-                        writes->fs_result4 >> multiplicity;
-
-                        const auto nks_tmp = (nk_tmp - 1) * ns + ns_tmp - 1;
-
-                        for (i = 0; i < multiplicity; ++i) {
-                            writes->fs_result4 >> vel_dummy[0] >> vel_dummy[1] >> vel_dummy[2];
-                        }
-
-                        for (i = 0; i < ntemp; ++i) {
-                            writes->fs_result4 >> damping4[nks_tmp][i];
-                            damping3[nks_tmp][i] *= time_ry / Hz_to_kayser;
-                        }
-                        vks_done4.push_back(nks_tmp);
-                    }
-                }
-            }
-        }
-
+                writes->fs_result4.close();
+                writes->fs_result4.open(writes->file_result4.c_str(), std::ios::app | std::ios::out);
+            }
+        }
+
+        // Add vks_done, nshift_restart
         if (fph_rta < 2) {
-            writes->fs_result.close();
-            writes->fs_result.open(writes->file_result.c_str(), std::ios::app | std::ios::out);
-        }
+            if (mympi->my_rank == 0) {
+                nks_done = vks_done.size();
+            }
+            MPI_Bcast(&nks_done, 1, MPI_INT, 0, MPI_COMM_WORLD);
+            nshift_restart = nks_done;
+
+            if (nks_done > 0) {
+                allocate(arr_done, nks_done);
+
+                if (mympi->my_rank == 0) {
+                    for (i = 0; i < nks_done; ++i) {
+                        arr_done[i] = vks_done[i];
+                    }
+                }
+                MPI_Bcast(&arr_done[0], nks_done, MPI_INT, 0, MPI_COMM_WORLD);
+
+                // Remove vks_done elements from vks_job
+
+                for (i = 0; i < nks_done; ++i) {
+
+                    const auto it_set = vks_job.find(arr_done[i]);
+
+                    if (it_set == vks_job.end()) {
+                        std::cout << " rank = " << mympi->my_rank
+                        << " arr_done = " << arr_done[i] << std::endl;
+                        exit("prepare_restart", "This cannot happen");
+                    } else {
+                        vks_job.erase(it_set);
+                    }
+                }
+                deallocate(arr_done);
+            }
+            vks_done.clear();
+        }
+        // vks_done4, nshift_restart4
         if (fph_rta > 0) {
-            writes->fs_result4.close();
-            writes->fs_result4.open(writes->file_result4.c_str(), std::ios::app | std::ios::out);
-        }
-    }
-
-    // Add vks_done, nshift_restart
-    if (fph_rta < 2) {
-        if (mympi->my_rank == 0) {
-            nks_done = vks_done.size();
-        }
-        MPI_Bcast(&nks_done, 1, MPI_INT, 0, MPI_COMM_WORLD);
-        nshift_restart = nks_done;
-
-        if (nks_done > 0) {
-            memory->allocate(arr_done, nks_done);
-
             if (mympi->my_rank == 0) {
+                nks_done = vks_done4.size();
+            }
+            MPI_Bcast(&nks_done, 1, MPI_INT, 0, MPI_COMM_WORLD);
+            nshift_restart4 = nks_done;
+
+            if (nks_done > 0) {
+                allocate(arr_done, nks_done);
+
+                if (mympi->my_rank == 0) {
+                    for (i = 0; i < nks_done; ++i) {
+                        arr_done[i] = vks_done4[i];
+                    }
+                }
+                MPI_Bcast(&arr_done[0], nks_done, MPI_INT, 0, MPI_COMM_WORLD);
+
+                // Remove vks_done elements from vks_job
+
                 for (i = 0; i < nks_done; ++i) {
-                    arr_done[i] = vks_done[i];
-                }
-            }
-            MPI_Bcast(&arr_done[0], nks_done, MPI_INT, 0, MPI_COMM_WORLD);
-
-<<<<<<< HEAD
-            // Remove vks_done elements from vks_job
-=======
-    if (nks_done > 0) {
-        allocate(arr_done, nks_done);
->>>>>>> fb40fb33
-
-            for (i = 0; i < nks_done; ++i) {
-
-                const auto it_set = vks_job.find(arr_done[i]);
-
-                if (it_set == vks_job.end()) {
-                    std::cout << " rank = " << mympi->my_rank
-                            << " arr_done = " << arr_done[i] << std::endl;
-                    error->exit("prepare_restart", "This cannot happen");
-                } else {
-                    vks_job.erase(it_set);
-                }
-            }
-            memory->deallocate(arr_done);
-        }
-        vks_done.clear();      
-    }
-    // vks_done4, nshift_restart4
-    if (fph_rta > 0) {
-        if (mympi->my_rank == 0) {
-            nks_done = vks_done4.size();
-        }
-        MPI_Bcast(&nks_done, 1, MPI_INT, 0, MPI_COMM_WORLD);
-        nshift_restart4 = nks_done;
-
-        if (nks_done > 0) {
-            memory->allocate(arr_done, nks_done);
-
-            if (mympi->my_rank == 0) {
-                for (i = 0; i < nks_done; ++i) {
-                    arr_done[i] = vks_done4[i];
-                }
-            }
-            MPI_Bcast(&arr_done[0], nks_done, MPI_INT, 0, MPI_COMM_WORLD);
-
-            // Remove vks_done elements from vks_job
-
-<<<<<<< HEAD
-            for (i = 0; i < nks_done; ++i) {
-
-                const auto it_set = vks_job4.find(arr_done[i]);
-
-                if (it_set == vks_job4.end()) {
-                    std::cout << " rank = " << mympi->my_rank
-                            << " arr_done = " << arr_done[i] << std::endl;
-                    error->exit("prepare_restart", "This cannot happen");
-                } else {
-                    vks_job4.erase(it_set);
-                }
-=======
-            if (it_set == vks_job.end()) {
-                std::cout << " rank = " << mympi->my_rank
-                          << " arr_done = " << arr_done[i] << std::endl;
-                exit("prepare_restart", "This cannot happen");
-            } else {
-                vks_job.erase(it_set);
->>>>>>> fb40fb33
-            }
-            memory->deallocate(arr_done);
-        }
-<<<<<<< HEAD
-        vks_done.clear();      
-    }        
-=======
-        deallocate(arr_done);
-    }
-    vks_done.clear();
->>>>>>> fb40fb33
+
+                    const auto it_set = vks_job4.find(arr_done[i]);
+
+                    if (it_set == vks_job4.end()) {
+                        std::cout << " rank = " << mympi->my_rank
+                        << " arr_done = " << arr_done[i] << std::endl;
+                        exit("prepare_restart", "This cannot happen");
+                    } else {
+                        vks_job4.erase(it_set);
+                    }
+                }
+                deallocate(arr_done);
+            }
+            vks_done.clear();
+        }
+    }
 }
 
 void Conductivity::calc_anharmonic_imagself3()
@@ -584,11 +534,7 @@
         vks_l.push_back(-1);
     }
 
-<<<<<<< HEAD
-    memory->allocate(damping3_loc, ntemp);
-=======
     allocate(damping3_loc, ntemp);
->>>>>>> fb40fb33
 
     for (i = 0; i < nk_tmp; ++i) {
 
@@ -741,114 +687,6 @@
                    MPI_DOUBLE, 0, MPI_COMM_WORLD);
 
         if (mympi->my_rank == 0) {
-            //write_result_gamma(i, nshift_restart, vel, damping4);
-
-            for (auto j = 0; j < ntemp; ++j) {
-                std::cout << std::scientific << std::setprecision(15)
-                << damping4[nshift_restart4 + i * mympi->nprocs][j] << std::endl;
-            }
-            std::cout << " MODE " << std::setw(5) << i + 1 << " done." << std::endl << std::flush;
-        }
-
-    }
-    deallocate(damping4_loc);
-}
-
-void Conductivity::calc_anharmonic_imagself()
-{
-
-    calc_anharmonic_imagself3();
-    if (anharmonic_core->quartic_mode) {
-        calc_anharmonic_imagself4();
-    }
-}
-
-void Conductivity::calc_anharmonic_imagself4()
-{
-    unsigned int i;
-    unsigned int *nks_thread;
-
-    // Distribute (k,s) to individual MPI threads
-
-    const auto nks_g = vks_job4.size();
-    vks_l.clear();
-
-    unsigned int icount = 0;
-
-    for (const auto &it : vks_job4) {
-        if (icount % mympi->nprocs == mympi->my_rank) {
-            vks_l.push_back(it);
-        }
-        ++icount;
-    }
-
-    if (mympi->my_rank == 0) {
-        memory->allocate(nks_thread, mympi->nprocs);
-    }
-
-    double *damping4_loc;
-
-    auto nks_tmp = vks_l.size();
-    MPI_Gather(&nks_tmp, 1, MPI_UNSIGNED, &nks_thread[mympi->my_rank],
-               1, MPI_UNSIGNED, 0, MPI_COMM_WORLD);
-
-    if (mympi->my_rank == 0) {
-        std::cout << std::endl;
-        std::cout << " Computing 4-phonon scattering amplitude ... " << std::endl;
-        std::cout << " WARNING: This is very very expensive!! Please be patient." << std::endl;
-        std::cout << " Total Number of phonon modes to be calculated : " << nks_g << std::endl;
-        std::cout << " All modes are distributed to MPI thread/s as the following :" << std::endl;
-        for (i = 0; i < mympi->nprocs; ++i) {
-            std::cout << " RANK: " << std::setw(5) << i + 1;
-            std::cout << std::setw(8) << "MODES: " << std::setw(5) << nks_thread[i] << std::endl;
-        }
-        std::cout << std::endl << std::flush;
-
-        memory->deallocate(nks_thread);
-    }
-
-    unsigned int nk_tmp;
-
-    if (nks_g % mympi->nprocs != 0) {
-        nk_tmp = nks_g / mympi->nprocs + 1;
-    } else {
-        nk_tmp = nks_g / mympi->nprocs;
-    }
-
-    if (vks_l.size() < nk_tmp) {
-        vks_l.push_back(-1);
-    }
-
-    memory->allocate(damping4_loc, ntemp);
-
-    for (i = 0; i < nk_tmp; ++i) {
-
-        const auto iks = vks_l[i];
-
-        if (iks == -1) {
-
-            for (unsigned int j = 0; j < ntemp; ++j) damping4_loc[j] = eps; // do nothing
-
-        } else {
-
-            const auto knum = kpoint->kpoint_irred_all[iks / ns][0].knum;
-            const auto snum = iks % ns;
-
-            const auto omega = dynamical->eval_phonon[knum][snum];
-
-            anharmonic_core->calc_damping4_smearing(ntemp,
-                                                    Temperature,
-                                                    omega,
-                                                    iks / ns,
-                                                    snum,
-                                                    damping4_loc);
-        }
-
-        MPI_Gather(&damping4_loc[0], ntemp, MPI_DOUBLE,
-                   damping4[nshift_restart4 + i * mympi->nprocs], ntemp,
-                   MPI_DOUBLE, 0, MPI_COMM_WORLD);
-
-        if (mympi->my_rank == 0) {
             write_result_gamma(i, nshift_restart4, vel, damping4, -1);
 
             //for (auto j = 0; j < ntemp; ++j) {
@@ -857,12 +695,14 @@
             //}
             std::cout << " MODE " << std::setw(5) << i + 1 << " done." << std::endl << std::flush;
         }
-    }
-    memory->deallocate(damping4_loc);
+
+    }
+    deallocate(damping4_loc);
 }
 
 void Conductivity::calc_anharmonic_imagself()
 {
+
     if (fph_rta < 2) {
         calc_anharmonic_imagself3();
     }
@@ -887,16 +727,16 @@
 
             const auto iks_g = ik * np + j + nshift;
 
-            if (iks_g >= kpoint->nk_irred * ns) break;
+            if (iks_g >= dos->kmesh_dos->nk_irred * ns) break;
 
             writes->fs_result << "#GAMMA_EACH" << std::endl;
             writes->fs_result << iks_g / ns + 1 << " " << iks_g % ns + 1 << std::endl;
 
-            const auto nk_equiv = kpoint->kpoint_irred_all[iks_g / ns].size();
+            const auto nk_equiv = dos->kmesh_dos->kpoint_irred_all[iks_g / ns].size();
 
             writes->fs_result << nk_equiv << std::endl;
             for (k = 0; k < nk_equiv; ++k) {
-                const auto ktmp = kpoint->kpoint_irred_all[iks_g / ns][k].knum;
+                const auto ktmp = dos->kmesh_dos->kpoint_irred_all[iks_g / ns][k].knum;
                 writes->fs_result << std::setw(15) << vel_in[ktmp][iks_g % ns][0];
                 writes->fs_result << std::setw(15) << vel_in[ktmp][iks_g % ns][1];
                 writes->fs_result << std::setw(15) << vel_in[ktmp][iks_g % ns][2] << std::endl;
@@ -914,16 +754,16 @@
 
             const auto iks_g = ik * np + j + nshift;
 
-            if (iks_g >= kpoint->nk_irred * ns) break;
+            if (iks_g >= kmesh_4ph->nk_irred * ns) break;
 
             writes->fs_result4 << "#GAMMA_EACH" << std::endl;
             writes->fs_result4 << iks_g / ns + 1 << " " << iks_g % ns + 1 << std::endl;
 
-            const auto nk_equiv = kpoint->kpoint_irred_all[iks_g / ns].size();
+            const auto nk_equiv = kmesh_4ph->kpoint_irred_all[iks_g / ns].size();
 
             writes->fs_result4 << nk_equiv << std::endl;
             for (k = 0; k < nk_equiv; ++k) {
-                const auto ktmp = kpoint->kpoint_irred_all[iks_g / ns][k].knum;
+                const auto ktmp = kmesh_4ph->kpoint_irred_all[iks_g / ns][k].knum;
                 writes->fs_result4 << std::setw(15) << vel_in[ktmp][iks_g % ns][0];
                 writes->fs_result4 << std::setw(15) << vel_in[ktmp][iks_g % ns][1];
                 writes->fs_result4 << std::setw(15) << vel_in[ktmp][iks_g % ns][2] << std::endl;
@@ -991,29 +831,21 @@
         allocate(lifetime, dos->kmesh_dos->nk_irred * ns, ntemp);
         allocate(gamma_total, dos->kmesh_dos->nk_irred * ns, ntemp);
 
-<<<<<<< HEAD
-        for (iks = 0; iks < kpoint->nk_irred * ns; ++iks) {
+        for (iks = 0; iks < dos->kmesh_dos->nk_irred * ns; ++iks) {
             for (i = 0; i < ntemp; ++i) {
                 gamma_total[iks][i] = damping3[iks][i];
                 if (fph_rta == 1) {
                     gamma_total[iks][i] += damping4[iks][i];
-                }
-            }
-        }
-
-        average_self_energy_at_degenerate_point(kpoint->nk_irred * ns,
-                                                ntemp,
-                                                gamma_total);
-        
-=======
-        average_self_energy_at_degenerate_point(dos->kmesh_dos->nk_irred * ns,
+                       }
+            }
+        }
+         average_self_energy_at_degenerate_point(dos->kmesh_dos->nk_irred * ns,
                                                 ntemp,
                                                 dos->kmesh_dos,
                                                 dos->dymat_dos->get_eigenvalues(),
                                                 damping3);
 
->>>>>>> fb40fb33
-        if (isotope->include_isotope) {
+               if (isotope->include_isotope) {
             for (iks = 0; iks < dos->kmesh_dos->nk_irred * ns; ++iks) {
                 const auto snum = iks % ns;
                 if (dynamical->is_imaginary[iks / ns][snum]) {
@@ -1056,12 +888,6 @@
                 }
             }
         }
-<<<<<<< HEAD
-        
-        memory->allocate(kappa, ntemp, 3, 3);
-        compute_kappa_intraband(kappa, lifetime);
-        memory->deallocate(lifetime);
-=======
 
         allocate(kappa, ntemp, 3, 3);
 
@@ -1075,7 +901,6 @@
                                 kappa,
                                 kappa_spec);
         deallocate(lifetime);
->>>>>>> fb40fb33
 
         if (calc_coherent) {
             allocate(kappa_coherent, ntemp, 3, 3);
@@ -1185,16 +1010,10 @@
                     }
                 } else {
                     for (is = 0; is < ns; ++is) {
-<<<<<<< HEAD
-                        for (ik = 0; ik < kpoint->nk_irred; ++ik) {
-                            const auto knum = kpoint->kpoint_irred_all[ik][0].knum;
-                            const auto omega = dynamical->eval_phonon[knum][is];
-                            //std::cout << omega << std::endl;
-=======
                         for (ik = 0; ik < nk_irred; ++ik) {
                             const auto knum = kmesh_in->kpoint_irred_all[ik][0].knum;
                             const auto omega = eval_in[knum][is];
->>>>>>> fb40fb33
+                            //std::cout << omega << std::endl;
                             auto vv_tmp = 0.0;
                             const auto nk_equiv = kmesh_in->kpoint_irred_all[ik].size();
 
@@ -1246,8 +1065,8 @@
 
     deallocate(kappa_mode);
 }
+
 void Conductivity::compute_kappa_coherent(const KpointMeshUniform *kmesh_in,
-
                                           const double *const *eval_in,
                                           const double *const *gamma_total,
                                           double ***kappa_coherent_out) const
@@ -1445,4 +1264,9 @@
 void Conductivity::set_kmesh_coarse(const unsigned int *nk_in)
 {
     for (auto i = 0; i < 3; ++i) nk_coarse[i] = nk_in[i];
+}
+
+KpointMeshUniform *Conductivity::get_kmesh_coarse() const
+{
+    return kmesh_4ph;
 }
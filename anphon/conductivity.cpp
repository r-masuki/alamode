--- conflicted
+++ resolved
@@ -377,21 +377,12 @@
                             fs_result3 >> vel_dummy[0] >> vel_dummy[1] >> vel_dummy[2];
                         }
 
-<<<<<<< HEAD
-            for (i = 0; i < dos->kmesh_dos->nk_irred; ++i) {
-                const auto ik = dos->kmesh_dos->kpoint_irred_all[i][0].knum;
-                for (auto is = 0; is < dynamical->neval; ++is) {
-                    writes->fs_result << std::setw(6) << i + 1 << std::setw(6) << is + 1;
-                    writes->fs_result << std::setw(15) << writes->in_kayser(dos->dymat_dos->get_eigenvalues()[ik][is])
-                                      << '\n';
-=======
                         for (i = 0; i < ntemp; ++i) {
                             fs_result3 >> damping3[nks_tmp][i];
                             damping3[nks_tmp][i] *= time_ry / Hz_to_kayser;
                         }
                         vks_done.push_back(nks_tmp);
                     }
->>>>>>> e4c095a1
                 }
             }
 

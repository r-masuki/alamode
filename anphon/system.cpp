--- conflicted
+++ resolved
@@ -1038,32 +1038,12 @@
         }
 
         if (iloc == -1) {
-<<<<<<< HEAD
-            // print some information why structures are not matched, maybe helpful
-            std::cout << " Error !" << std::endl;
-            std::cout << " Primitive cell positions (fractional)" << std::endl <<
-                      " for harmonic (FC2XML) and anharmonic primitive cell" << std::endl;
-            for (i = 0; i < natmin; ++i) {
-                std::cout << std::setw(5) << i + 1 << " : [";
-                for (j = 0; j < 3; ++j) {
-                    std::cout << std::scientific << std::setw(15) << x_harm[i][j] << " ";
-                }
-                std::cout << "], [";
-                for (j = 0; j < 3; ++j) {
-                    std::cout << std::scientific << std::setw(15) << x_anharm[i][j] << " ";
-                }
-                std::cout << "]" << std::endl;
-            }
-            exit("check_consistency_primitive",
-                 "Could not find equivalent atom. Probably, the crystal structure is different.");
-=======
             exit("generate_mapping_primitive_super",
                  "An equivalent atom not found.");
         } else {
             atom_num_prim.emplace_back(iloc);
             std::vector<int> vtmp(&tran[0], tran.data() + tran.cols() * tran.rows());
             trans_vecs.emplace_back(vtmp);
->>>>>>> 2bbdbc1b
         }
 
         tran_d = tran.unaryExpr([](const int x) { return static_cast<double>(x); });

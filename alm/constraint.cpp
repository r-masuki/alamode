/*
 constraint.cpp

 Copyright (c) 2014, 2015, 2016 Terumasa Tadano

 This file is distributed under the terms of the MIT license.
 Please see the file 'LICENCE.txt' in the root directory 
 or http://opensource.org/licenses/mit-license.php for information.
*/

#include "constraint.h"
#include "combination.h"
#include "constants.h"
#include "error.h"
#include "fcs.h"
#include "cluster.h"
#include "mathfunctions.h"
#include "memory.h"
#include "rref.h"
#include "symmetry.h"
#include "system.h"
#include "timer.h"
#include "xml_parser.h"
#include <iostream>
#include <iomanip>
#include <boost/bimap.hpp>
#include <algorithm>
#include <unordered_set>
#include <map>
#include <boost/property_tree/ptree.hpp>
#include <boost/property_tree/xml_parser.hpp>
#include <boost/foreach.hpp>
#include <boost/lexical_cast.hpp>

using namespace ALM_NS;

Constraint::Constraint()
{
    set_default_variables();
}

Constraint::~Constraint()
{
    deallocate_variables();
}

void Constraint::set_default_variables()
{
    constraint_mode = 11;
    rotation_axis = "";
    fix_harmonic = false;
    fix_cubic = false;
    constraint_algebraic = 1;
    fc2_file = "";
    fc3_file = "";
    exist_constraint = false;
    extra_constraint_from_symmetry = false;
    const_mat = nullptr;
    const_rhs = nullptr;
    const_symmetry = nullptr;
    const_fix = nullptr;
    const_relate = nullptr;
    const_relate_rotation = nullptr;
    index_bimap = nullptr;
    number_of_constraints = 0;
    tolerance_constraint = eps8;
}

void Constraint::deallocate_variables()
{
    if (const_symmetry) {
        deallocate(const_symmetry);
    }
    if (const_fix) {
        deallocate(const_fix);
    }
    if (const_relate) {
        deallocate(const_relate);
    }
    if (const_relate_rotation) {
        deallocate(const_relate_rotation);
    }
    if (index_bimap) {
        deallocate(index_bimap);
    }
    if (const_mat) {
        deallocate(const_mat);
    }
    if (const_rhs) {
        deallocate(const_rhs);
    }
}

void Constraint::setup(const System *system,
                       const Fcs *fcs,
                       const Cluster *cluster,
                       const Symmetry *symmetry,
                       const int linear_model,
                       const int mirror_image_conv,
                       const int verbosity,
                       Timer *timer)
{
    timer->start_clock("constraint");

    if (verbosity > 0) {
        std::cout << " CONSTRAINT" << std::endl;
        std::cout << " ==========" << std::endl << std::endl;
    }

    constraint_algebraic = constraint_mode / 10;
    constraint_mode = constraint_mode % 10;
    const auto maxorder = cluster->get_maxorder();

    if (linear_model == 2) {
        if (constraint_mode > 1) {
            warn("Constraint::setup", "Sorry, only ICONST = 11 is supported \n"
                                      "                      when LMODEL = enet. We set ICONST = 11 in this run.\n");
            constraint_mode = 1;
        }
        constraint_algebraic = 1;
    }

    switch (constraint_mode) {
        case 0: // do nothing
            impose_inv_T = false;
            impose_inv_R = false;
            if (verbosity > 0) {
                std::cout << "  ICONST = 0: Constraint for translational/rotational invariance" << std::endl;
                std::cout << "              will NOT be considered." << std::endl;
            }
            break;
        case 1:
            impose_inv_T = true;
            impose_inv_R = false;
            if (verbosity > 0) {
                std::cout << "  ICONST = 1: Constraints for translational invariance" << std::endl;
                std::cout << "              will be considered." << std::endl;
            }
            break;
        case 2:
            impose_inv_T = true;
            impose_inv_R = true;
            exclude_last_R = true;
            if (verbosity > 0) {
                std::cout << "  ICONST = 2: Constraints for translational and rotational invariance" << std::endl;
                std::cout << "              will be considered. Axis of rotation is " << rotation_axis << std::endl;
                std::cout << "              Rotational invariance of the maximum order will be neglected" << std::endl;
            }
            break;
        case 3:
            impose_inv_T = true;
            impose_inv_R = true;
            exclude_last_R = false;
            if (verbosity > 0) {
                std::cout << "  ICONST = 3: Constraints for translational and rotational invariance" << std::endl;
                std::cout << "              will be considered. Axis of rotation is " << rotation_axis << std::endl;
            }
            break;
        default:
            exit("Constraint::setup", "invalid constraint_mode", constraint_mode);
            break;
    }

    if (fcs->get_forceconstant_basis() == "Lattice" && impose_inv_R) {
        exit("Constraint::setup()", "Sorry, rotational invariance with FCSYM_BASIS = Lattice is "
                                    "not supported.\n Use FCSYM_BASIS = Cartesian instead.");
    }

    if (verbosity > 0) std::cout << std::endl;

    if (const_symmetry) {
        deallocate(const_symmetry);
    }
    if (const_fix) {
        deallocate(const_fix);
    }
    if (const_relate) {
        deallocate(const_relate);
    }
    if (index_bimap) {
        deallocate(index_bimap);
    }

    allocate(const_fix, maxorder);
    allocate(const_relate, maxorder);
    allocate(index_bimap, maxorder);
    allocate(const_symmetry, maxorder);
    allocate(const_translation, maxorder);
    allocate(const_rotation_self, maxorder);
    allocate(const_rotation_cross, maxorder);
    allocate(const_self, maxorder);

    for (auto order = 0; order < maxorder; ++order) {
        const_translation[order].clear();
        const_rotation_self[order].clear();
        const_rotation_cross[order].clear();
        const_self[order].clear();
        const_fix[order].clear();
    }

    if (fix_harmonic) {

        if (verbosity > 0) {
            std::cout << "  FC2XML is given : Harmonic force constants will be " << std::endl;
            std::cout << "                    fixed to the values given in " << fc2_file << std::endl;
            std::cout << std::endl;
        }

        fix_forceconstants_to_file(0,
                                   symmetry,
                                   fcs,
                                   fc2_file,
                                   const_fix[0]);
    }

    fix_cubic = fix_cubic & (cluster->get_maxorder() > 1);
    if (fix_cubic) {

        if (verbosity > 0) {
            std::cout << "  FC3XML is given : Cubic force constants will be " << std::endl;
            std::cout << "                    fixed to the values given in " << fc3_file << std::endl;
            std::cout << std::endl;
        }

        fix_forceconstants_to_file(1,
                                   symmetry,
                                   fcs,
                                   fc3_file,
                                   const_fix[1]);
    }

    generate_symmetry_constraint(system->get_supercell().number_of_atoms,
                                 symmetry,
                                 cluster,
                                 fcs,
                                 verbosity);


    extra_constraint_from_symmetry = false;

    for (auto order = 0; order < cluster->get_maxorder(); ++order) {
        if (!const_symmetry[order].empty()) extra_constraint_from_symmetry = true;
    }

    if (impose_inv_T) {
        // const_translation is updated.
        generate_translational_constraint(system->get_supercell(),
                                          symmetry,
                                          cluster,
                                          fcs,
                                          mirror_image_conv,
                                          verbosity);
    }

    if (impose_inv_R) {
        generate_rotational_constraint(system,
                                       symmetry,
                                       cluster,
                                       fcs,
                                       verbosity,
                                       tolerance_constraint);
    }

    // Merge intra-order constrants and do reduction

    for (auto order = 0; order < maxorder; ++order) {

        const auto nparam = fcs->get_nequiv()[order].size();

        const_self[order].reserve(
                const_translation[order].size()
                + const_rotation_self[order].size()
                + const_symmetry[order].size());

        // The order of const_symmetry and const_translation
        // should not be changed since the rref_sparse is sensitive to
        // the numerical accuracy of the input matrix.
        const_self[order].insert(const_self[order].end(),
                                 const_symmetry[order].begin(),
                                 const_symmetry[order].end());

        const_self[order].insert(const_self[order].end(),
                                 const_translation[order].begin(),
                                 const_translation[order].end());

        const_self[order].insert(const_self[order].end(),
                                 const_rotation_self[order].begin(),
                                 const_rotation_self[order].end());

//        rref_sparse(nparam, const_self[order], tolerance_constraint);
        rref_sparse(nparam, const_self[order], tolerance_constraint);
    }


#ifdef _DEBUG
    for (auto order = 0; order < maxorder; ++order) {
        std::cout << "const_relate:\n";

        for (const auto &it: const_relate[order]) {
            std::cout << std::setw(5) << it.p_index_target;
            std::cout << " : ";
            for (auto m = 0; m < it.alpha.size(); ++m) {
                std::cout << "(" << std::setw(15) << it.alpha[m] << ", " << std::setw(5) << it.p_index_orig[m] << ") ";
            }
            std::cout << std::endl;
        }

        std::cout << "\nindex_bimap:\n";

        for (const auto &it: index_bimap[order]) {
            std::cout << std::setw(5) << it.left << " <--> " << it.right << std::endl;
        }

    }

#endif

    if (!constraint_algebraic) {

        size_t Pmax = 0;
        size_t nparams = 0;
        for (auto order = 0; order < maxorder; ++order) {
            Pmax += const_self[order].size()
                    + const_rotation_cross[order].size();
        }
        if (fix_harmonic) {
            Pmax -= const_self[0].size();
            Pmax += fcs->get_nequiv()[0].size();
        }
        if (fix_cubic) {
            Pmax -= const_self[1].size();
            Pmax += fcs->get_nequiv()[1].size();
        }
        for (auto order = 0; order < maxorder; ++order) {
            nparams += fcs->get_nequiv()[order].size();
        }

        if (const_mat) {
            deallocate(const_mat);
        }
        allocate(const_mat, Pmax, nparams);

        if (const_rhs) {
            deallocate(const_rhs);
        }
        allocate(const_rhs, Pmax);

        // const_mat and const_rhs are updated.
        number_of_constraints = calc_constraint_matrix(maxorder,
                                                       fcs->get_nequiv(),
                                                       nparams);
    }

    get_mapping_constraint(maxorder,
                           fcs->get_nequiv(),
                           const_self,
                           const_fix,
                           const_relate,
                           index_bimap);

    exist_constraint
            = impose_inv_T
              || fix_harmonic
              || fix_cubic
              || extra_constraint_from_symmetry;

    if (verbosity > 0) {
        if (exist_constraint) {

            int order;

            if (impose_inv_T || impose_inv_R) {
                std::cout << "  Number of constraints [T-inv, R-inv (self), R-inv (cross)]:" << std::endl;
                for (order = 0; order < maxorder; ++order) {
                    std::cout << "   " << std::setw(8) << cluster->get_ordername(order);
                    std::cout << " " << std::setw(6) << const_translation[order].size();
                    std::cout << std::setw(5) << const_rotation_self[order].size();
                    std::cout << std::setw(5) << const_rotation_cross[order].size();
                    std::cout << std::endl;
                }
                std::cout << std::endl;
            }

            if (extra_constraint_from_symmetry) {
                std::cout << "  There are constraints from crystal symmetry." << std::endl;
                std::cout << "  The number of such constraints for each order:" << std::endl;
                for (order = 0; order < maxorder; ++order) {
                    std::cout << "   " << std::setw(8) << cluster->get_ordername(order);
                    std::cout << " " << std::setw(6) << const_symmetry[order].size();
                    std::cout << std::endl;
                }
                std::cout << std::endl;
            }

            if (extra_constraint_from_symmetry) {
                std::cout << "  Constraints of T-inv, R-inv (self), and those from crystal symmetry are merged."
                          << std::endl;
            } else {
                std::cout << "  Constraints of T-inv and R-inv (self) are merged." << std::endl;
            }
            std::cout << "  If there are redundant constraints, they are removed in this process." << std::endl;
            std::cout << std::endl;
            std::cout << "  Number of inequivalent constraints (self, cross) : " << std::endl;

            for (order = 0; order < maxorder; ++order) {
                std::cout << "   " << std::setw(8) << cluster->get_ordername(order);
                std::cout << " " << std::setw(6) << const_self[order].size();
                std::cout << std::setw(5) << const_rotation_cross[order].size();
                std::cout << std::endl;
            }
            std::cout << std::endl;

            if (constraint_algebraic) {

                std::cout << "  ICONST >= 10 : Constraints will be considered algebraically."
                          << std::endl << std::endl;

                if (impose_inv_R) {
                    std::cout << "  WARNING : Inter-order constraints for rotational invariance will be neglected."
                              << std::endl;
                }

                for (order = 0; order < maxorder; ++order) {
                    std::cout << "  Number of free" << std::setw(9) << cluster->get_ordername(order)
                              << " FCs : " << index_bimap[order].size() << std::endl;
                }
                std::cout << std::endl;

            } else {

                std::cout << "  Total number of constraints = " << number_of_constraints << std::endl << std::endl;

            }
        }
        timer->print_elapsed();
        std::cout << " -------------------------------------------------------------------" << std::endl;
        std::cout << std::endl;
    }


    deallocate(const_translation);
    const_translation = nullptr;
    deallocate(const_rotation_self);
    const_rotation_self = nullptr;
    deallocate(const_rotation_cross);
    const_rotation_cross = nullptr;
    deallocate(const_self);
    const_self = nullptr;

    timer->stop_clock("constraint");
}

size_t Constraint::calc_constraint_matrix(const int maxorder,
                                          const std::vector<size_t> *nequiv,
                                          const size_t nparams) const
{
    size_t i, j;
    int order;
    double *arr_tmp;
    std::vector<ConstraintClass> const_total;

    const_total.clear();
    allocate(arr_tmp, nparams);

    size_t nshift = 0;

    for (order = 0; order < maxorder; ++order) {
        const auto nelems = nequiv[order].size();
        if (const_fix[order].empty()) {
            for (auto &p: const_self[order]) {
                for (i = 0; i < nparams; ++i) arr_tmp[i] = 0.0;
                for (const auto &it: p) {
                    arr_tmp[nshift + it.first] = it.second;
                }
                const_total.emplace_back(nparams, arr_tmp);
            }
        }
        nshift += nelems;
    }

    const auto nconst1 = const_total.size();

    // Inter-order constraints
    size_t nshift2 = 0;
    for (order = 0; order < maxorder; ++order) {
        if (order > 0) {
            if (const_fix[order - 1].empty() && const_fix[order].empty()) {
                for (auto &p: const_rotation_cross[order]) {
                    for (i = 0; i < nparams; ++i) arr_tmp[i] = 0.0;
                    for (const auto &it: p) {
                        arr_tmp[nshift2 + it.first] = it.second;
                    }
                    const_total.emplace_back(nparams, arr_tmp);
                }
            }

            nshift2 += nequiv[order - 1].size();
        }
    }
    deallocate(arr_tmp);

    if (nconst1 != const_total.size())
        remove_redundant_rows(nparams, const_total, tolerance_constraint);

    auto nconst = const_total.size();

    if (fix_harmonic) nconst += nequiv[0].size();
    if (fix_cubic) nconst += nequiv[1].size();

    for (i = 0; i < nconst; ++i) {
        for (j = 0; j < nparams; ++j) {
            const_mat[i][j] = 0.0;
        }
        const_rhs[i] = 0.0;
    }

    size_t irow = 0;
    size_t icol = 0;
    size_t ishift = 0;

    if (fix_harmonic) {

        for (const auto &p: const_fix[0]) {
            i = p.p_index_target;
            const_mat[i][i] = 1.0;
            const_rhs[i] = p.val_to_fix;
        }

        irow += const_fix[0].size();
        icol += const_fix[0].size();
        ishift += const_fix[0].size();
    }

    if (fix_cubic && maxorder > 1) {

        const auto ishift2 = nequiv[0].size();

        for (const auto &p: const_fix[1]) {
            i = p.p_index_target;
            const_mat[i + ishift][i + ishift2] = 1.0;
            const_rhs[i + ishift] = p.val_to_fix;
        }

        irow += const_fix[1].size();
        icol += const_fix[1].size();
    }

    for (auto &p: const_total) {
        for (i = 0; i < nparams; ++i) {
            const_mat[irow][i] = p.w_const[i];
        }
        ++irow;
    }
    const_total.clear();

    return nconst;
}


void Constraint::get_mapping_constraint(const int nmax,
                                        const std::vector<size_t> *nequiv,
                                        const ConstraintSparseForm *const_in,
                                        std::vector<ConstraintTypeFix> *const_fix_out,
                                        std::vector<ConstraintTypeRelate> *const_relate_out,
                                        boost::bimap<size_t, size_t> *index_bimap_out) const
{
    // If const_fix_out[order] is not empty as input, it assumes that fix_forceconstant[order] is true.
    // In this case, const_fix_out[order] is not updated.

    int order;
    size_t i;

    std::vector<ConstraintDoubleElement> ConstVec;

    for (order = 0; order < nmax; ++order) {

        if (const_fix_out[order].empty()) {

            size_t p_index_target;
            std::vector<double> alpha_tmp;
            std::vector<size_t> p_index_tmp;

            for (auto p = const_in[order].rbegin(); p != const_in[order].rend(); ++p) {

                alpha_tmp.clear();
                p_index_tmp.clear();

#ifndef _USE_MAP_FOR_CONSTRAINT
                ConstVec.clear();
                ConstVec.reserve((*p).size());
                for (const auto &p2: (*p)) {
                    ConstVec.emplace_back(p2.first, p2.second);
                }
                std::sort(ConstVec.begin(), ConstVec.end());

                p_index_target = ConstVec[0].col;

                auto nsize = ConstVec.size();
                alpha_tmp.resize(nsize - 1);
                p_index_tmp.resize(nsize - 1);

                for (i = 1; i < nsize; ++i) {
                    alpha_tmp[i - 1] = ConstVec[i].val;
                    p_index_tmp[i - 1] = ConstVec[i].col;
                }

#else
                auto counter = 0;
                for (const auto &p2 : (*p)) {
                    if (counter == 0) {
                        p_index_target = p2.first;
                    } else {
                        alpha_tmp.push_back(p2.second);
                        p_index_tmp.push_back(p2.first);
                }
                    ++counter;
                    }
#endif

                if (!alpha_tmp.empty()) {
                    const_relate_out[order].emplace_back(p_index_target,
                                                         alpha_tmp, p_index_tmp);
                } else {
                    const_fix_out[order].emplace_back(p_index_target, 0.0);
                }
            }
        }
    }

    std::vector<int> *has_constraint;
    allocate(has_constraint, nmax);
    size_t nparam;
    for (order = 0; order < nmax; ++order) {

        nparam = nequiv[order].size();
        has_constraint[order].resize(nparam, 0);

        for (i = 0; i < const_fix_out[order].size(); ++i) {
            has_constraint[order][const_fix_out[order][i].p_index_target] = 1;
        }

        for (i = 0; i < const_relate_out[order].size(); ++i) {
            has_constraint[order][const_relate_out[order][i].p_index_target] = 2;
        }
    }

    size_t icount;

    for (order = 0; order < nmax; ++order) {
        nparam = nequiv[order].size();

        icount = 0;
        for (i = 0; i < nparam; ++i) {
            if (has_constraint[order][i] == 0) {
                index_bimap_out[order].insert(
                        boost::bimap<size_t, size_t>::value_type(icount, i));
                ++icount;
            }
        }
    }

    deallocate(has_constraint);
}

int Constraint::get_constraint_mode() const
{
    return constraint_mode;
}

void Constraint::set_constraint_mode(const int constraint_mode_in)
{
    constraint_mode = constraint_mode_in;
}

size_t Constraint::get_number_of_constraints() const
{
    return number_of_constraints;
}

std::string Constraint::get_fc_file(const int order) const
{
    switch (order) {
        case 2:
            return fc2_file;
        case 3:
            return fc3_file;
        default:
            return "";
    }
}

void Constraint::set_fc_file(const int order,
                             const std::string fc_file)
{
    switch (order) {
        case 2:
            fc2_file = fc_file;
            break;
        case 3:
            fc3_file = fc_file;
            break;
        default:
            break;
    }
}

bool Constraint::get_fix_harmonic() const
{
    return fix_harmonic;
}

void Constraint::set_fix_harmonic(const bool fix_harmonic_in)
{
    fix_harmonic = fix_harmonic_in;
}

bool Constraint::get_fix_cubic() const
{
    return fix_cubic;
}

void Constraint::set_fix_cubic(const bool fix_cubic_in)
{
    fix_cubic = fix_cubic_in;
}

int Constraint::get_constraint_algebraic() const
{
    return constraint_algebraic;
}

double **Constraint::get_const_mat() const
{
    return const_mat;
}

double *Constraint::get_const_rhs() const
{
    return const_rhs;
}

double Constraint::get_tolerance_constraint() const
{
    return tolerance_constraint;
}

void Constraint::set_tolerance_constraint(const double tol)
{
    tolerance_constraint = tol;
}

bool Constraint::get_exist_constraint() const
{
    return exist_constraint;
}

bool Constraint::get_extra_constraint_from_symmetry() const
{
    return extra_constraint_from_symmetry;
}

std::string Constraint::get_rotation_axis() const
{
    return rotation_axis;
}

void Constraint::set_rotation_axis(const std::string rotation_axis_in)
{
    rotation_axis = rotation_axis_in;
}

const ConstraintSparseForm &Constraint::get_const_symmetry(const int order) const
{
    return const_symmetry[order];
}

const std::vector<ConstraintTypeFix> &Constraint::get_const_fix(const int order) const
{
    return const_fix[order];
}

void Constraint::set_const_fix_val_to_fix(const int order,
                                          const size_t idx,
                                          const double val)
{
    const_fix[order][idx].val_to_fix = val;
}

const std::vector<ConstraintTypeRelate> &Constraint::get_const_relate(const int order) const
{
    return const_relate[order];
}

const boost::bimap<size_t, size_t> &Constraint::get_index_bimap(const int order) const
{
    return index_bimap[order];
}

void Constraint::generate_symmetry_constraint(const size_t nat,
                                              const Symmetry *symmetry,
                                              const Cluster *cluster,
                                              const Fcs *fcs,
                                              const int verbosity) const
{
    // Create constraint matrices arising from the crystal symmetry.

    const auto maxorder = cluster->get_maxorder();
    auto has_constraint_from_symm = false;
    std::vector<std::vector<double>> const_tmp;

    if (fcs->get_forceconstant_basis() == "Cartesian") {
        for (auto isym = 0; isym < symmetry->get_nsym(); ++isym) {
            if (!symmetry->get_SymmData()[isym].compatible_with_cartesian) {
                has_constraint_from_symm = true;
                break;
            }
        }
    } else {
        for (auto isym = 0; isym < symmetry->get_nsym(); ++isym) {
            if (!symmetry->get_SymmData()[isym].compatible_with_lattice) {
                has_constraint_from_symm = true;
                break;
            }
        }
    }

    has_constraint_from_symm = has_constraint_from_symm & (verbosity > 0);

    if (has_constraint_from_symm) {
        std::cout << "  Generating constraints from crystal symmetry" << std::endl;
        if (fcs->get_forceconstant_basis() == "Lattice") {
            std::cout << "  in crystallographic (fractional) coordinates ..." << std::endl;
        } else {
            std::cout << "  in Cartesian coordinates ..." << std::endl;
        }
    }

    for (auto order = 0; order < maxorder; ++order) {
        if (has_constraint_from_symm) {
            std::cout << "   " << std::setw(8) << cluster->get_ordername(order);
        }

        if (fcs->get_forceconstant_basis() == "Lattice") {
            fcs->get_constraint_symmetry_in_integer(nat,
                                                    symmetry,
                                                    order,
                                                    fcs->get_forceconstant_basis(),
                                                    fcs->get_fc_table()[order],
                                                    fcs->get_nequiv()[order].size(),
                                                    tolerance_constraint,
                                                    const_symmetry[order], true);
        } else {
            fcs->get_constraint_symmetry(nat,
                                         symmetry,
                                         order,
                                         fcs->get_forceconstant_basis(),
                                         fcs->get_fc_table()[order],
                                         fcs->get_nequiv()[order].size(),
                                         tolerance_constraint,
                                         const_symmetry[order], true);
        }

        if (has_constraint_from_symm) {
            std::cout << " done." << std::endl;
        }
    }

    if (has_constraint_from_symm) {
        std::cout << "  Finished !" << std::endl << std::endl;
    }
}


void Constraint::generate_translational_constraint(const Cell &supercell,
                                                   const Symmetry *symmetry,
                                                   const Cluster *cluster,
                                                   const Fcs *fcs,
                                                   const int mirror_image_conv,
                                                   const int verbosity) const
{
    // Create constraint matrix for the translational invariance (aka acoustic sum rule).

    if (verbosity > 0) {
        std::cout << "  Generating constraints for translational invariance ..." << std::endl;
    }

    for (auto order = 0; order < cluster->get_maxorder(); ++order) {

        if (verbosity > 0)
            std::cout << "   " << std::setw(8) << cluster->get_ordername(order) << " ...";

        const auto nparams = fcs->get_nequiv()[order].size();

        if (nparams == 0) {
            if (verbosity > 0) std::cout << "  No parameters! Skipped." << std::endl;
            continue;
        }

<<<<<<< HEAD
        if(mirror_image_conv == 0 || order == 0){
=======
        if (mirror_image_conv == 0 || order == 0) {
>>>>>>> 15a6b255
            get_constraint_translation(supercell,
                                       symmetry,
                                       cluster,
                                       fcs,
                                       order,
                                       fcs->get_fc_table()[order],
                                       fcs->get_nequiv()[order].size(),
                                       const_translation[order], true);
        }
            // make translation constraint for each mirror image combinations
            // if mirror_image_conv == 0 or order == 0, there is no need to impose additional ASR constraints.
        else { // if(mirror_image_conv > 0 && order > 0)
            get_constraint_translation_for_mirror_images(supercell,
                                                         symmetry,
                                                         cluster,
                                                         fcs,
                                                         order,
                                                         fcs->get_fc_table()[order],
                                                         fcs->get_nequiv()[order].size(),
                                                         const_translation[order], true);
        }

        if (verbosity > 0) std::cout << " done." << std::endl;
    }

    if (verbosity > 0) std::cout << "  Finished !" << std::endl << std::endl;
}


void Constraint::get_constraint_translation(const Cell &supercell,
                                            const Symmetry *symmetry,
                                            const Cluster *cluster,
                                            const Fcs *fcs,
                                            const int order,
                                            const std::vector<FcProperty> &fc_table,
                                            const size_t nparams,
                                            ConstraintSparseForm &const_out,
                                            const bool do_rref) const
{
    // Generate equality constraint for the acoustic sum rule.

    int i, j;
    int iat, jat, icrd, jcrd;
    int idata;
    int loc_nonzero;

    int *ind;
    int *intarr, *intarr_copy;
    int **xyzcomponent;

    int ixyz;
    const auto natmin = symmetry->get_nat_prim();
    const auto nat = supercell.number_of_atoms;

    unsigned int isize;

    std::vector<int> data;
    std::unordered_set<FcProperty> list_found;
    std::unordered_set<FcProperty>::iterator iter_found;
    std::vector<std::vector<int>> data_vec;
    std::vector<FcProperty> list_vec;
    std::vector<int> const_now;

    typedef std::vector<ConstraintIntegerElement> ConstEntry;
    std::vector<ConstEntry> constraint_all;

    ConstEntry const_tmp;

    if (order < 0) return;

    if (nparams == 0) return;

    allocate(ind, order + 2);

    // Create force constant table for search

    list_found.clear();

    for (const auto &p: fc_table) {
        for (i = 0; i < order + 2; ++i) {
            ind[i] = p.elems[i];
        }
        if (list_found.find(FcProperty(order + 2, p.sign,
                                       ind, p.mother)) != list_found.end()) {
            exit("get_constraint_translation", "Duplicate interaction list found");
        }
        list_found.insert(FcProperty(order + 2, p.sign,
                                     ind, p.mother));
    }

    deallocate(ind);

    // Generate xyz component for each order

    const auto nxyz = static_cast<int>(std::pow(static_cast<double>(3), order + 1));
    allocate(xyzcomponent, nxyz, order + 1);
    fcs->get_xyzcomponent(order + 1, xyzcomponent);

    allocate(intarr, order + 2);
    allocate(intarr_copy, order + 2);

    const_now.resize(nparams);

    for (i = 0; i < natmin; ++i) {

        iat = symmetry->get_map_p2s()[i][0];

        // Generate atom pairs for each order

        if (order == 0) {


            for (icrd = 0; icrd < 3; ++icrd) {

                intarr[0] = 3 * iat + icrd;

                for (jcrd = 0; jcrd < 3; ++jcrd) {

                    // Reset the temporary array for another constraint
                    for (j = 0; j < nparams; ++j) const_now[j] = 0;

                    for (jat = 0; jat < 3 * nat; jat += 3) {
                        intarr[1] = jat + jcrd;

                        iter_found = list_found.find(FcProperty(order + 2, 1.0,
                                                                intarr, 1));

                        //  If found an IFC
                        if (iter_found != list_found.end()) {
                            // Round the coefficient to integer
                            const_now[(*iter_found).mother] += nint((*iter_found).sign);
                        }

                    }
                    // Add to the constraint list
                    if (!is_allzero(const_now, loc_nonzero)) {
                        if (const_now[loc_nonzero] < 0) {
                            for (j = 0; j < nparams; ++j) const_now[j] *= -1;
                        }
                        const_tmp.clear();
                        for (j = 0; j < nparams; ++j) {
                            if (std::abs(const_now[j]) > 0) {
                                const_tmp.emplace_back(j, const_now[j]);
                            }
                        }
                        constraint_all.emplace_back(const_tmp);
                    }
                }
            }

        } else {

            // Anharmonic cases

            auto intlist(cluster->get_interaction_pair(order, i));
            std::sort(intlist.begin(), intlist.end());

            data_vec.clear();
            // Generate data_vec that contains possible interacting clusters.
            // Each cluster contains (order + 1) atoms, and the last atom index
            // will be treated separately below.
            CombinationWithRepetition<int> g2(intlist.begin(), intlist.end(), order);
            do {
                data = g2.now();

                intarr[0] = iat;

                for (isize = 0; isize < data.size(); ++isize) {
                    intarr[isize + 1] = data[isize];
                }

                if (cluster->satisfy_nbody_rule(order + 1, intarr, order)) {
                    if (cluster->is_incutoff(order + 1, intarr, order, supercell.kind)) {
                        // Add to list if the atoms interact with each other.
                        data_vec.push_back(data);
                    }
                }

            } while (g2.next());

            const auto ndata = data_vec.size();

            // Use openmp for acceleration if possible
#ifdef _OPENMP
#pragma omp parallel
#endif
            {
                int *intarr_omp, *intarr_copy_omp;

                allocate(intarr_omp, order + 2);
                allocate(intarr_copy_omp, order + 2);

                std::vector<int> data_omp;
                std::vector<int> const_now_omp;

                ConstEntry const_tmp_omp;
                std::vector<ConstEntry> constraint_list_omp;

                const_now_omp.resize(nparams);
#ifdef _OPENMP
#pragma omp for private(isize, ixyz, jcrd, j, jat, iter_found, loc_nonzero), schedule(guided), nowait
#endif
                for (idata = 0; idata < ndata; ++idata) {

                    data_omp = data_vec[idata];

                    intarr_omp[0] = iat;
                    for (isize = 0; isize < data_omp.size(); ++isize) {
                        intarr_omp[isize + 1] = data_omp[isize];
                    }

                    // Loop for xyz component
                    for (ixyz = 0; ixyz < nxyz; ++ixyz) {
                        // Loop for the xyz index of the last atom
                        for (jcrd = 0; jcrd < 3; ++jcrd) {

                            // Reset the temporary array for another constraint
                            for (j = 0; j < nparams; ++j) const_now_omp[j] = 0;

                            // Loop for the last atom index
                            for (jat = 0; jat < 3 * nat; jat += 3) {
                                intarr_omp[order + 1] = jat / 3;

                                if (cluster->satisfy_nbody_rule(order + 2, intarr_omp, order)) {
                                    for (j = 0; j < order + 1; ++j) {
                                        intarr_copy_omp[j] = 3 * intarr_omp[j] + xyzcomponent[ixyz][j];
                                    }
                                    intarr_copy_omp[order + 1] = jat + jcrd;

                                    sort_tail(order + 2, intarr_copy_omp);

                                    iter_found = list_found.find(FcProperty(order + 2, 1.0,
                                                                            intarr_copy_omp, 1));
                                    if (iter_found != list_found.end()) {
                                        const_now_omp[(*iter_found).mother] += nint((*iter_found).sign);
                                    }

                                }
                            } // close loop jat

                            // Add the constraint to the private array
                            if (!is_allzero(const_now_omp, loc_nonzero)) {
                                if (const_now_omp[loc_nonzero] < 0) {
                                    for (j = 0; j < nparams; ++j) const_now_omp[j] *= -1;
                                }

                                const_tmp_omp.clear();
                                for (j = 0; j < nparams; ++j) {
                                    if (std::abs(const_now_omp[j]) > 0) {
                                        const_tmp_omp.emplace_back(j, const_now_omp[j]);
                                    }
                                }
                                if (const_tmp_omp.empty()) {
                                    std::cout << "This cannot happen" << std::endl;
                                }
                                constraint_list_omp.emplace_back(const_tmp_omp);
                            }
                        }
                    }

                } // close idata (openmp main loop)

                deallocate(intarr_omp);
                deallocate(intarr_copy_omp);

                // Merge vectors
#pragma omp critical
                {
                    for (const auto &it: constraint_list_omp) {
                        constraint_all.emplace_back(it);
                    }
                }
                constraint_list_omp.clear();
            } // close openmp

            intlist.clear();
        } // close if
    }     // close loop i

    deallocate(xyzcomponent);
    deallocate(intarr);
    deallocate(intarr_copy);

    std::sort(constraint_all.begin(), constraint_all.end());
    constraint_all.erase(std::unique(constraint_all.begin(),
                                     constraint_all.end()),
                         constraint_all.end());

    MapConstraintElement const_tmp2;
    auto division_factor = 1.0;
    int counter;
    const_out.clear();

    for (const auto &it: constraint_all) {
        const_tmp2.clear();
        counter = 0;
        for (const auto &it2: it) {
            if (counter == 0) {
                division_factor = 1.0 / it2.val;
            }
            const_tmp2[it2.col] = it2.val * division_factor;
            ++counter;
        }
        const_out.emplace_back(const_tmp2);
    }
    constraint_all.clear();
    if (do_rref) rref_sparse(nparams, const_out, eps8);
}

void Constraint::get_constraint_translation_for_mirror_images(const Cell &supercell,
                                                              const Symmetry *symmetry,
                                                              const Cluster *cluster,
                                                              const Fcs *fcs,
                                                              const int order,
                                                              const std::vector<FcProperty> &fc_table,
                                                              const size_t nparams,
                                                              ConstraintSparseForm &const_out,
                                                              const bool do_rref) const
{
    // Generate equality constraint for the acoustic sum rule.

    int i, j;
    int iat, jat, icrd, jcrd;
    int idata;
    int loc_nonzero;

    int *ind;
    int *intarr, *intarr_copy;
    int **xyzcomponent;

    int ixyz;
    const auto natmin = symmetry->get_nat_prim();
    const auto nat = supercell.number_of_atoms;

    // generate combinations of mirror images
    long int i_mirror_images, i_tmp, j_tmp, i_tmp2;
    long int n_mirror_images = nint(std::pow(static_cast<double>(27), order));

    unsigned int isize;

    std::vector<int> data;
    std::unordered_set<FcProperty> list_found;
    std::unordered_set<FcProperty>::iterator iter_found;
    std::vector<std::vector<int>> data_vec;
    std::vector<FcProperty> list_vec;
    std::vector<double> const_now;

    typedef std::vector<ConstraintDoubleElement> ConstEntry;
    std::vector<ConstEntry> constraint_all;

    ConstEntry const_tmp;

    if (order < 0) return;

    if (nparams == 0) return;

    allocate(ind, order + 2);

    // Create force constant table for search

    list_found.clear();

    for (const auto &p: fc_table) {
        for (i = 0; i < order + 2; ++i) {
            ind[i] = p.elems[i];
        }
        if (list_found.find(FcProperty(order + 2, p.sign,
                                       ind, p.mother)) != list_found.end()) {
            exit("get_constraint_translation", "Duplicate interaction list found");
        }
        list_found.insert(FcProperty(order + 2, p.sign,
                                     ind, p.mother));
    }

    deallocate(ind);

    // Generate xyz component for each order

    const auto nxyz = static_cast<int>(std::pow(static_cast<double>(3), order + 1));
    allocate(xyzcomponent, nxyz, order + 1);
    fcs->get_xyzcomponent(order + 1, xyzcomponent);

    allocate(intarr, order + 2);
    allocate(intarr_copy, order + 2);

    const_now.resize(nparams);

    for (i = 0; i < natmin; ++i) {

        iat = symmetry->get_map_p2s()[i][0];

        // Generate atom pairs for each order

        if (order == 0) {
            // there is no new translational invariance
            continue;

        } else {

            // Anharmonic cases

            auto intlist(cluster->get_interaction_pair(order, i));
            std::sort(intlist.begin(), intlist.end());

            data_vec.clear();
            // Generate data_vec that contains possible interacting clusters.
            // Each cluster contains (order + 1) atoms, and the last atom index
            // will be treated seperately below.
            CombinationWithRepetition<int> g2(intlist.begin(), intlist.end(), order);
            do {
                data = g2.now();

                intarr[0] = iat;

                for (isize = 0; isize < data.size(); ++isize) {
                    intarr[isize + 1] = data[isize];
                }

                if (cluster->satisfy_nbody_rule(order + 1, intarr, order)) {
                    if (cluster->is_incutoff(order + 1, intarr, order, supercell.kind)) {
                        // Add to list if the atoms interact with each other.
                        data_vec.push_back(data);
                    }
                }

            } while (g2.next());

            const auto ndata = data_vec.size();

            // Use openmp for acceleration if possible
#ifdef _OPENMP
#pragma omp parallel
#endif
            {
                int *intarr_omp, *intarr_copy_omp;

                double weight;
                std::vector<std::vector<int>> cell_dummy;

                allocate(intarr_omp, order + 2);
                allocate(intarr_copy_omp, order + 2);

                std::vector<int> data_omp;
                std::vector<int> atom_tmp;
                std::vector<int> sort_table, sort_table_tmp;
                // std::vector<int> const_now_omp;
                std::vector<std::vector<double> > consts_now_omp;

                ConstEntry const_tmp_omp;
                std::vector<ConstEntry> constraint_list_omp;

                consts_now_omp.resize(n_mirror_images, std::vector<double>(nparams));
#ifdef _OPENMP
#pragma omp for private(isize, ixyz, jcrd, j, jat, iter_found, loc_nonzero, i_mirror_images), schedule(guided), nowait
#endif
                for (idata = 0; idata < ndata; ++idata) {

                    data_omp = data_vec[idata];

                    intarr_omp[0] = iat;
                    for (isize = 0; isize < data_omp.size(); ++isize) {
                        intarr_omp[isize + 1] = data_omp[isize];
                    }

                    // Loop for xyz component
                    for (ixyz = 0; ixyz < nxyz; ++ixyz) {
                        // Loop for the xyz index of the last atom
                        for (jcrd = 0; jcrd < 3; ++jcrd) {

                            // Reset the temporary array for another constraint
                            //for (j = 0; j < nparams; ++j) const_now_omp[j] = 0;
                            for (i_mirror_images = 0; i_mirror_images < n_mirror_images; i_mirror_images++) {
                                for (j = 0; j < nparams; j++) {
                                    consts_now_omp[i_mirror_images][j] = 0.0;
                                }
                            }

                            // Loop for the last atom index
                            for (jat = 0; jat < 3 * nat; jat += 3) {
                                intarr_omp[order + 1] = jat / 3;
                                atom_tmp = data_omp;
                                atom_tmp.push_back(jat / 3);
                                // sort atom_tmp and get corresponding sort_table
                                sort_table_tmp.resize(atom_tmp.size());
                                for (i_tmp = 0; i_tmp < atom_tmp.size(); i_tmp++) {
                                    sort_table_tmp[i_tmp] = i_tmp;
                                }
                                for (i_tmp = 0; i_tmp < atom_tmp.size(); i_tmp++) {
                                    for (j_tmp = i_tmp + 1; j_tmp < atom_tmp.size(); j_tmp++) {
                                        if (atom_tmp[i_tmp] > atom_tmp[j_tmp]) {
                                            // swap atom numbers
                                            i_tmp2 = atom_tmp[i_tmp];
                                            atom_tmp[i_tmp] = atom_tmp[j_tmp];
                                            atom_tmp[j_tmp] = i_tmp2;
                                            // write on sort table
                                            i_tmp2 = sort_table_tmp[i_tmp];
                                            sort_table_tmp[i_tmp] = sort_table_tmp[j_tmp];
                                            sort_table_tmp[j_tmp] = i_tmp2;
                                        }
                                    }
                                }
                                // make sort table
                                sort_table.resize(atom_tmp.size());
                                for (i_tmp = 0; i_tmp < atom_tmp.size(); i_tmp++) {
                                    sort_table[sort_table_tmp[i_tmp]] = i_tmp;
                                }

                                if (cluster->satisfy_nbody_rule(order + 2, intarr_omp, order)) {
                                    for (j = 0; j < order + 1; ++j) {
                                        intarr_copy_omp[j] = 3 * intarr_omp[j] + xyzcomponent[ixyz][j];
                                    }
                                    intarr_copy_omp[order + 1] = jat + jcrd;

                                    sort_tail(order + 2, intarr_copy_omp);

                                    iter_found = list_found.find(FcProperty(order + 2, 1.0,
                                                                            intarr_copy_omp, 1));

                                    auto cluster_found = cluster->get_interaction_cluster(order, i).find(
                                            InteractionCluster(atom_tmp, cell_dummy));

                                    if (iter_found != list_found.end()) {
                                        if (cluster_found == cluster->get_interaction_cluster(order, i).end()) {
                                            std::cout << "Warning: cluster corresponding to the IFC is NOT found."
                                                      << std::endl;
                                        } else {
                                            // std::cout << "cluster corresponding to the IFC is found." << std::endl;

                                            // get weight
                                            weight = 1.0 / static_cast<double>((cluster_found->cell).size());
                                            for (auto cellvec: cluster_found->cell) {
                                                // get number of the combination of the cell
                                                i_mirror_images = 0;

                                                for (i_tmp = 0; i_tmp < order; i_tmp++) {
                                                    i_mirror_images *= 27;
                                                    i_mirror_images += cellvec[sort_table[i_tmp]];
                                                }
                                                // add to the constraint
                                                consts_now_omp[i_mirror_images][(*iter_found).mother] +=
                                                        weight * (*iter_found).sign;
                                            }
                                        }
                                    }

                                }
                            } // close loop jat

                            // Add the constraint to the private array
                            for (i_mirror_images = 0; i_mirror_images < n_mirror_images; i_mirror_images++) {
                                if (!is_allzero(consts_now_omp[i_mirror_images], eps8, loc_nonzero, 0)) {
                                    if (consts_now_omp[i_mirror_images][loc_nonzero] < 0) {
                                        for (j = 0; j < nparams; ++j) consts_now_omp[i_mirror_images][j] *= -1.0;
                                    }

                                    const_tmp_omp.clear();
                                    for (j = 0; j < nparams; ++j) {
                                        if (std::abs(consts_now_omp[i_mirror_images][j]) > 0) {
                                            const_tmp_omp.emplace_back(j, consts_now_omp[i_mirror_images][j]);
                                        }
                                    }
                                    if (const_tmp_omp.empty()) {
                                        std::cout << "This cannot happen" << std::endl;
                                    }
                                    constraint_list_omp.emplace_back(const_tmp_omp);
                                }
                            }
                        }
                    }

                } // close idata (openmp main loop)

                deallocate(intarr_omp);
                deallocate(intarr_copy_omp);

                // Merge vectors
#pragma omp critical
                {
                    for (const auto &it: constraint_list_omp) {
                        constraint_all.emplace_back(it);
                    }
                }
                constraint_list_omp.clear();
            } // close openmp

            intlist.clear();
        } // close if
    }     // close loop i

    deallocate(xyzcomponent);
    deallocate(intarr);
    deallocate(intarr_copy);

    std::sort(constraint_all.begin(), constraint_all.end());
    constraint_all.erase(std::unique(constraint_all.begin(),
                                     constraint_all.end()),
                         constraint_all.end());

    MapConstraintElement const_tmp2;
    auto division_factor = 1.0;
    int counter;
    const_out.clear();

    for (const auto &it: constraint_all) {
        const_tmp2.clear();
        counter = 0;
        for (const auto &it2: it) {
            if (counter == 0) {
                division_factor = 1.0 / it2.val;
            }
            const_tmp2[it2.col] = it2.val * division_factor;
            ++counter;
        }
        const_out.emplace_back(const_tmp2);
    }
    constraint_all.clear();
    if (do_rref) rref_sparse(nparams, const_out, eps8);
}

void Constraint::generate_rotational_constraint(const System *system,
                                                const Symmetry *symmetry,
                                                const Cluster *cluster,
                                                const Fcs *fcs,
                                                const int verbosity,
                                                const double tolerance)
{
    // Create constraints for the rotational invariance

    if (verbosity > 0)
        std::cout << "  Generating constraints for rotational invariance ..." << std::endl;

#ifdef _DEBUG
    std::ofstream ofs_constraint;
    ofs_constraint.open("CONSTRAINT", std::ios::out);
#endif

    int i, j;
    int iat, jat;
    int icrd, jcrd;
    int order;
    const auto maxorder = cluster->get_maxorder();
    const auto natmin = symmetry->get_nat_prim();
    int mu, nu;
    int ixyz, nxyz{0}, nxyz2;
    int mu_lambda, lambda;
    int levi_factor;

    int *ind;
    int **xyzcomponent = nullptr;
    int **xyzcomponent2 = nullptr;
    size_t *nparams, nparam_sub;
    int *interaction_index, *interaction_atom;
    int *interaction_tmp;
    int loc_nonzero;

    std::vector<double> arr_constraint;
    std::vector<double> arr_constraint_self;
    std::vector<double> arr_constraint_lower;

    bool valid_rotation_axis[3][3];

    double vec_for_rot[3];

    std::vector<int> interaction_list;

    std::unordered_set<FcProperty> list_found;
    std::unordered_set<FcProperty> list_found_last;
    std::unordered_set<FcProperty>::iterator iter_found;

    CombinationWithRepetition<int> g;

    std::vector<int> atom_tmp;
    std::vector<std::vector<int>> cell_dummy;
    std::set<InteractionCluster>::iterator iter_cluster;

    typedef std::vector<ConstraintDoubleElement> ConstEntry;
    ConstEntry const_tmp;
    std::vector<ConstEntry> *const_self_vec, *const_cross_vec;

    allocate(const_self_vec, maxorder);
    allocate(const_cross_vec, maxorder);

    setup_rotation_axis(valid_rotation_axis);

    allocate(ind, maxorder + 1);
    allocate(nparams, maxorder);

    for (order = 0; order < maxorder; ++order) {

        nparams[order] = fcs->get_nequiv()[order].size();

        if (order == 0) {
            if (verbosity > 0) {
                std::cout << "   Constraints between " << std::setw(8)
                          << "1st-order IFCs (which are zero) and "
                          << std::setw(8) << cluster->get_ordername(order) << " ...";
            }

            nparam_sub = nparams[order];
        } else {
            if (verbosity > 0) {
                std::cout << "   Constraints between " << std::setw(8)
                          << cluster->get_ordername(order - 1) << " and "
                          << std::setw(8) << cluster->get_ordername(order) << " ...";
            }

            nparam_sub = nparams[order] + nparams[order - 1];
        }
        arr_constraint.resize(nparam_sub);
        arr_constraint_self.resize(nparams[order]);

        if (order > 0) arr_constraint_lower.resize(nparams[order - 1]);

        allocate(interaction_atom, order + 2);
        allocate(interaction_index, order + 2);
        allocate(interaction_tmp, order + 2);
        const_self_vec[order].clear();
        const_cross_vec[order].clear();

        if (order > 0) {
            list_found_last = list_found;
            nxyz = static_cast<int>(pow(static_cast<double>(3), order));
            allocate(xyzcomponent, nxyz, order);
            fcs->get_xyzcomponent(order, xyzcomponent);
        }

        list_found.clear();

        for (auto p = fcs->get_fc_table()[order].begin(); p != fcs->get_fc_table()[order].end(); ++p) {
            for (i = 0; i < order + 2; ++i) {
                ind[i] = (*p).elems[i];
            }
            list_found.insert(FcProperty(order + 2, (*p).sign,
                                         ind, (*p).mother));
        }

        for (i = 0; i < natmin; ++i) {

            iat = symmetry->get_map_p2s()[i][0];

            interaction_atom[0] = iat;

            if (order == 0) {

                auto interaction_list_now(cluster->get_interaction_pair(order, i));
                std::sort(interaction_list_now.begin(), interaction_list_now.end());

                // Special treatment for harmonic force constants

                for (icrd = 0; icrd < 3; ++icrd) {

                    interaction_index[0] = 3 * iat + icrd;

                    for (mu = 0; mu < 3; ++mu) {

                        for (nu = 0; nu < 3; ++nu) {

                            if (!valid_rotation_axis[mu][nu]) continue;

                            // Clear history

                            for (j = 0; j < nparam_sub; ++j) arr_constraint[j] = 0.0;

                            for (auto &iter_list: interaction_list_now) {

                                jat = iter_list;
                                interaction_index[1] = 3 * jat + mu;
                                iter_found = list_found.find(FcProperty(order + 2, 1.0,
                                                                        interaction_index, 1));

                                atom_tmp.clear();
                                atom_tmp.push_back(jat);
                                cell_dummy.clear();
                                iter_cluster = cluster->get_interaction_cluster(order, i).find(
                                        InteractionCluster(atom_tmp, cell_dummy));

                                if (iter_cluster == cluster->get_interaction_cluster(order, i).end()) {
                                    exit("generate_rotational_constraint",
                                         "cluster not found ...");
                                } else {
                                    for (j = 0; j < 3; ++j) vec_for_rot[j] = 0.0;

                                    const auto nsize_equiv = (*iter_cluster).cell.size();

                                    for (j = 0; j < nsize_equiv; ++j) {
                                        for (auto k = 0; k < 3; ++k) {
                                            vec_for_rot[k]
                                                    += system->get_x_image()[(*iter_cluster).cell[j][0]][jat][k];
                                        }
                                    }

                                    for (j = 0; j < 3; ++j) {
                                        vec_for_rot[j] /= static_cast<double>(nsize_equiv);
                                    }
                                }


                                if (iter_found != list_found.end()) {
                                    arr_constraint[(*iter_found).mother] += (*iter_found).sign * vec_for_rot[nu];
                                }

                                // Exchange mu <--> nu and repeat again. 
                                // Note that the sign is inverted (+ --> -) in the summation

                                interaction_index[1] = 3 * jat + nu;
                                iter_found = list_found.find(FcProperty(order + 2, 1.0,
                                                                        interaction_index, 1));
                                if (iter_found != list_found.end()) {
                                    arr_constraint[(*iter_found).mother]
                                            -= (*iter_found).sign * vec_for_rot[mu];
                                }
                            }

                            if (!is_allzero(arr_constraint, tolerance, loc_nonzero)) {
                                // Add to constraint list
                                if (arr_constraint[loc_nonzero] < 0.0) {
                                    for (j = 0; j < nparam_sub; ++j) arr_constraint[j] *= -1.0;
                                }
                                const_tmp.clear();
                                for (j = 0; j < nparam_sub; ++j) {
                                    if (std::abs(arr_constraint[j]) >= tolerance) {
                                        const_tmp.emplace_back(j, arr_constraint[j]);
                                    }
                                }
                                const_self_vec[order].emplace_back(const_tmp);
                            }

                        } // nu
                    }     // mu
                }
            } else {

                // Constraint between different orders

                auto interaction_list_now(cluster->get_interaction_pair(order, i));
                auto interaction_list_old(cluster->get_interaction_pair(order - 1, i));
                std::sort(interaction_list_now.begin(), interaction_list_now.end());
                std::sort(interaction_list_old.begin(), interaction_list_old.end());

                for (icrd = 0; icrd < 3; ++icrd) {

                    interaction_index[0] = 3 * iat + icrd;

                    const CombinationWithRepetition<int> g_now(interaction_list_now.begin(),
                                                               interaction_list_now.end(), order);
                    const CombinationWithRepetition<int> g_old(interaction_list_old.begin(),
                                                               interaction_list_old.end(), order);

                    // m    -th order --> (m-1)-th order
                    // (m-1)-th order -->     m-th order
                    // 2-different directions to find all constraints

                    for (unsigned int direction = 0; direction < 2; ++direction) {

                        if (direction == 0) {
                            g = g_now;
                            interaction_list = interaction_list_now;
                        } else {
                            g = g_old;
                            interaction_list = interaction_list_old;
                        }

                        // Loop for the interacting pairs

                        do {
                            auto data = g.now();

                            for (size_t idata = 0; idata < data.size(); ++idata) {
                                interaction_atom[idata + 1] = data[idata];
                            }

                            for (ixyz = 0; ixyz < nxyz; ++ixyz) {

                                for (j = 0; j < order; ++j)
                                    interaction_index[j + 1] = 3 * interaction_atom[j + 1] + xyzcomponent[ixyz][j];

                                for (mu = 0; mu < 3; ++mu) {

                                    for (nu = 0; nu < 3; ++nu) {

                                        if (!valid_rotation_axis[mu][nu]) continue;

                                        // Search for a new constraint below

                                        for (j = 0; j < nparam_sub; ++j) arr_constraint[j] = 0.0;

                                        // Loop for m_{N+1}, a_{N+1}
                                        for (auto &iter_list: interaction_list) {
                                            jat = iter_list;

                                            interaction_atom[order + 1] = jat;
                                            if (!cluster->is_incutoff(order + 2,
                                                                      interaction_atom,
                                                                      order,
                                                                      system->get_supercell().kind))
                                                continue;

                                            atom_tmp.clear();

                                            for (j = 1; j < order + 2; ++j) {
                                                atom_tmp.push_back(interaction_atom[j]);
                                            }
                                            std::sort(atom_tmp.begin(), atom_tmp.end());

                                            iter_cluster = cluster->get_interaction_cluster(order, i).find(
                                                    InteractionCluster(atom_tmp,
                                                                       cell_dummy));
                                            if (iter_cluster != cluster->get_interaction_cluster(order, i).end()) {

                                                int iloc = -1;

                                                for (j = 0; j < atom_tmp.size(); ++j) {
                                                    if (atom_tmp[j] == jat) {
                                                        iloc = j;
                                                        break;
                                                    }
                                                }

                                                if (iloc == -1) {
                                                    exit("generate_rotational_constraint", "This cannot happen.");
                                                }

                                                for (j = 0; j < 3; ++j) vec_for_rot[j] = 0.0;

                                                const auto nsize_equiv = (*iter_cluster).cell.size();

                                                for (j = 0; j < nsize_equiv; ++j) {
                                                    for (auto k = 0; k < 3; ++k) {
                                                        vec_for_rot[k] += system->get_x_image()[(*iter_cluster).cell[j][
                                                                iloc]][jat][k];
                                                    }
                                                }

                                                for (j = 0; j < 3; ++j) {
                                                    vec_for_rot[j] /= static_cast<double>(nsize_equiv);
                                                }
                                            }


                                            // mu, nu

                                            interaction_index[order + 1] = 3 * jat + mu;
                                            for (j = 0; j < order + 2; ++j) interaction_tmp[j] = interaction_index[j];

                                            sort_tail(order + 2, interaction_tmp);

                                            iter_found = list_found.
                                                    find(FcProperty(order + 2, 1.0, interaction_tmp, 1));
                                            if (iter_found != list_found.end()) {
                                                arr_constraint[nparams[order - 1] + (*iter_found).mother]
                                                        += (*iter_found).sign * vec_for_rot[nu];
                                            }

                                            // Exchange mu <--> nu and repeat again.

                                            interaction_index[order + 1] = 3 * jat + nu;
                                            for (j = 0; j < order + 2; ++j) interaction_tmp[j] = interaction_index[j];

                                            sort_tail(order + 2, interaction_tmp);

                                            iter_found = list_found.
                                                    find(FcProperty(order + 2, 1.0, interaction_tmp, 1));
                                            if (iter_found != list_found.end()) {
                                                arr_constraint[nparams[order - 1] + (*iter_found).mother]
                                                        -= (*iter_found).sign * vec_for_rot[mu];
                                            }
                                        }

                                        for (lambda = 0; lambda < order + 1; ++lambda) {

                                            mu_lambda = interaction_index[lambda] % 3;

                                            for (jcrd = 0; jcrd < 3; ++jcrd) {

                                                for (j = 0; j < order + 1; ++j)
                                                    interaction_tmp[j] = interaction_index[j
                                                    ];

                                                interaction_tmp[lambda] = 3 * interaction_atom[lambda] + jcrd;

                                                levi_factor = 0;

                                                for (j = 0; j < 3; ++j) {
                                                    levi_factor += levi_civita(j, mu, nu) * levi_civita(
                                                            j, mu_lambda, jcrd);
                                                }

                                                if (levi_factor == 0) continue;

                                                sort_tail(order + 1, interaction_tmp);

                                                iter_found = list_found_last.find(FcProperty(order + 1, 1.0,
                                                                                             interaction_tmp, 1));
                                                if (iter_found != list_found_last.end()) {
                                                    arr_constraint[(*iter_found).mother]
                                                            += (*iter_found).sign * static_cast<double>(levi_factor);
                                                }
                                            }
                                        }

                                        if (!is_allzero(arr_constraint, tolerance, loc_nonzero)) {

                                            // A Candidate for another constraint found !
                                            // Add to the appropriate set

                                            if (arr_constraint[loc_nonzero] < 0.0) {
                                                for (j = 0; j < nparam_sub; ++j) arr_constraint[j] *= -1.0;
                                            }
                                            for (j = 0; j < nparams[order]; ++j) {
                                                arr_constraint_self[j] = arr_constraint[j + nparams[order - 1]];
                                            }
                                            for (j = 0; j < nparams[order - 1]; ++j) {
                                                arr_constraint_lower[j] = arr_constraint[j];
                                            }

                                            const_tmp.clear();

                                            if (is_allzero(arr_constraint_self, tolerance, loc_nonzero)) {
                                                // If all elements of the "order"th order is zero,
                                                // the constraint is intraorder of the "order-1"th order.
                                                for (j = 0; j < nparams[order - 1]; ++j) {
                                                    if (std::abs(arr_constraint_lower[j]) >= tolerance) {
                                                        const_tmp.emplace_back(j, arr_constraint_lower[j]);
                                                    }
                                                }
                                                const_self_vec[order - 1].emplace_back(const_tmp);

                                            } else if (is_allzero(arr_constraint_lower, tolerance, loc_nonzero)) {
                                                // If all elements of the "order-1"th order is zero,
                                                // the constraint is intraorder of the "order"th order.
                                                for (j = 0; j < nparams[order]; ++j) {
                                                    if (std::abs(arr_constraint_self[j]) >= tolerance) {
                                                        const_tmp.emplace_back(j, arr_constraint_self[j]);
                                                    }
                                                }
                                                const_self_vec[order].emplace_back(const_tmp);

                                            } else {
                                                // If nonzero elements exist in both of the "order-1" and "order",
                                                // the constraint is intrerorder.

                                                for (j = 0; j < nparam_sub; ++j) {
                                                    if (std::abs(arr_constraint[j]) >= tolerance) {
                                                        const_tmp.emplace_back(j, arr_constraint[j]);
                                                    }
                                                }
                                                const_cross_vec[order].emplace_back(const_tmp);
                                            }
                                        }

                                    } // nu
                                }     // mu

                            } // ixyz

                        } while (g.next());

                    } // direction
                }     // icrd
            }

            // Additional constraint for the last order.
            // All IFCs over maxorder-th order are neglected.

            if (order == maxorder - 1 && !exclude_last_R) {

                auto interaction_list_now(cluster->get_interaction_pair(order, i));
                std::sort(interaction_list_now.begin(), interaction_list_now.end());

                nxyz2 = static_cast<int>(pow(static_cast<double>(3), order + 1));
                allocate(xyzcomponent2, nxyz2, order + 1);
                fcs->get_xyzcomponent(order + 1, xyzcomponent2);

                for (icrd = 0; icrd < 3; ++icrd) {

                    interaction_index[0] = 3 * interaction_atom[0] + icrd;

                    CombinationWithRepetition<int> g_now(interaction_list_now.begin(),
                                                         interaction_list_now.end(), order + 1);
                    do {

                        auto data = g_now.now();

                        for (auto idata = 0; idata < data.size(); ++idata)
                            interaction_atom[idata + 1] = data[idata];

                        for (ixyz = 0; ixyz < nxyz2; ++ixyz) {

                            for (j = 0; j < order + 1; ++j)
                                interaction_index[j + 1] = 3 * interaction_atom[j + 1] + xyzcomponent2[ixyz][j];

                            for (mu = 0; mu < 3; ++mu) {

                                for (nu = 0; nu < 3; ++nu) {

                                    if (!valid_rotation_axis[mu][nu]) continue;

                                    for (j = 0; j < nparams[order]; ++j) arr_constraint_self[j] = 0.0;

                                    for (lambda = 0; lambda < order + 2; ++lambda) {

                                        mu_lambda = interaction_index[lambda] % 3;

                                        for (jcrd = 0; jcrd < 3; ++jcrd) {

                                            for (j = 0; j < order + 2; ++j)
                                                interaction_tmp[j] = interaction_index[j];

                                            interaction_tmp[lambda] = 3 * interaction_atom[lambda] + jcrd;

                                            levi_factor = 0;
                                            for (j = 0; j < 3; ++j) {
                                                levi_factor += levi_civita(j, mu, nu) * levi_civita(j, mu_lambda, jcrd);
                                            }

                                            if (levi_factor == 0) continue;

                                            sort_tail(order + 2, interaction_tmp);

                                            iter_found = list_found.find(FcProperty(order + 2, 1.0,
                                                                                    interaction_tmp, 1));
                                            if (iter_found != list_found.end()) {
                                                arr_constraint_self[(*iter_found).mother]
                                                        += (*iter_found).sign * static_cast<double>(levi_factor);
                                            }
                                        } // jcrd
                                    }     // lambda

                                    if (!is_allzero(arr_constraint_self, tolerance, loc_nonzero)) {
                                        if (arr_constraint_self[loc_nonzero] < 0.0) {
                                            for (j = 0; j < nparams[order]; ++j) arr_constraint_self[j] *= -1.0;
                                        }
                                        const_tmp.clear();
                                        for (j = 0; j < nparams[order]; ++j) {
                                            if (std::abs(arr_constraint_self[j]) >= tolerance) {
                                                const_tmp.emplace_back(j, arr_constraint_self[j]);
                                            }
                                        }
                                        const_self_vec[order].emplace_back(const_tmp);
                                    }

                                } // nu
                            }     // mu

                        } // ixyz


                    } while (g_now.next());

                } // icrd

                deallocate(xyzcomponent2);
            }
        } // iat

        if (verbosity > 0) std::cout << " done." << std::endl;

        if (order > 0) {
            deallocate(xyzcomponent);
        }
        deallocate(interaction_tmp);
        deallocate(interaction_index);
        deallocate(interaction_atom);
    } // order

    int counter;
    MapConstraintElement const_copy;
    auto division_factor = 1.0;

    for (order = 0; order < maxorder; ++order) {
        // Sort & unique
        std::sort(const_self_vec[order].begin(), const_self_vec[order].end());
        const_self_vec[order].erase(std::unique(const_self_vec[order].begin(),
                                                const_self_vec[order].end()),
                                    const_self_vec[order].end());
        std::sort(const_cross_vec[order].begin(), const_cross_vec[order].end());
        const_cross_vec[order].erase(std::unique(const_cross_vec[order].begin(),
                                                 const_cross_vec[order].end()),
                                     const_cross_vec[order].end());

        // Copy to the return variable
        for (const auto &it: const_self_vec[order]) {
            const_copy.clear();
            counter = 0;
            for (const auto &it2: it) {
                if (counter == 0) {
                    division_factor = 1.0 / it2.val;
                }
                const_copy[it2.col] = it2.val * division_factor;
                ++counter;
            }
            const_rotation_self[order].emplace_back(const_copy);
        }
        const_self_vec[order].clear();

        for (const auto &it: const_cross_vec[order]) {
            const_copy.clear();
            counter = 0;
            for (const auto &it2: it) {
                if (counter == 0) {
                    division_factor = 1.0 / it2.val;
                }
                const_copy[it2.col] = it2.val * division_factor;
                ++counter;
            }
            const_rotation_cross[order].emplace_back(const_copy);
        }
        const_cross_vec[order].clear();

        //  Perform rref
        rref_sparse(nparams[order],
                    const_rotation_self[order],
                    eps6);

        if (order > 0) {
            rref_sparse(nparams[order - 1] + nparams[order],
                        const_rotation_cross[order],
                        eps6);
        }

    }

    if (verbosity > 0) std::cout << "  Finished !" << std::endl << std::endl;

    deallocate(ind);
    deallocate(nparams);
    deallocate(const_self_vec);
    deallocate(const_cross_vec);
}


int Constraint::levi_civita(const int i,
                            const int j,
                            const int k) const
{
    return (j - i) * (k - i) * (k - j) / 2;
}


void Constraint::setup_rotation_axis(bool flag[3][3])
{
    for (auto mu = 0; mu < 3; ++mu) {
        for (auto nu = 0; nu < 3; ++nu) {
            if (mu == nu) {
                flag[mu][nu] = false;
            } else {
                flag[mu][nu] = true;
            }
        }
    }
    std::sort(rotation_axis.begin(), rotation_axis.end());

    if (rotation_axis == "x") {
        flag[0][1] = false;
        flag[1][0] = false;
        flag[0][2] = false;
        flag[2][0] = false;
    } else if (rotation_axis == "y") {
        flag[0][1] = false;
        flag[1][0] = false;
        flag[1][2] = false;
        flag[2][1] = false;
    } else if (rotation_axis == "z") {
        flag[0][2] = false;
        flag[2][0] = false;
        flag[1][2] = false;
        flag[2][1] = false;
    } else if (rotation_axis == "xy") {
        flag[0][1] = false;
        flag[1][0] = false;
    } else if (rotation_axis == "yz") {
        flag[1][2] = false;
        flag[2][1] = false;
    } else if (rotation_axis == "xz") {
        flag[0][2] = false;
        flag[2][0] = false;
    } else if (rotation_axis == "xyz") {
        // do nothing
    } else {
        warn("setup_rotation_axis",
             "Invalid rotation_axis. Default value(xyz) will be used.");
    }
}


void Constraint::fix_forceconstants_to_file(const int order,
                                            const Symmetry *symmetry,
                                            const Fcs *fcs,
                                            const std::string file_to_fix,
                                            std::vector<ConstraintTypeFix> &const_out) const
{
    using namespace boost::property_tree;
    ptree pt;

    try {
        read_xml(file_to_fix, pt);
    }
    catch (std::exception &e) {
        if (order == 0) {
            auto str_error = "Cannot open file FC2XML ( " + file_to_fix + " )";
        } else if (order == 1) {
            auto str_error = "Cannot open file FC3XML ( " + file_to_fix + " )";
        }
        exit("fix_forceconstants_to_file", "Failed to open ", file_to_fix.c_str());
    }

    const auto nat_ref = boost::lexical_cast<size_t>(
            get_value_from_xml(pt, "Data.Structure.NumberOfAtoms"));
    const auto ntran_ref = boost::lexical_cast<size_t>(
            get_value_from_xml(pt, "Data.Symmetry.NumberOfTranslations"));
    const auto natmin_ref = nat_ref / ntran_ref;

    if (natmin_ref != symmetry->get_nat_prim()) {
        exit("fix_forceconstants_to_file",
             "The number of atoms in the primitive cell is not consistent.");
    }

    const auto nfcs = fcs->get_nequiv()[order].size();

    if (order == 0) {
        const auto nfcs_ref = boost::lexical_cast<size_t>(
                get_value_from_xml(pt, "Data.ForceConstants.HarmonicUnique.NFC2"));

        if (nfcs_ref != nfcs) {
            exit("fix_forceconstants_to_file",
                 "The number of harmonic force constants is not consistent.");
        }

        std::string preferred_basis_ref = boost::lexical_cast<std::string>(
                get_value_from_xml(pt, "Data.ForceConstants.HarmonicUnique.Basis", 0));

        if (preferred_basis_ref == "") preferred_basis_ref = "Cartesian";

        if (preferred_basis_ref != fcs->get_forceconstant_basis()) {
            exit("fix_forceconstants_to_file",
                 "The basis of harmonic force constants is not consistent.");
        }
    } else if (order == 1) {
        const auto nfcs_ref = boost::lexical_cast<size_t>(
                get_value_from_xml(pt, "Data.ForceConstants.CubicUnique.NFC3"));

        if (nfcs_ref != nfcs) {
            exit("fix_forceconstants_to_file",
                 "The number of cubic force constants is not consistent.");
        }

        std::string preferred_basis_ref = boost::lexical_cast<std::string>(
                get_value_from_xml(pt, "Data.ForceConstants.CubicUnique.Basis", 0));
        if (preferred_basis_ref == "") preferred_basis_ref = "Cartesian";

        if (preferred_basis_ref != fcs->get_forceconstant_basis()) {
            exit("fix_forceconstants_to_file",
                 "The basis of cubic force constants is not consistent.");
        }
    }

    int **intpair_ref;
    double *fcs_ref;

    allocate(fcs_ref, nfcs);
    allocate(intpair_ref, nfcs, 3);

    int counter = 0;

    if (order == 0) {
        BOOST_FOREACH(const ptree::value_type &child_, pt.get_child("Data.ForceConstants.HarmonicUnique")) {
                        if (child_.first == "FC2") {
                            const auto &child = child_.second;
                            const auto str_intpair = child.get<std::string>("<xmlattr>.pairs");
                            const auto str_multiplicity = child.get<std::string>("<xmlattr>.multiplicity");

                            std::istringstream is(str_intpair);
                            is >> intpair_ref[counter][0] >> intpair_ref[counter][1];
                            fcs_ref[counter] = boost::lexical_cast<double>(child.data());
                            ++counter;
                        }
                    }
    } else if (order == 1) {
        BOOST_FOREACH(const ptree::value_type &child_, pt.get_child("Data.ForceConstants.CubicUnique")) {
                        if (child_.first == "FC3") {
                            const auto &child = child_.second;
                            const auto str_intpair = child.get<std::string>("<xmlattr>.pairs");
                            const auto str_multiplicity = child.get<std::string>("<xmlattr>.multiplicity");

                            std::istringstream is(str_intpair);
                            is >> intpair_ref[counter][0] >> intpair_ref[counter][1] >> intpair_ref[counter][2];
                            fcs_ref[counter] = boost::lexical_cast<double>(child.data());
                            ++counter;
                        }
                    }
    }

    const auto nterms = order + 2;

    std::unordered_set<FcProperty> list_found;
    std::unordered_set<FcProperty>::iterator iter_found;

    list_found.clear();

    for (auto &list_tmp: fcs->get_fc_table()[order]) {
        list_found.insert(FcProperty(list_tmp));
    }

    for (auto i = 0; i < nfcs; ++i) {
        iter_found = list_found.find(FcProperty(nterms, 1.0,
                                                intpair_ref[i], 1));
        if (iter_found == list_found.end()) {
            exit("fix_forceconstants_to_file",
                 "Cannot find equivalent force constant, number: ",
                 i + 1);
        }
        const_out.emplace_back(ConstraintTypeFix((*iter_found).mother, fcs_ref[i]));
    }
    deallocate(intpair_ref);
    deallocate(fcs_ref);

    list_found.clear();
}


bool Constraint::is_allzero(const int n,
                            const double *arr,
                            const int nshift) const
{
    for (auto i = nshift; i < n; ++i) {
        if (std::abs(arr[i]) > eps10) {
            return false;
        }
    }
    return true;
}

bool Constraint::is_allzero(const std::vector<int> &vec,
                            int &loc) const
{
    loc = -1;
    for (auto i = 0; i < vec.size(); ++i) {
        if (std::abs(vec[i]) > 0) {
            loc = i;
            return false;
        }
    }
    return true;
}

bool Constraint::is_allzero(const std::vector<double> &vec,
                            const double tol,
                            int &loc,
                            const int nshift) const
{
    loc = -1;
    const auto n = vec.size();
    for (auto i = nshift; i < n; ++i) {
        if (std::abs(vec[i]) > tol) {
            loc = i;
            return false;
        }
    }
    return true;
}


void Constraint::remove_redundant_rows(const size_t n,
                                       std::vector<ConstraintClass> &Constraint_vec,
                                       const double tolerance) const
{
    size_t i, j;

    auto nparam = n;
    const auto nconst = Constraint_vec.size();
    double *arr_tmp;
    double **mat_tmp;

    size_t nrank;

    if (nconst > 0) {

        allocate(mat_tmp, nconst, nparam);

        i = 0;

        for (auto &p: Constraint_vec) {
            for (j = 0; j < nparam; ++j) {
                mat_tmp[i][j] = p.w_const[j];
            }
            ++i;
        }

        rref(nconst, nparam, mat_tmp, nrank, tolerance);

        allocate(arr_tmp, nparam);

        Constraint_vec.clear();

        for (i = 0; i < nrank; ++i) {
            for (j = 0; j < nparam; ++j) arr_tmp[j] = 0.0;
            long iloc = -1;
            for (j = 0; j < nparam; ++j) {
                if (std::abs(mat_tmp[i][j]) < tolerance) {
                    arr_tmp[j] = 0.0;
                } else {
                    arr_tmp[j] = mat_tmp[i][j];
                }
                if (std::abs(arr_tmp[j]) >= tolerance) {
                    iloc = j;
                }
            }

            if (iloc != -1) {
                Constraint_vec.emplace_back(nparam, arr_tmp);
            }
        }

        deallocate(mat_tmp);
        deallocate(arr_tmp);

    }
}

void Constraint::print_constraint(const ConstraintSparseForm &const_in) const
{
    const auto nconst = const_in.size();
    auto counter = 0;
    std::cout << std::endl;
    std::cout << "TOTAL CONST SIZE :" << std::setw(6) << nconst << std::endl;
    for (const auto &it: const_in) {
        std::cout << "CONST : " << std::setw(5) << counter + 1 << std::endl;
        for (const auto &it2: it) {
            std::cout << std::setw(5) << it2.first + 1;
            std::cout << std::setw(15) << it2.second << std::endl;
        }
        std::cout << std::endl;
        ++counter;
    }
}<|MERGE_RESOLUTION|>--- conflicted
+++ resolved
@@ -896,11 +896,7 @@
             continue;
         }
 
-<<<<<<< HEAD
-        if(mirror_image_conv == 0 || order == 0){
-=======
         if (mirror_image_conv == 0 || order == 0) {
->>>>>>> 15a6b255
             get_constraint_translation(supercell,
                                        symmetry,
                                        cluster,

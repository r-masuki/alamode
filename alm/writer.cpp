--- conflicted
+++ resolved
@@ -1284,23 +1284,13 @@
     }
 }
 
-<<<<<<< HEAD
-void Writer::save_fc3_thirdorderpy_format(const std::unique_ptr<System> &system,
-                                          const std::unique_ptr<Symmetry> &symmetry,
-                                          const std::unique_ptr<Cluster> &cluster,
-                                          const std::unique_ptr<Constraint> &constraint,
-                                          const std::unique_ptr<Fcs> &fcs,
-                                          const std::string fname_out,
-                                          const int verbosity) const
-=======
-void Writer::save_fc3_shengbte_format(const System *system,
-                                      const Symmetry *symmetry,
-                                      const Cluster *cluster,
-                                      const Constraint *constraint,
-                                      const Fcs *fcs,
+void Writer::save_fc3_shengbte_format(const std::unique_ptr<System> &system,
+                                      const std::unique_ptr<Symmetry> &symmetry,
+                                      const std::unique_ptr<Cluster> &cluster,
+                                      const std::unique_ptr<Constraint> &constraint,
+                                      const std::unique_ptr<Fcs> &fcs,
                                       const std::string fname_out,
                                       const int verbosity) const
->>>>>>> 9ea0ab57
 {
     size_t i, j, k;
     int pair_tmp[3], coord_tmp[3];
@@ -1349,23 +1339,12 @@
             coord_tmp[i] = it.coords[i];
         }
 
-<<<<<<< HEAD
-        j = symmetry->get_map_super_to_trueprim()[pair_tmp[0]].atom_num;
-
-        if (pair_tmp[1] > pair_tmp[2]) {
-            atom_tmp[0] = pair_tmp[2];
-            atom_tmp[1] = pair_tmp[1];
-        } else {
-            atom_tmp[0] = pair_tmp[1];
-            atom_tmp[1] = pair_tmp[2];
-=======
         for (i = 0; i < 2; ++i) {
             atom_tmp[i] = pair_tmp[i + 1];
             flatten_array[i] = it.flattenarray[i + 1];
->>>>>>> 9ea0ab57
-        }
-
-        j = symmetry->get_map_s2p()[pair_tmp[0]].atom_num;
+        }
+
+        j = symmetry->get_map_super_to_trueprim()[pair_tmp[0]].atom_num;
         iter_cluster = cluster->get_interaction_cluster(1, j).find(InteractionCluster(atom_tmp, cell_dummy));
 
         do {
@@ -1378,13 +1357,8 @@
     }
 
     ofs_fc3.open(fname_out.c_str(), std::ios::out);
-<<<<<<< HEAD
-    if (!ofs_fc3) exit("save_fc3_thirdorderpy_format", "cannot create the file");
+    if (!ofs_fc3) exit("save_fc3_shengbte_format", "cannot create the file");
     ofs_fc3 << nelems << '\n';
-=======
-    if (!ofs_fc3) exit("save_fc3_shengbte_format", "cannot create the file");
-    ofs_fc3 << nelems << std::endl;
->>>>>>> 9ea0ab57
 
     double vecs[2][3];
     std::vector<int> atom_tmp_orig(2), index_sort_atom(2);
@@ -1430,39 +1404,23 @@
 
                         const auto multiplicity = (*iter_cluster).cell.size();
 
-<<<<<<< HEAD
                         const auto jat0 = symmetry->get_map_trueprim_to_super()[symmetry->get_map_super_to_trueprim()[atom_tmp[0]].
                                 atom_num][0];
                         const auto kat0 = symmetry->get_map_trueprim_to_super()[symmetry->get_map_super_to_trueprim()[atom_tmp[1]].
                                 atom_num][0];
-=======
-                        const auto jat0 = symmetry->get_map_p2s()[symmetry->get_map_s2p()[atom_tmp[0]].atom_num][0];
-                        const auto kat0 = symmetry->get_map_p2s()[symmetry->get_map_s2p()[atom_tmp[1]].atom_num][0];
->>>>>>> 9ea0ab57
 
                         for (size_t imult = 0; imult < multiplicity; ++imult) {
                             auto cell_now = (*iter_cluster).cell[imult];
 
                             for (auto m = 0; m < 3; ++m) {
-<<<<<<< HEAD
-                                vec1[m] = (x_image[0](atom_tmp[0], m)
-                                           - x_image[0](jat0, m)
-                                           + x_image[cell_now[0]](0, m)
-                                           - x_image[0](0, m)) * Bohr_in_Angstrom;
-                                vec2[m] = (x_image[0](atom_tmp[1], m)
-                                           - x_image[0](kat0, m)
-                                           + x_image[cell_now[1]](0, m)
-                                           - x_image[0](0, m)) * Bohr_in_Angstrom;
-=======
-                                vecs[0][m] = (x_image[0][atom_tmp[0]][m]
-                                              - x_image[0][jat0][m]
-                                              + x_image[cell_now[0]][0][m]
-                                              - x_image[0][0][m]) * Bohr_in_Angstrom;
-                                vecs[1][m] = (x_image[0][atom_tmp[1]][m]
-                                              - x_image[0][kat0][m]
-                                              + x_image[cell_now[1]][0][m]
-                                              - x_image[0][0][m]) * Bohr_in_Angstrom;
->>>>>>> 9ea0ab57
+                                vecs[0][m] = (x_image[0](atom_tmp[0], m)
+                                              - x_image[0](jat0, m)
+                                              + x_image[cell_now[0]](0, m)
+                                              - x_image[0](0, m)) * Bohr_in_Angstrom;
+                                vecs[1][m] = (x_image[0](atom_tmp[1], m)
+                                              - x_image[0](kat0, m)
+                                              + x_image[cell_now[1]](0, m)
+                                              - x_image[0](0, m)) * Bohr_in_Angstrom;
                             }
 
                             ++ielem;
@@ -1470,26 +1428,13 @@
                             ofs_fc3 << ielem << '\n';
                             ofs_fc3 << std::scientific;
                             ofs_fc3 << std::setprecision(10);
-<<<<<<< HEAD
-                            if (swapped) {
-                                ofs_fc3 << std::setw(20) << vec2[0] << std::setw(20) << vec2[1] << std::setw(20) << vec2
-                                [2] << '\n';
-                                ofs_fc3 << std::setw(20) << vec1[0] << std::setw(20) << vec1[1] << std::setw(20) << vec1
-                                [2] << '\n';
-                            } else {
-                                ofs_fc3 << std::setw(20) << vec1[0] << std::setw(20) << vec1[1] << std::setw(20) << vec1
-                                [2] << '\n';
-                                ofs_fc3 << std::setw(20) << vec2[0] << std::setw(20) << vec2[1] << std::setw(20) << vec2
-                                [2] << '\n';
-=======
 
                             for (auto m = 0; m < 2; ++m) {
                                 const auto m_map = index_sort_atom[m];
                                 for (auto mm = 0; mm < 3; ++mm) {
                                     ofs_fc3 << std::setw(20) << vecs[m_map][mm];
                                 }
-                                ofs_fc3 << std::endl;
->>>>>>> 9ea0ab57
+                                ofs_fc3 << '\n';
                             }
 
                             ofs_fc3 << std::setw(5) << i + 1;
@@ -1526,11 +1471,11 @@
 }
 
 
-void Writer::save_fc4_shengbte_format(const System *system,
-                                      const Symmetry *symmetry,
-                                      const Cluster *cluster,
-                                      const Constraint *constraint,
-                                      const Fcs *fcs,
+void Writer::save_fc4_shengbte_format(const std::unique_ptr<System> &system,
+                                      const std::unique_ptr<Symmetry> &symmetry,
+                                      const std::unique_ptr<Cluster> &cluster,
+                                      const std::unique_ptr<Constraint> &constraint,
+                                      const std::unique_ptr<Fcs> &fcs,
                                       const std::string fname_out,
                                       const int verbosity) const
 {
@@ -1541,7 +1486,7 @@
     int ****has_element;
     size_t nelems = 0;
     const auto nat3 = 3 * system->get_supercell().number_of_atoms;
-    const auto natmin = symmetry->get_nat_prim();
+    const auto natmin = symmetry->get_nat_trueprim();
     const auto nat = system->get_supercell().number_of_atoms;
     const auto ntran = symmetry->get_ntran();
 
@@ -1552,7 +1497,7 @@
     flatten_array.resize(3);
     cell_dummy.resize(3);
 
-    double ***x_image = system->get_x_image();
+    auto x_image = system->get_x_image();
 
     if (cluster->get_maxorder() < 3) {
         exit("save_fc4_shengbte_format",
@@ -1592,7 +1537,7 @@
             coord_tmp[i] = it.coords[i];
         }
 
-        j = symmetry->get_map_s2p()[pair_tmp[0]].atom_num;
+        j = symmetry->get_map_super_to_trueprim()[pair_tmp[0]].atom_num;
 
         for (i = 0; i < 3; ++i) {
             atom_tmp[i] = pair_tmp[i + 1];
@@ -1628,9 +1573,9 @@
                     for (k = 0; k < natmin; ++k) {
                         for (auto ltran = 0; ltran < ntran; ++ltran) {
                             for (l = 0; l < natmin; ++l) {
-                                const auto jat = symmetry->get_map_p2s()[j][jtran];
-                                const auto kat = symmetry->get_map_p2s()[k][ktran];
-                                const auto lat = symmetry->get_map_p2s()[l][ltran];
+                                const auto jat = symmetry->get_map_trueprim_to_super()[j][jtran];
+                                const auto kat = symmetry->get_map_trueprim_to_super()[k][ktran];
+                                const auto lat = symmetry->get_map_trueprim_to_super()[l][ltran];
 
                                 if (!has_element[i][jat][kat][lat]) continue;
 
@@ -1662,31 +1607,31 @@
 
                                 const auto multiplicity = (*iter_cluster).cell.size();
 
-                                const auto jat0 = symmetry->get_map_p2s()[symmetry->get_map_s2p()[atom_tmp[0]].atom_num][0];
-                                const auto kat0 = symmetry->get_map_p2s()[symmetry->get_map_s2p()[atom_tmp[1]].atom_num][0];
-                                const auto lat0 = symmetry->get_map_p2s()[symmetry->get_map_s2p()[atom_tmp[2]].atom_num][0];
+                                const auto jat0 = symmetry->get_map_trueprim_to_super()[symmetry->get_map_super_to_trueprim()[atom_tmp[0]].atom_num][0];
+                                const auto kat0 = symmetry->get_map_trueprim_to_super()[symmetry->get_map_super_to_trueprim()[atom_tmp[1]].atom_num][0];
+                                const auto lat0 = symmetry->get_map_trueprim_to_super()[symmetry->get_map_super_to_trueprim()[atom_tmp[2]].atom_num][0];
 
                                 for (size_t imult = 0; imult < multiplicity; ++imult) {
                                     auto cell_now = (*iter_cluster).cell[imult];
 
                                     for (auto m = 0; m < 3; ++m) {
-                                        vecs[0][m] = (x_image[0][atom_tmp[0]][m]
-                                                      - x_image[0][jat0][m]
-                                                      + x_image[cell_now[0]][0][m]
-                                                      - x_image[0][0][m]) * Bohr_in_Angstrom;
-                                        vecs[1][m] = (x_image[0][atom_tmp[1]][m]
-                                                      - x_image[0][kat0][m]
-                                                      + x_image[cell_now[1]][0][m]
-                                                      - x_image[0][0][m]) * Bohr_in_Angstrom;
-                                        vecs[2][m] = (x_image[0][atom_tmp[2]][m]
-                                                      - x_image[0][lat0][m]
-                                                      + x_image[cell_now[2]][0][m]
-                                                      - x_image[0][0][m]) * Bohr_in_Angstrom;
+                                        vecs[0][m] = (x_image[0](atom_tmp[0], m)
+                                                      - x_image[0](jat0, m)
+                                                      + x_image[cell_now[0]](0, m)
+                                                      - x_image[0](0, m)) * Bohr_in_Angstrom;
+                                        vecs[1][m] = (x_image[0](atom_tmp[1], m)
+                                                      - x_image[0](kat0, m)
+                                                      + x_image[cell_now[1]](0, m)
+                                                      - x_image[0](0, m)) * Bohr_in_Angstrom;
+                                        vecs[2][m] = (x_image[0](atom_tmp[2], m)
+                                                      - x_image[0](lat0, m)
+                                                      + x_image[cell_now[2]](0, m)
+                                                      - x_image[0](0, m)) * Bohr_in_Angstrom;
                                     }
 
                                     ++ielem;
-                                    ofs_fc4 << std::endl;
-                                    ofs_fc4 << ielem << std::endl;
+                                    ofs_fc4 << '\n';
+                                    ofs_fc4 << ielem << '\n';
                                     ofs_fc4 << std::scientific;
                                     ofs_fc4 << std::setprecision(10);
 
@@ -1695,13 +1640,13 @@
                                         for (auto mm = 0; mm < 3; ++mm) {
                                             ofs_fc4 << std::setw(20) << vecs[m_map][mm];
                                         }
-                                        ofs_fc4 << std::endl;
+                                        ofs_fc4 << '\n';
                                     }
 
                                     ofs_fc4 << std::setw(5) << i + 1;
                                     ofs_fc4 << std::setw(5) << j + 1;
                                     ofs_fc4 << std::setw(5) << k + 1;
-                                    ofs_fc4 << std::setw(5) << l + 1 << std::endl;
+                                    ofs_fc4 << std::setw(5) << l + 1 << '\n';
 
                                     for (auto ii = 0; ii < 3; ++ii) {
                                         for (auto jj = 0; jj < 3; ++jj) {
@@ -1714,7 +1659,7 @@
                                                     ofs_fc4 << std::setw(20)
                                                             << fc4[3 * i + ii][3 * jat + jj][3 * kat + kk][3 * lat + ll]
                                                                * factor / static_cast<double>(multiplicity)
-                                                            << std::endl;
+                                                            << '\n';
                                                 }
                                             }
                                         }
@@ -1732,9 +1677,8 @@
     deallocate(fc4);
     deallocate(has_element);
 
-
     if (verbosity) {
-        std::cout << " Fourth-order FCs in ShengBTE format        : " << fname_out << std::endl;
+        std::cout << " Fourth-order FCs in ShengBTE format        : " << fname_out << '\n';
     }
 }
 

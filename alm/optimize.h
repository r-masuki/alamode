--- conflicted
+++ resolved
@@ -23,116 +23,6 @@
 
 
 namespace ALM_NS {
-<<<<<<< HEAD
-    class OptimizerControl {
-    public:
-        // General optimization options
-        int linear_model;         // 1 : least-squares, 2 : elastic net, 3 : adaptive lasso (experimental)
-        int use_sparse_solver;    // 0: No, 1: Yes
-        std::string sparsesolver; // Method name of Eigen sparse solver
-        int maxnum_iteration;
-        double tolerance_iteration;
-        int output_frequency;
-
-        // Options related to L1-regularized optimization
-        int standardize;
-        double displacement_normalization_factor;
-        int debiase_after_l1opt;
-
-        // cross-validation related variables
-        int cross_validation; // 0 : No CV mode, -1 or > 0: CV mode
-        double l1_alpha;      // L1-regularization coefficient
-        double l1_alpha_min;
-        double l1_alpha_max;
-        int num_l1_alpha;
-        double l1_ratio; // l1_ratio = 1 for LASSO; 0 < l1_ratio < 1 for Elastic net
-        int save_solution_path;
-
-        // convention to assign IFCs to mirror images
-        int mirror_image_conv;
-
-        OptimizerControl()
-        {
-            linear_model = 1;
-            use_sparse_solver = 0;
-            sparsesolver = "SimplicialLDLT";
-            maxnum_iteration = 10000;
-            tolerance_iteration = 1.0e-8;
-            output_frequency = 1000;
-            standardize = 1;
-            displacement_normalization_factor = 1.0;
-            debiase_after_l1opt = 0;
-            cross_validation = 0;
-            l1_alpha = 0.0;
-            l1_alpha_min = -1.0;  // Recommended l1_alpha_max * 1e-6
-            l1_alpha_max = -1.0;  // Use recommended value
-            l1_ratio = 1.0;
-            num_l1_alpha = 50;
-            save_solution_path = 0;
-            mirror_image_conv = 1;
-        }
-
-        ~OptimizerControl() = default;
-
-        OptimizerControl(const OptimizerControl &obj) = default;
-
-        OptimizerControl &operator=(const OptimizerControl &obj) = default;
-    };
-
-    class Optimize {
-    public:
-        Optimize();
-
-        ~Optimize();
-
-        int optimize_main(const Symmetry *symmetry,
-                          Constraint *constraint,
-                          Fcs *fcs,
-                          const int maxorder,
-                          const std::string &file_prefix,
-                          const std::vector<std::string> &str_order,
-                          const int verbosity,
-                          const DispForceFile &filedata_train,
-                          const DispForceFile &filedata_validation,
-                          const int output_maxorder,
-                          Timer *timer);
-
-        void set_u_train(const std::vector<std::vector<double>> &u_train_in);
-
-        void set_f_train(const std::vector<std::vector<double>> &f_train_in);
-
-        void set_validation_data(const std::vector<std::vector<double>> &u_validation_in,
-                                 const std::vector<std::vector<double>> &f_validation_in);
-
-        std::vector<std::vector<double>> get_u_train() const;
-
-        std::vector<std::vector<double>> get_f_train() const;
-
-        size_t get_number_of_data() const;
-
-        void get_matrix_elements_algebraic_constraint(const int maxorder,
-                                                      std::vector<double> &amat,
-                                                      std::vector<double> &bvec,
-                                                      const std::vector<std::vector<double>> &u_in,
-                                                      const std::vector<std::vector<double>> &f_in,
-                                                      double &fnorm,
-                                                      const Symmetry *symmetry,
-                                                      const Fcs *fcs,
-                                                      const Constraint *constraint) const;
-
-        void set_fcs_values(const int maxorder,
-                            double *fc_in,
-                            std::vector<size_t> *nequiv,
-                            const Constraint *constraint);
-
-        size_t get_number_of_rows_sensing_matrix() const;
-
-        double *get_params() const;
-
-        void set_optimizer_control(const OptimizerControl &);
-
-        OptimizerControl get_optimizer_control() const;
-=======
 class OptimizerControl {
 public:
     // General optimization options
@@ -156,6 +46,10 @@
     int num_l1_alpha;
     double l1_ratio; // l1_ratio = 1 for LASSO; 0 < l1_ratio < 1 for Elastic net
     int save_solution_path;
+
+    // convention to assign IFCs to mirror images
+    int mirror_image_conv;
+
 
     OptimizerControl()
     {
@@ -175,8 +69,9 @@
         l1_ratio = 1.0;
         num_l1_alpha = 50;
         save_solution_path = 0;
+
+        mirror_image_conv = 1;
     }
->>>>>>> 6a75ac27
 
     ~OptimizerControl() = default;
 

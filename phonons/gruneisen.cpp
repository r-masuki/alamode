--- conflicted
+++ resolved
@@ -60,29 +60,12 @@
 
 	for (ik = 0; ik < nk; ++ik){
 
-<<<<<<< HEAD
-		for (i = 0; i < 3; ++i) {
-			xk_tmp[i] = kpoint->xk[ik][i];
-			kvec_tmp[i] = xk_tmp[i];
-		}
-		system->rotvec(kvec_tmp, kvec_tmp, system->rlavec_p, 'T');
-		norm = std::sqrt(kvec_tmp[0] * kvec_tmp[0] + kvec_tmp[1] * kvec_tmp[1] + kvec_tmp[2] * kvec_tmp[2]);
-		if (norm > eps) {
-                    for (i = 0; i < 3; ++i) kvec_tmp[i] /= norm;
-		}
-
-		if (fcs_phonon->is_fc2_ext) {
-                        dynamical->eval_k(xk_tmp, kvec_tmp, fcs_phonon->fc2_ext, eval_orig, evec_tmp, false);
-			dynamical->eval_k(xk_tmp, kvec_tmp, fc2_plus_ext, eval_plus, evec_tmp, false);
-			dynamical->eval_k(xk_tmp, kvec_tmp, fc2_minus_ext, eval_minus, evec_tmp, false);
-=======
 		for (i = 0; i < 3; ++i) xk_tmp[i] = kpoint->xk[ik][i];
 
 		if (fcs_phonon->is_fc2_ext) {
 			dynamical->eval_k(xk_tmp, dynamical->kvec_na[ik], fcs_phonon->fc2_ext, eval_orig, evec_tmp, false);
 			dynamical->eval_k(xk_tmp, dynamical->kvec_na[ik], fc2_plus_ext, eval_plus[ik], evec_tmp, false);
 			dynamical->eval_k(xk_tmp, dynamical->kvec_na[ik], fc2_minus_ext, eval_minus[ik], evec_tmp, false);
->>>>>>> ecd3125e
 		} else {
 			dynamical->eval_k(xk_tmp, dynamical->kvec_na[ik], fcs_phonon->fc2, eval_orig, evec_tmp, false);
 			dynamical->eval_k(xk_tmp, dynamical->kvec_na[ik], fc2_plus, eval_plus[ik], evec_tmp, false);

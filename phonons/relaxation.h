#pragma once

#include "pointers.h"
#include <complex>
#include <vector>
#include <string>

namespace PHON_NS {

	class KsList {
	public:
		std::vector<int> ks;

		KsList();

		KsList(const KsList &a)
		{
			for(std::vector<int>::const_iterator p = a.ks.begin(); p != a.ks.end(); ++p){
				ks.push_back(*p);
			}
		}

		KsList(const int n, int *ks_in) {
			for (int i = 0; i < n; ++i) {
				ks.push_back(ks_in[i]);
			}
		}
	};

    inline bool operator<(const KsList a, const KsList b){
			return std::lexicographical_compare(a.ks.begin(), a.ks.end(), b.ks.begin(), b.ks.end());
	}

	class KsListGroup {
	public:
		std::vector<KsList> group;

		KsListGroup();
		KsListGroup(const std::vector<KsList> &a) {
			for (std::vector<KsList>::const_iterator it = a.begin(); it != a.end(); ++it) {
				group.push_back(*it);
			}
		}
	};

	class Relaxation: protected Pointers {
<<<<<<< HEAD
    public:
        Relaxation(class PHON *);
        ~Relaxation();

        void setup_relaxation();
        void finish_relaxation();
        void setup_mode_analysis();
        void compute_mode_tau();
        void calc_damping(const unsigned int, double *, const double, const unsigned int, const unsigned int, double *);
        void calc_damping_atom(const unsigned int, double *, const double, const unsigned int, const unsigned int, double ***);
        void calc_damping_tetra(const unsigned int, double *, const double, const unsigned int, const unsigned int, double *);	 
        void calc_damping_tetra_atom(const unsigned int, double *, const double, const unsigned int, const unsigned int, double ***); 
        void calc_realpart_V4(const unsigned int, double *, const double, const unsigned int, const unsigned int, double *);
        double epsilon;
        int ksum_mode;
        bool quartic_mode;
        bool ks_analyze_mode;
        bool atom_project_mode;
        bool calc_realpart;
        std::string ks_input;
=======
	public:
		Relaxation(class PHON *);
		~Relaxation();

		void setup_relaxation();
		void finish_relaxation();
		void setup_mode_analysis();
		void compute_mode_tau();
		void calc_damping(const unsigned int, double *, const double, const unsigned int, const unsigned int, double *);
		void calc_damping2(const unsigned int, double *, const double, const unsigned int, const unsigned int, double *);
		void calc_damping_atom(const unsigned int, double *, const double, const unsigned int, const unsigned int, double ***);
		void calc_damping_tetra(const unsigned int, double *, const double, const unsigned int, const unsigned int, double *);	 
		void calc_damping_tetra_atom(const unsigned int, double *, const double, const unsigned int, const unsigned int, double ***); 
		void calc_realpart_V4(const unsigned int, double *, const double, const unsigned int, const unsigned int, double *);
		double epsilon;
		int ksum_mode;
		bool quartic_mode;
		bool ks_analyze_mode;
		bool atom_project_mode;
		bool calc_realpart;
		std::string ks_input;
>>>>>>> 2d551b97

		double delta_lorentz(const double);
		double delta_gauss(const double);

		std::complex<double> V3(const unsigned int [3]);
		std::complex<double> V4(const unsigned int [4]);

<<<<<<< HEAD
     private:
        struct StructKS {
        public:
            unsigned int ks1, ks2, ks3;
        };
        unsigned int nk, ns, nks;
        std::vector<unsigned int> kslist;
        std::complex<double> im;

        double **e_tmp, **f_tmp;
        double ***vec_for_v3, *invmass_for_v3;
        double ***vec_for_v4, *invmass_for_v4;
        int **evec_index;
        int **evec_index4;
    };
=======
	private:
		unsigned int nk, ns, nks;
		std::vector<unsigned int> kslist;
		std::complex<double> im;

		double **e_tmp, **f_tmp;
		double ***vec_for_v3, *invmass_for_v3;
		double ***vec_for_v4, *invmass_for_v4;
		int **evec_index;
		int **evec_index4;

	    std::vector<KsListGroup> *pair_uniq;

		void gensym_kpairs();
		void gen_pair_uniq();

		int knum_sym(const int, const int);
	};
>>>>>>> 2d551b97
}<|MERGE_RESOLUTION|>--- conflicted
+++ resolved
@@ -44,28 +44,6 @@
 	};
 
 	class Relaxation: protected Pointers {
-<<<<<<< HEAD
-    public:
-        Relaxation(class PHON *);
-        ~Relaxation();
-
-        void setup_relaxation();
-        void finish_relaxation();
-        void setup_mode_analysis();
-        void compute_mode_tau();
-        void calc_damping(const unsigned int, double *, const double, const unsigned int, const unsigned int, double *);
-        void calc_damping_atom(const unsigned int, double *, const double, const unsigned int, const unsigned int, double ***);
-        void calc_damping_tetra(const unsigned int, double *, const double, const unsigned int, const unsigned int, double *);	 
-        void calc_damping_tetra_atom(const unsigned int, double *, const double, const unsigned int, const unsigned int, double ***); 
-        void calc_realpart_V4(const unsigned int, double *, const double, const unsigned int, const unsigned int, double *);
-        double epsilon;
-        int ksum_mode;
-        bool quartic_mode;
-        bool ks_analyze_mode;
-        bool atom_project_mode;
-        bool calc_realpart;
-        std::string ks_input;
-=======
 	public:
 		Relaxation(class PHON *);
 		~Relaxation();
@@ -87,7 +65,6 @@
 		bool atom_project_mode;
 		bool calc_realpart;
 		std::string ks_input;
->>>>>>> 2d551b97
 
 		double delta_lorentz(const double);
 		double delta_gauss(const double);
@@ -95,23 +72,6 @@
 		std::complex<double> V3(const unsigned int [3]);
 		std::complex<double> V4(const unsigned int [4]);
 
-<<<<<<< HEAD
-     private:
-        struct StructKS {
-        public:
-            unsigned int ks1, ks2, ks3;
-        };
-        unsigned int nk, ns, nks;
-        std::vector<unsigned int> kslist;
-        std::complex<double> im;
-
-        double **e_tmp, **f_tmp;
-        double ***vec_for_v3, *invmass_for_v3;
-        double ***vec_for_v4, *invmass_for_v4;
-        int **evec_index;
-        int **evec_index4;
-    };
-=======
 	private:
 		unsigned int nk, ns, nks;
 		std::vector<unsigned int> kslist;
@@ -130,5 +90,4 @@
 
 		int knum_sym(const int, const int);
 	};
->>>>>>> 2d551b97
 }